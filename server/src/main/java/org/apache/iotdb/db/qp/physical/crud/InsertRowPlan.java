/*
 * Licensed to the Apache Software Foundation (ASF) under one
 * or more contributor license agreements.  See the NOTICE file
 * distributed with this work for additional information
 * regarding copyright ownership.  The ASF licenses this file
 * to you under the Apache License, Version 2.0 (the
 * "License"); you may not use this file except in compliance
 * with the License.  You may obtain a copy of the License at
 *
 *     http://www.apache.org/licenses/LICENSE-2.0
 *
 * Unless required by applicable law or agreed to in writing,
 * software distributed under the License is distributed on an
 * "AS IS" BASIS, WITHOUT WARRANTIES OR CONDITIONS OF ANY
 * KIND, either express or implied.  See the License for the
 * specific language governing permissions and limitations
 * under the License.
 */
package org.apache.iotdb.db.qp.physical.crud;

import java.io.DataOutputStream;
import java.io.IOException;
import java.nio.ByteBuffer;
import java.util.ArrayList;
import java.util.Arrays;
import java.util.List;
import java.util.Objects;
import org.apache.iotdb.db.conf.IoTDBConstant;
import org.apache.iotdb.db.conf.IoTDBDescriptor;
import org.apache.iotdb.db.exception.metadata.IllegalPathException;
import org.apache.iotdb.db.exception.metadata.PathNotExistException;
import org.apache.iotdb.db.exception.query.QueryProcessException;
import org.apache.iotdb.db.metadata.PartialPath;
import org.apache.iotdb.db.qp.logical.Operator;
import org.apache.iotdb.db.qp.logical.Operator.OperatorType;
import org.apache.iotdb.db.utils.CommonUtils;
import org.apache.iotdb.db.utils.TestOnly;
import org.apache.iotdb.tsfile.file.metadata.enums.TSDataType;
import org.apache.iotdb.tsfile.file.metadata.enums.TSEncoding;
import org.apache.iotdb.tsfile.read.TimeValuePair;
import org.apache.iotdb.tsfile.utils.Binary;
import org.apache.iotdb.tsfile.utils.ReadWriteIOUtils;
import org.apache.iotdb.tsfile.utils.TsPrimitiveType;
import org.apache.iotdb.tsfile.write.record.TSRecord;
import org.apache.iotdb.tsfile.write.schema.MeasurementSchema;
import org.slf4j.Logger;
import org.slf4j.LoggerFactory;

public class InsertRowPlan extends InsertPlan {

  private static final Logger logger = LoggerFactory.getLogger(InsertRowPlan.class);
  private static final short TYPE_RAW_STRING = -1;

  private long time;
  private Object[] values;

  // if isNeedInferType is true, the values must be String[], so we could infer types from them
  // if values is object[], we could use the raw type of them, and we should set this to false
  private boolean isNeedInferType = false;

  private List<Object> failedValues;

  public InsertRowPlan() {
    super(OperatorType.INSERT);
  }

  @TestOnly
  public InsertRowPlan(PartialPath deviceId, long insertTime, String[] measurements,
      TSDataType[] dataTypes, String[] insertValues) {
    super(OperatorType.INSERT);
    this.time = insertTime;
    this.deviceId = deviceId;
    this.measurements = measurements;
    this.dataTypes = dataTypes;
    this.values = new Object[measurements.length];
    for (int i = 0; i < measurements.length; i++) {
      try {
        values[i] = CommonUtils.parseValueForTest(dataTypes[i], insertValues[i]);
      } catch (QueryProcessException e) {
        e.printStackTrace();
      }
    }
  }

  @TestOnly
  public InsertRowPlan(PartialPath deviceId, long insertTime, String measurement, TSDataType type,
      String insertValue) {
    super(OperatorType.INSERT);
    this.time = insertTime;
    this.deviceId = deviceId;
    this.measurements = new String[]{measurement};
    this.dataTypes = new TSDataType[]{type};
    this.values = new Object[1];
    try {
      values[0] = CommonUtils.parseValueForTest(dataTypes[0], insertValue);
    } catch (QueryProcessException e) {
      e.printStackTrace();
    }
  }

  public InsertRowPlan(TSRecord tsRecord) throws IllegalPathException {
    super(OperatorType.INSERT);
    this.deviceId = new PartialPath(tsRecord.deviceId);
    this.time = tsRecord.time;
    this.measurements = new String[tsRecord.dataPointList.size()];
    this.schemas = new MeasurementSchema[tsRecord.dataPointList.size()];
    this.dataTypes = new TSDataType[tsRecord.dataPointList.size()];
    this.values = new Object[tsRecord.dataPointList.size()];
    for (int i = 0; i < tsRecord.dataPointList.size(); i++) {
      measurements[i] = tsRecord.dataPointList.get(i).getMeasurementId();
      schemas[i] = new MeasurementSchema(measurements[i], tsRecord.dataPointList.get(i).getType(),
          TSEncoding.PLAIN);
      dataTypes[i] = tsRecord.dataPointList.get(i).getType();
      values[i] = tsRecord.dataPointList.get(i).getValue();
    }
  }

  public InsertRowPlan(PartialPath deviceId, long insertTime, String[] measurementList,
      TSDataType[] dataTypes, Object[] insertValues) {
    super(Operator.OperatorType.INSERT);
    this.time = insertTime;
    this.deviceId = deviceId;
    this.measurements = measurementList;
    this.dataTypes = dataTypes;
    this.values = insertValues;
  }

  public InsertRowPlan(PartialPath deviceId, long insertTime, String[] measurementList,
      String[] insertValues) {
    super(Operator.OperatorType.INSERT);
    this.time = insertTime;
    this.deviceId = deviceId;
    this.measurements = measurementList;
    this.dataTypes = new TSDataType[measurements.length];
    // We need to create an Object[] for the data type casting, because we can not set Float, Long to String[i]
    this.values = new Object[measurements.length];
    System.arraycopy(insertValues, 0, values, 0, measurements.length);
    isNeedInferType = true;
  }


  public long getTime() {
    return time;
  }

  public void setTime(long time) {
    this.time = time;
  }

  public boolean isNeedInferType() {
    return isNeedInferType;
  }

  public void setNeedInferType(boolean inferType) {
    this.isNeedInferType = inferType;
  }

  /**
   * if inferType is true, transfer String[] values to specific data types (Integer, Long, Float,
   * Double, Binary)
   */
  @SuppressWarnings("squid:S3776") // Suppress high Cognitive Complexity warning
  public void setSchemasAndTransferType(MeasurementSchema[] schemas) throws QueryProcessException {
    this.schemas = schemas;
    if (isNeedInferType) {
      for (int i = 0; i < schemas.length; i++) {
        if (schemas[i] == null) {
          if (IoTDBDescriptor.getInstance().getConfig().isEnablePartialInsert()) {
            markFailedMeasurementInsertion(i, new QueryProcessException(new PathNotExistException(
                deviceId + IoTDBConstant.PATH_SEPARATOR + measurements[i])));
          } else {
            throw new QueryProcessException(new PathNotExistException(
                deviceId.getFullPath() + IoTDBConstant.PATH_SEPARATOR + measurements[i]));
          }
          continue;
        }
        dataTypes[i] = schemas[i].getType();
        try {
          values[i] = CommonUtils.parseValue(dataTypes[i], values[i].toString());
        } catch (Exception e) {
          logger.warn("{}.{} data type is not consistent, input {}, registered {}", deviceId,
              measurements[i], values[i], dataTypes[i]);
          if (IoTDBDescriptor.getInstance().getConfig().isEnablePartialInsert()) {
            markFailedMeasurementInsertion(i, e);
            schemas[i] = null;
          } else {
            throw e;
          }
        }
      }
    }
  }

  @Override
  public void markFailedMeasurementInsertion(int index, Exception e) {
    if (measurements[index] == null) {
      return;
    }
    super.markFailedMeasurementInsertion(index, e);
    if (failedValues == null) {
      failedValues = new ArrayList<>();
    }
    failedValues.add(values[index]);
    values[index] = null;
  }

  @Override
<<<<<<< HEAD
  public List<Path> getPaths() {
    List<Path> ret = new ArrayList<>();
=======
  public List<PartialPath> getPaths() {
    List<PartialPath> ret = new ArrayList<>();
>>>>>>> b3ea173d
    for (String m : measurements) {
      PartialPath fullPath = deviceId.concatNode(m);
      ret.add(fullPath);
    }
    return ret;
  }

  @Override
  public List<String> getPathsStrings() {
    List<String> ret = new ArrayList<>();
    for (String m : measurements) {
      ret.add(deviceId + IoTDBConstant.PATH_SEPARATOR + m);
    }
    return ret;
  }

  public Object[] getValues() {
    return this.values;
  }

  public void setValues(Object[] values) {
    this.values = values;
  }

  @Override
  public boolean equals(Object o) {
    if (this == o) {
      return true;
    }
    if (o == null || getClass() != o.getClass()) {
      return false;
    }
    InsertRowPlan that = (InsertRowPlan) o;
    return time == that.time && Objects.equals(deviceId, that.deviceId)
        && Arrays.equals(measurements, that.measurements)
        && Arrays.equals(values, that.values);
  }

  @Override
  public int hashCode() {
    return Objects.hash(deviceId, time);
  }

  @Override
  public void serialize(DataOutputStream stream) throws IOException {
    int type = PhysicalPlanType.INSERT.ordinal();
    stream.writeByte((byte) type);
    stream.writeLong(time);

    putString(stream, deviceId.getFullPath());

    stream.writeInt(
        measurements.length - (failedMeasurements == null ? 0 : failedMeasurements.size()));

    for (String m : measurements) {
      if (m != null) {
        putString(stream, m);
      }
    }

    try {
      putValues(stream);
    } catch (QueryProcessException e) {
      throw new IOException(e);
    }

    // the types are not inferred before the plan is serialized
    stream.write((byte) (isNeedInferType ? 1 : 0));
  }

  private void putValues(DataOutputStream outputStream) throws QueryProcessException, IOException {
    for (int i = 0; i < values.length; i++) {
      // types are not determined, the situation mainly occurs when the plan uses string values
      // and is forwarded to other nodes
      if (dataTypes == null || dataTypes[i] == null) {
        ReadWriteIOUtils.write(TYPE_RAW_STRING, outputStream);
        ReadWriteIOUtils.write((String) values[i], outputStream);
        continue;
      }

      ReadWriteIOUtils.write(dataTypes[i], outputStream);
      switch (dataTypes[i]) {
        case BOOLEAN:
          ReadWriteIOUtils.write((Boolean) values[i], outputStream);
          break;
        case INT32:
          ReadWriteIOUtils.write((Integer) values[i], outputStream);
          break;
        case INT64:
          ReadWriteIOUtils.write((Long) values[i], outputStream);
          break;
        case FLOAT:
          ReadWriteIOUtils.write((Float) values[i], outputStream);
          break;
        case DOUBLE:
          ReadWriteIOUtils.write((Double) values[i], outputStream);
          break;
        case TEXT:
          ReadWriteIOUtils.write((Binary) values[i], outputStream);
          break;
        default:
          throw new QueryProcessException("Unsupported data type:" + dataTypes[i]);
      }
    }
  }

  private void putValues(ByteBuffer buffer) throws QueryProcessException {
    for (int i = 0; i < values.length; i++) {
      // types are not determined, the situation mainly occurs when the plan uses string values
      // and is forwarded to other nodes
      if (dataTypes == null || dataTypes[i] == null) {
        ReadWriteIOUtils.write(TYPE_RAW_STRING, buffer);
        ReadWriteIOUtils.write((String) values[i], buffer);
        continue;
      }

      ReadWriteIOUtils.write(dataTypes[i], buffer);
      switch (dataTypes[i]) {
        case BOOLEAN:
          ReadWriteIOUtils.write((Boolean) values[i], buffer);
          break;
        case INT32:
          ReadWriteIOUtils.write((Integer) values[i], buffer);
          break;
        case INT64:
          ReadWriteIOUtils.write((Long) values[i], buffer);
          break;
        case FLOAT:
          ReadWriteIOUtils.write((Float) values[i], buffer);
          break;
        case DOUBLE:
          ReadWriteIOUtils.write((Double) values[i], buffer);
          break;
        case TEXT:
          ReadWriteIOUtils.write((Binary) values[i], buffer);
          break;
        default:
          throw new QueryProcessException("Unsupported data type:" + dataTypes[i]);
      }
    }
  }

  /**
   * Make sure the values is already inited before calling this
   */
  public void fillValues(ByteBuffer buffer) throws QueryProcessException {
    for (int i = 0; i < measurements.length; i++) {
      // types are not determined, the situation mainly occurs when the plan uses string values
      // and is forwarded to other nodes
      short typeNum = ReadWriteIOUtils.readShort(buffer);
      if (typeNum == TYPE_RAW_STRING) {
        values[i] = ReadWriteIOUtils.readString(buffer);
        continue;
      }

      dataTypes[i] = TSDataType.values()[typeNum];
      switch (dataTypes[i]) {
        case BOOLEAN:
          values[i] = ReadWriteIOUtils.readBool(buffer);
          break;
        case INT32:
          values[i] = ReadWriteIOUtils.readInt(buffer);
          break;
        case INT64:
          values[i] = ReadWriteIOUtils.readLong(buffer);
          break;
        case FLOAT:
          values[i] = ReadWriteIOUtils.readFloat(buffer);
          break;
        case DOUBLE:
          values[i] = ReadWriteIOUtils.readDouble(buffer);
          break;
        case TEXT:
          values[i] = ReadWriteIOUtils.readBinary(buffer);
          break;
        default:
          throw new QueryProcessException("Unsupported data type:" + dataTypes[i]);
      }
    }
  }

  @Override
  public void serialize(ByteBuffer buffer) {
    int type = PhysicalPlanType.INSERT.ordinal();
    buffer.put((byte) type);
    buffer.putLong(time);

    putString(buffer, deviceId.getFullPath());

    buffer
        .putInt(measurements.length - (failedMeasurements == null ? 0 : failedMeasurements.size()));

    for (String measurement : measurements) {
      if (measurement != null) {
        putString(buffer, measurement);
      }
    }

    try {
      putValues(buffer);
    } catch (QueryProcessException e) {
      e.printStackTrace();
    }

    // the types are not inferred before the plan is serialized
    buffer.put((byte) (isNeedInferType ? 1 : 0));
  }

  @Override
  public void deserialize(ByteBuffer buffer) throws IllegalPathException {
    this.time = buffer.getLong();
    this.deviceId = new PartialPath(readString(buffer));

    int measurementSize = buffer.getInt();

    this.measurements = new String[measurementSize];
    for (int i = 0; i < measurementSize; i++) {
      measurements[i] = readString(buffer);
    }

    this.dataTypes = new TSDataType[measurementSize];
    this.values = new Object[measurementSize];
    try {
      fillValues(buffer);
    } catch (QueryProcessException e) {
      e.printStackTrace();
    }

    isNeedInferType = buffer.get() == 1;
  }

  @Override
  public String toString() {
    return "deviceId: " + deviceId + ", time: " + time;
  }

  public TimeValuePair composeTimeValuePair(int measurementIndex) {
    if (measurementIndex >= values.length) {
      return null;
    }
    Object value = values[measurementIndex];
    return new TimeValuePair(time,
        TsPrimitiveType.getByType(schemas[measurementIndex].getType(), value));
  }

  @Override
  public Object clone() {
    long timeClone = this.time;
    String deviceIdClone = this.deviceId;
    String[] measurementsClone = new String[this.measurements.length];
    System.arraycopy(this.measurements, 0, measurementsClone, 0, measurementsClone.length);
    Object[] valuesClone = new Object[this.values.length];
    System.arraycopy(this.values, 0, valuesClone, 0, valuesClone.length);
    TSDataType[] typesClone = new TSDataType[this.dataTypes.length];
    System.arraycopy(this.dataTypes, 0, typesClone, 0, typesClone.length);
    return new InsertRowPlan(deviceIdClone, timeClone, measurementsClone, typesClone,
        valuesClone);
  }

  @Override
  public InsertPlan getPlanFromFailed() {
    if (super.getPlanFromFailed() == null) {
      return null;
    }
    values = failedValues.toArray(new Object[0]);
    failedValues = null;
    return this;
  }
}<|MERGE_RESOLUTION|>--- conflicted
+++ resolved
@@ -167,7 +167,7 @@
         if (schemas[i] == null) {
           if (IoTDBDescriptor.getInstance().getConfig().isEnablePartialInsert()) {
             markFailedMeasurementInsertion(i, new QueryProcessException(new PathNotExistException(
-                deviceId + IoTDBConstant.PATH_SEPARATOR + measurements[i])));
+                deviceId.getFullPath() + IoTDBConstant.PATH_SEPARATOR + measurements[i])));
           } else {
             throw new QueryProcessException(new PathNotExistException(
                 deviceId.getFullPath() + IoTDBConstant.PATH_SEPARATOR + measurements[i]));
@@ -205,13 +205,8 @@
   }
 
   @Override
-<<<<<<< HEAD
-  public List<Path> getPaths() {
-    List<Path> ret = new ArrayList<>();
-=======
   public List<PartialPath> getPaths() {
     List<PartialPath> ret = new ArrayList<>();
->>>>>>> b3ea173d
     for (String m : measurements) {
       PartialPath fullPath = deviceId.concatNode(m);
       ret.add(fullPath);
@@ -223,7 +218,7 @@
   public List<String> getPathsStrings() {
     List<String> ret = new ArrayList<>();
     for (String m : measurements) {
-      ret.add(deviceId + IoTDBConstant.PATH_SEPARATOR + m);
+      ret.add(deviceId.getFullPath() + IoTDBConstant.PATH_SEPARATOR + m);
     }
     return ret;
   }
@@ -460,14 +455,13 @@
   @Override
   public Object clone() {
     long timeClone = this.time;
-    String deviceIdClone = this.deviceId;
     String[] measurementsClone = new String[this.measurements.length];
     System.arraycopy(this.measurements, 0, measurementsClone, 0, measurementsClone.length);
     Object[] valuesClone = new Object[this.values.length];
     System.arraycopy(this.values, 0, valuesClone, 0, valuesClone.length);
     TSDataType[] typesClone = new TSDataType[this.dataTypes.length];
     System.arraycopy(this.dataTypes, 0, typesClone, 0, typesClone.length);
-    return new InsertRowPlan(deviceIdClone, timeClone, measurementsClone, typesClone,
+    return new InsertRowPlan(deviceId, timeClone, measurementsClone, typesClone,
         valuesClone);
   }
 
