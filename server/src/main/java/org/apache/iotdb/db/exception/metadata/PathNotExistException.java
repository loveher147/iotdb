--- conflicted
+++ resolved
@@ -27,22 +27,13 @@
 
   public PathNotExistException(String path) {
     super(String.format("Path [%s] does not exist", path),
-<<<<<<< HEAD
-        TSStatusCode.TIMESERIES_NOT_EXIST.getStatusCode());
-=======
             TSStatusCode.TIMESERIES_NOT_EXIST.getStatusCode());
->>>>>>> fcf0eb92
   }
 
   public PathNotExistException(List<String> paths) {
     super(String.format("Path [%s] does not exist",
-<<<<<<< HEAD
-        paths.size() == 1 ? paths.get(0) : paths.get(0) + " ... " + paths.get(paths.size() - 1)),
-        TSStatusCode.TIMESERIES_NOT_EXIST.getStatusCode());
-=======
             paths.size() == 1 ? paths.get(0) : paths.get(0) + " ... " + paths.get(paths.size() - 1)),
             TSStatusCode.TIMESERIES_NOT_EXIST.getStatusCode());
->>>>>>> fcf0eb92
   }
 
 }