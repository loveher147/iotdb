--- conflicted
+++ resolved
@@ -188,23 +188,16 @@
     throw new UnsupportedOperationException("Update not supported");
   }
 
-<<<<<<< HEAD
-  private void checkDataTypeAndMarkFailed(final MeasurementSchema[] schemas, InsertPlan tPlan) {
-    for (int i = 0; i < schemas.length; i++) {
-      if (schemas[i] == null) {
+  private void checkDataTypeAndMarkFailed(final MeasurementMNode[] mNodes, InsertPlan tPlan) {
+    for (int i = 0; i < mNodes.length; i++) {
+      if (mNodes[i] == null) {
         tPlan.markFailedMeasurementInsertion(i,
             new PathNotExistException(tPlan.getDeviceId().getFullPath() +
                 IoTDBConstant.PATH_SEPARATOR + tPlan.getMeasurements()[i]));
-      } else if (schemas[i].getType() != tPlan.getDataTypes()[i]) {
+      } else if (mNodes[i].getSchema().getType() != tPlan.getDataTypes()[i]) {
         tPlan.markFailedMeasurementInsertion(i,
-            new DataTypeMismatchException(schemas[i].getMeasurementId(), tPlan.getDataTypes()[i],
-                schemas[i].getType()));
-=======
-  private void checkDataTypeAndMarkFailed(final MeasurementMNode[] mNodes, InsertPlan tPlan) {
-    for (int i = 0; i < mNodes.length; i++) {
-      if (mNodes[i] == null || mNodes[i].getSchema().getType() != tPlan.getDataTypes()[i]) {
-        tPlan.markFailedMeasurementInsertion(i);
->>>>>>> 479bfadf
+            new DataTypeMismatchException(mNodes[i].getName(), tPlan.getDataTypes()[i],
+                mNodes[i].getSchema().getType()));
       }
     }
   }
