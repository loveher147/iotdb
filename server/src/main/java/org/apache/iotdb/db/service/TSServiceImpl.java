/*
 * Licensed to the Apache Software Foundation (ASF) under one
 * or more contributor license agreements.  See the NOTICE file
 * distributed with this work for additional information
 * regarding copyright ownership.  The ASF licenses this file
 * to you under the Apache License, Version 2.0 (the
 * "License"); you may not use this file except in compliance
 * with the License.  You may obtain a copy of the License at
 *
 *     http://www.apache.org/licenses/LICENSE-2.0
 *
 * Unless required by applicable law or agreed to in writing,
 * software distributed under the License is distributed on an
 * "AS IS" BASIS, WITHOUT WARRANTIES OR CONDITIONS OF ANY
 * KIND, either express or implied.  See the License for the
 * specific language governing permissions and limitations
 * under the License.
 */
package org.apache.iotdb.db.service;

import java.io.IOException;
import java.nio.ByteBuffer;
import java.sql.SQLException;
import java.time.ZoneId;
import java.util.ArrayList;
import java.util.Arrays;
import java.util.Collections;
import java.util.HashMap;
import java.util.LinkedHashSet;
import java.util.List;
import java.util.Map;
import java.util.Set;
import java.util.concurrent.ConcurrentHashMap;
import java.util.concurrent.CopyOnWriteArraySet;
import java.util.concurrent.Executors;
import java.util.concurrent.ScheduledExecutorService;
import java.util.concurrent.TimeUnit;
import java.util.concurrent.atomic.AtomicInteger;
import java.util.concurrent.atomic.AtomicLong;
import java.util.stream.Collectors;
import org.antlr.v4.runtime.misc.ParseCancellationException;
import org.apache.iotdb.db.auth.AuthException;
import org.apache.iotdb.db.auth.AuthorityChecker;
import org.apache.iotdb.db.auth.authorizer.BasicAuthorizer;
import org.apache.iotdb.db.auth.authorizer.IAuthorizer;
import org.apache.iotdb.db.conf.IoTDBConfig;
import org.apache.iotdb.db.conf.IoTDBConstant;
import org.apache.iotdb.db.conf.IoTDBDescriptor;
import org.apache.iotdb.db.cost.statistic.Measurement;
import org.apache.iotdb.db.cost.statistic.Operation;
import org.apache.iotdb.db.engine.cache.ChunkCache;
import org.apache.iotdb.db.engine.cache.ChunkMetadataCache;
import org.apache.iotdb.db.engine.cache.TimeSeriesMetadataCache;
import org.apache.iotdb.db.exception.BatchInsertionException;
import org.apache.iotdb.db.exception.QueryInBatchStatementException;
import org.apache.iotdb.db.exception.StorageEngineException;
import org.apache.iotdb.db.exception.metadata.MetadataException;
import org.apache.iotdb.db.exception.metadata.StorageGroupNotSetException;
import org.apache.iotdb.db.exception.query.QueryProcessException;
import org.apache.iotdb.db.exception.runtime.SQLParserException;
import org.apache.iotdb.db.index.algorithm.IoTDBIndex.IndexQueryDataSet;
import org.apache.iotdb.db.index.common.IndexUtils;
import org.apache.iotdb.db.metadata.PartialPath;
import org.apache.iotdb.db.metrics.server.SqlArgument;
import org.apache.iotdb.db.qp.Planner;
import org.apache.iotdb.db.qp.constant.SQLConstant;
import org.apache.iotdb.db.qp.executor.IPlanExecutor;
import org.apache.iotdb.db.qp.executor.PlanExecutor;
import org.apache.iotdb.db.qp.logical.Operator.OperatorType;
import org.apache.iotdb.db.qp.physical.PhysicalPlan;
import org.apache.iotdb.db.qp.physical.crud.AggregationPlan;
import org.apache.iotdb.db.qp.physical.crud.AlignByDevicePlan;
import org.apache.iotdb.db.qp.physical.crud.AlignByDevicePlan.MeasurementType;
import org.apache.iotdb.db.qp.physical.crud.DeletePlan;
import org.apache.iotdb.db.qp.physical.crud.GroupByTimePlan;
import org.apache.iotdb.db.qp.physical.crud.InsertRowPlan;
import org.apache.iotdb.db.qp.physical.crud.InsertTabletPlan;
import org.apache.iotdb.db.qp.physical.crud.LastQueryPlan;
import org.apache.iotdb.db.qp.physical.crud.QueryIndexPlan;
import org.apache.iotdb.db.qp.physical.crud.QueryPlan;
import org.apache.iotdb.db.qp.physical.crud.RawDataQueryPlan;
import org.apache.iotdb.db.qp.physical.sys.AuthorPlan;
import org.apache.iotdb.db.qp.physical.sys.CreateMultiTimeSeriesPlan;
import org.apache.iotdb.db.qp.physical.sys.CreateTimeSeriesPlan;
import org.apache.iotdb.db.qp.physical.sys.DeleteStorageGroupPlan;
import org.apache.iotdb.db.qp.physical.sys.DeleteTimeSeriesPlan;
import org.apache.iotdb.db.qp.physical.sys.SetStorageGroupPlan;
import org.apache.iotdb.db.qp.physical.sys.ShowPlan;
import org.apache.iotdb.db.qp.physical.sys.ShowTimeSeriesPlan;
import org.apache.iotdb.db.query.aggregation.AggregateResult;
import org.apache.iotdb.db.query.context.QueryContext;
import org.apache.iotdb.db.query.control.QueryResourceManager;
import org.apache.iotdb.db.query.control.TracingManager;
import org.apache.iotdb.db.query.dataset.AlignByDeviceDataSet;
import org.apache.iotdb.db.query.dataset.NonAlignEngineDataSet;
import org.apache.iotdb.db.query.dataset.RawQueryDataSetWithoutValueFilter;
import org.apache.iotdb.db.tools.watermark.GroupedLSBWatermarkEncoder;
import org.apache.iotdb.db.tools.watermark.WatermarkEncoder;
import org.apache.iotdb.db.utils.FilePathUtils;
import org.apache.iotdb.db.utils.QueryDataSetUtils;
import org.apache.iotdb.db.utils.SchemaUtils;
import org.apache.iotdb.rpc.RpcUtils;
import org.apache.iotdb.rpc.TSStatusCode;
import org.apache.iotdb.service.rpc.thrift.ServerProperties;
import org.apache.iotdb.service.rpc.thrift.TSCancelOperationReq;
import org.apache.iotdb.service.rpc.thrift.TSCloseOperationReq;
import org.apache.iotdb.service.rpc.thrift.TSCloseSessionReq;
import org.apache.iotdb.service.rpc.thrift.TSCreateMultiTimeseriesReq;
import org.apache.iotdb.service.rpc.thrift.TSCreateTimeseriesReq;
import org.apache.iotdb.service.rpc.thrift.TSDeleteDataReq;
import org.apache.iotdb.service.rpc.thrift.TSExecuteBatchStatementReq;
import org.apache.iotdb.service.rpc.thrift.TSExecuteStatementReq;
import org.apache.iotdb.service.rpc.thrift.TSExecuteStatementResp;
import org.apache.iotdb.service.rpc.thrift.TSFetchMetadataReq;
import org.apache.iotdb.service.rpc.thrift.TSFetchMetadataResp;
import org.apache.iotdb.service.rpc.thrift.TSFetchResultsReq;
import org.apache.iotdb.service.rpc.thrift.TSFetchResultsResp;
import org.apache.iotdb.service.rpc.thrift.TSGetTimeZoneResp;
import org.apache.iotdb.service.rpc.thrift.TSIService;
import org.apache.iotdb.service.rpc.thrift.TSInsertRecordReq;
import org.apache.iotdb.service.rpc.thrift.TSInsertRecordsReq;
import org.apache.iotdb.service.rpc.thrift.TSInsertStringRecordReq;
import org.apache.iotdb.service.rpc.thrift.TSInsertStringRecordsReq;
import org.apache.iotdb.service.rpc.thrift.TSInsertTabletReq;
import org.apache.iotdb.service.rpc.thrift.TSInsertTabletsReq;
import org.apache.iotdb.service.rpc.thrift.TSOpenSessionReq;
import org.apache.iotdb.service.rpc.thrift.TSOpenSessionResp;
import org.apache.iotdb.service.rpc.thrift.TSProtocolVersion;
import org.apache.iotdb.service.rpc.thrift.TSQueryDataSet;
import org.apache.iotdb.service.rpc.thrift.TSQueryNonAlignDataSet;
import org.apache.iotdb.service.rpc.thrift.TSRawDataQueryReq;
import org.apache.iotdb.service.rpc.thrift.TSSetTimeZoneReq;
import org.apache.iotdb.service.rpc.thrift.TSStatus;
import org.apache.iotdb.tsfile.exception.filter.QueryFilterOptimizationException;
import org.apache.iotdb.tsfile.exception.write.UnSupportedDataTypeException;
import org.apache.iotdb.tsfile.file.metadata.enums.CompressionType;
import org.apache.iotdb.tsfile.file.metadata.enums.TSDataType;
import org.apache.iotdb.tsfile.file.metadata.enums.TSEncoding;
import org.apache.iotdb.tsfile.read.common.Path;
import org.apache.iotdb.tsfile.read.query.dataset.QueryDataSet;
import org.apache.thrift.TException;
import org.apache.thrift.server.ServerContext;
import org.slf4j.Logger;
import org.slf4j.LoggerFactory;
import org.apache.iotdb.db.index.common.IndexConstant;
import org.apache.iotdb.db.index.common.IndexFunc;
import org.apache.iotdb.db.metadata.MManager;
import static org.apache.iotdb.db.index.common.IndexFunc.getIndexFunc;


/**
 * Thrift RPC implementation at server side.
 */
public class TSServiceImpl implements TSIService.Iface, ServerContext {

  private static final Logger auditLogger = LoggerFactory
      .getLogger(IoTDBConstant.AUDIT_LOGGER_NAME);
  private static final Logger logger = LoggerFactory.getLogger(TSServiceImpl.class);
  private static final Logger SLOW_SQL_LOGGER = LoggerFactory.getLogger("SLOW_SQL");
  private static final Logger QUERY_FREQUENCY_LOGGER = LoggerFactory.getLogger("QUERY_FREQUENCY");
  private static final String INFO_NOT_LOGIN = "{}: Not login.";
  private static final int MAX_SIZE =
      IoTDBDescriptor.getInstance().getConfig().getQueryCacheSizeInMetric();
  private static final int DELETE_SIZE = 20;
  private static final int DEFAULT_FETCH_SIZE = 10000;
  private static final String ERROR_PARSING_SQL =
      "meet error while parsing SQL to physical plan: {}";
  private static final String SERVER_INTERNAL_ERROR = "{}: server Internal Error: ";
  private static final String CHECK_METADATA_ERROR = "check metadata error: ";

  private static final List<SqlArgument> sqlArgumentList = new ArrayList<>(MAX_SIZE);
  protected Planner processor;
  protected IPlanExecutor executor;
  private boolean enableMetric = IoTDBDescriptor.getInstance().getConfig().isEnableMetricService();
  // Record the username for every rpc connection (session).
  private Map<Long, String> sessionIdUsernameMap = new ConcurrentHashMap<>();
  private Map<Long, ZoneId> sessionIdZoneIdMap = new ConcurrentHashMap<>();

  // The sessionId is unique in one IoTDB instance.
  private AtomicLong sessionIdGenerator = new AtomicLong();
  // The statementId is unique in one IoTDB instance.
  private AtomicLong statementIdGenerator = new AtomicLong();

  // (sessionId -> Set(statementId))
  private Map<Long, Set<Long>> sessionId2StatementId = new ConcurrentHashMap<>();
  // (statementId -> Set(queryId))
  private Map<Long, Set<Long>> statementId2QueryId = new ConcurrentHashMap<>();

  // (queryId -> QueryDataSet)
  private Map<Long, QueryDataSet> queryId2DataSet = new ConcurrentHashMap<>();

  private IoTDBConfig config = IoTDBDescriptor.getInstance().getConfig();

  // When the client abnormally exits, we can still know who to disconnect
  private ThreadLocal<Long> currSessionId = new ThreadLocal<>();

  public static final TSProtocolVersion CURRENT_RPC_VERSION = TSProtocolVersion.IOTDB_SERVICE_PROTOCOL_V3;


  private static final AtomicInteger queryCount = new AtomicInteger(0);


  public TSServiceImpl() throws QueryProcessException {
    processor = new Planner();
    executor = new PlanExecutor();

    ScheduledExecutorService timedQuerySqlCountThread = Executors
        .newSingleThreadScheduledExecutor(r -> new Thread(r, "timedQuerySqlCountThread"));
    timedQuerySqlCountThread.scheduleAtFixedRate(() -> {
          if (queryCount.get() != 0) {
            QUERY_FREQUENCY_LOGGER.info("Query count in current 1 minute: " + queryCount.getAndSet(0));
          }
        },
        config.getFrequencyIntervalInMinute(), config.getFrequencyIntervalInMinute(),
        TimeUnit.MINUTES);
  }

  public static List<SqlArgument> getSqlArgumentList() {
    return sqlArgumentList;
  }

  @Override
  public TSOpenSessionResp openSession(TSOpenSessionReq req) throws TException {
    boolean status;
    IAuthorizer authorizer;
    try {
      authorizer = BasicAuthorizer.getInstance();
    } catch (AuthException e) {
      throw new TException(e);
    }
    String loginMessage = null;
    try {
      status = authorizer.login(req.getUsername(), req.getPassword());
    } catch (AuthException e) {
      logger.info("meet error while logging in.", e);
      status = false;
      loginMessage = e.getMessage();
    }

    TSStatus tsStatus;
    long sessionId = -1;
    if (status) {
      //check the version compatibility
      boolean compatible = checkCompatibility(req.getClient_protocol());
      if (!compatible) {
        tsStatus = RpcUtils.getStatus(TSStatusCode.INCOMPATIBLE_VERSION,
            "The version is incompatible, please upgrade to " + IoTDBConstant.VERSION);
        TSOpenSessionResp resp = new TSOpenSessionResp(tsStatus, CURRENT_RPC_VERSION);
        resp.setSessionId(sessionId);
        return resp;
      }

      tsStatus = RpcUtils.getStatus(TSStatusCode.SUCCESS_STATUS, "Login successfully");
      sessionId = sessionIdGenerator.incrementAndGet();
      sessionIdUsernameMap.put(sessionId, req.getUsername());
      sessionIdZoneIdMap.put(sessionId, ZoneId.of(req.getZoneId()));
      currSessionId.set(sessionId);
      auditLogger.info("User {} opens Session-{}", req.getUsername(), sessionId);
      logger.info(
          "{}: Login status: {}. User : {}", IoTDBConstant.GLOBAL_DB_NAME, tsStatus.message,
          req.getUsername());
    } else {
      tsStatus = RpcUtils.getStatus(TSStatusCode.WRONG_LOGIN_PASSWORD_ERROR,
          loginMessage != null ? loginMessage : "Authentication failed.");
      auditLogger
          .info("User {} opens Session failed with an incorrect password", req.getUsername());
    }
    TSOpenSessionResp resp = new TSOpenSessionResp(tsStatus,
        CURRENT_RPC_VERSION);
    resp.setSessionId(sessionId);
    return resp;
  }

  private boolean checkCompatibility(TSProtocolVersion version) {
    return version.equals(CURRENT_RPC_VERSION);
  }

  @Override
  public TSStatus closeSession(TSCloseSessionReq req) {
    long sessionId = req.getSessionId();
    auditLogger.info("Session-{} is closing", sessionId);
    currSessionId.remove();

    TSStatus tsStatus;
    if (sessionIdUsernameMap.remove(sessionId) == null) {
      tsStatus = RpcUtils.getStatus(TSStatusCode.NOT_LOGIN_ERROR);
    } else {
      tsStatus = RpcUtils.getStatus(TSStatusCode.SUCCESS_STATUS);
    }

    sessionIdZoneIdMap.remove(sessionId);
    List<Exception> exceptions = new ArrayList<>();
    Set<Long> statementIds = sessionId2StatementId.getOrDefault(sessionId, Collections.emptySet());
    for (long statementId : statementIds) {
      Set<Long> queryIds = statementId2QueryId.getOrDefault(statementId, Collections.emptySet());
      for (long queryId : queryIds) {
        try {
          releaseQueryResource(queryId);
        } catch (StorageEngineException e) {
          // release as many as resources as possible, so do not break as soon as one exception is
          // raised
          exceptions.add(e);
          logger.warn("Error in closeSession : ", e);
        }
      }
    }

    if (!exceptions.isEmpty()) {
      return new TSStatus(
          RpcUtils.getStatus(
              TSStatusCode.CLOSE_OPERATION_ERROR,
              String.format(
                  "%d errors in closeOperation, see server logs for detail", exceptions.size())));
    }

    return new TSStatus(tsStatus);
  }

  @Override
  public TSStatus cancelOperation(TSCancelOperationReq req) {
    // TODO implement
    return RpcUtils.getStatus(TSStatusCode.QUERY_NOT_ALLOWED, "Cancellation is not implemented");
  }

  @Override
  public TSStatus closeOperation(TSCloseOperationReq req) {
    if (auditLogger.isDebugEnabled()) {
      auditLogger.debug("{}: receive close operation from Session {}", IoTDBConstant.GLOBAL_DB_NAME,
          currSessionId.get());
    }
    if (!checkLogin(req.getSessionId())) {
      auditLogger.info(INFO_NOT_LOGIN, IoTDBConstant.GLOBAL_DB_NAME);
      return RpcUtils.getStatus(TSStatusCode.NOT_LOGIN_ERROR);
    }
    try {
      // statement close
      if (req.isSetStatementId()) {
        long stmtId = req.getStatementId();
        Set<Long> queryIdSet = statementId2QueryId.remove(stmtId);
        if (queryIdSet != null) {
          for (long queryId : queryIdSet) {
            releaseQueryResource(queryId);
          }
        }
      } else {
        // ResultSet close
        releaseQueryResource(req.queryId);
      }

    } catch (NullPointerException e) {
      logger.error("Error in closeOperation : ", e);
      return RpcUtils.getStatus(TSStatusCode.CLOSE_OPERATION_ERROR, "Error in closeOperation");
    } catch (Exception e) {
      logger.warn("Error in closeOperation : ", e);
      return RpcUtils.getStatus(TSStatusCode.CLOSE_OPERATION_ERROR, "Error in closeOperation");
    }
    return RpcUtils.getStatus(TSStatusCode.SUCCESS_STATUS);
  }

  /**
   * release single operation resource
   */
  protected void releaseQueryResource(long queryId) throws StorageEngineException {
    // remove the corresponding Physical Plan
    queryId2DataSet.remove(queryId);
    QueryResourceManager.getInstance().endQuery(queryId);
  }

  @Override
  public TSFetchMetadataResp fetchMetadata(TSFetchMetadataReq req) {
    TSStatus status;
    if (!checkLogin(req.getSessionId())) {
      logger.info(INFO_NOT_LOGIN, IoTDBConstant.GLOBAL_DB_NAME);
      status = RpcUtils.getStatus(TSStatusCode.NOT_LOGIN_ERROR);
      return new TSFetchMetadataResp(status);
    }

    TSFetchMetadataResp resp = new TSFetchMetadataResp();
    try {
      switch (req.getType()) {
        case "METADATA_IN_JSON":
          String metadataInJson = getMetadataInString();
          resp.setMetadataInJson(metadataInJson);
          status = RpcUtils.getStatus(TSStatusCode.SUCCESS_STATUS);
          break;
        case "COLUMN":
          resp.setDataType(getSeriesTypeByPath(new PartialPath(req.getColumnPath())).toString());
          status = RpcUtils.getStatus(TSStatusCode.SUCCESS_STATUS);
          break;
        case "ALL_COLUMNS":
          resp.setColumnsList(
              getPaths(new PartialPath(req.getColumnPath())).stream().map(PartialPath::getFullPath)
                  .collect(
                      Collectors.toList()));
          status = RpcUtils.getStatus(TSStatusCode.SUCCESS_STATUS);
          break;
        default:
          status = RpcUtils.getStatus(TSStatusCode.METADATA_ERROR, req.getType());
          break;
      }
    } catch (NullPointerException | OutOfMemoryError e) {
      logger.error(
          String.format("Failed to fetch timeseries %s's metadata", req.getColumnPath()), e);
      status = RpcUtils.getStatus(TSStatusCode.METADATA_ERROR, e.getMessage());
      resp.setStatus(status);
      return resp;
    } catch (Exception e) {
      logger.warn("Error in fetchMetadata : ", e);
      status = RpcUtils.getStatus(TSStatusCode.INTERNAL_SERVER_ERROR, e.getMessage());
      resp.setStatus(status);
      return resp;
    }
    resp.setStatus(status);
    return resp;
  }

  private String getMetadataInString() {
    return IoTDB.metaManager.getMetadataInString();
  }

  protected List<PartialPath> getPaths(PartialPath path) throws MetadataException {
    return IoTDB.metaManager.getAllTimeseriesPath(path);
  }

  @Override
  public TSStatus executeBatchStatement(TSExecuteBatchStatementReq req) {
    long t1 = System.currentTimeMillis();
    List<TSStatus> result = new ArrayList<>();
    try {
      if (!checkLogin(req.getSessionId())) {
        logger.info(INFO_NOT_LOGIN, IoTDBConstant.GLOBAL_DB_NAME);
        return RpcUtils.getStatus(TSStatusCode.NOT_LOGIN_ERROR);
      }
      List<String> statements = req.getStatements();

      boolean isAllSuccessful = true;

      for (String statement : statements) {
        long t2 = System.currentTimeMillis();
        isAllSuccessful =
            executeStatementInBatch(statement, result, req.getSessionId())
                && isAllSuccessful;
        Measurement.INSTANCE.addOperationLatency(Operation.EXECUTE_ONE_SQL_IN_BATCH, t2);
      }
      if (isAllSuccessful) {
        return RpcUtils.getStatus(
            TSStatusCode.SUCCESS_STATUS, "Execute batch statements successfully");
      } else {
        return RpcUtils.getStatus(result);
      }
    } catch (NullPointerException e) {
      logger.error(SERVER_INTERNAL_ERROR, IoTDBConstant.GLOBAL_DB_NAME, e);
      return RpcUtils
          .getStatus(TSStatusCode.INTERNAL_SERVER_ERROR, e.getMessage());
    } catch (Exception e) {
      logger.warn(SERVER_INTERNAL_ERROR, IoTDBConstant.GLOBAL_DB_NAME, e);
      return RpcUtils
          .getStatus(TSStatusCode.INTERNAL_SERVER_ERROR, e.getMessage());
    } finally {
      Measurement.INSTANCE.addOperationLatency(Operation.EXECUTE_JDBC_BATCH, t1);
    }
  }

  // execute one statement of a batch. Currently, query is not allowed in a batch statement and
  // on finding queries in a batch, such query will be ignored and an error will be generated
  private boolean executeStatementInBatch(String statement, List<TSStatus> result, long sessionId) {
    try {
      PhysicalPlan physicalPlan = processor
          .parseSQLToPhysicalPlan(statement, sessionIdZoneIdMap.get(sessionId), DEFAULT_FETCH_SIZE);
      if (physicalPlan.isQuery()) {
        throw new QueryInBatchStatementException(statement);
      }
      TSExecuteStatementResp resp = executeUpdateStatement(physicalPlan, sessionId);
      if (resp.getStatus().code == TSStatusCode.SUCCESS_STATUS.getStatusCode()) {
        result.add(resp.status);
      } else {
        result.add(resp.status);
        return false;
      }
    } catch (ParseCancellationException e) {
      logger.warn(ERROR_PARSING_SQL, statement + " " + e.getMessage());
      result.add(RpcUtils.getStatus(TSStatusCode.SQL_PARSE_ERROR,
          ERROR_PARSING_SQL + " " + statement + " " + e.getMessage()));
      return false;
    } catch (SQLParserException e) {
      logger.warn("Error occurred when executing {}, check metadata error: ", statement, e);
      result.add(RpcUtils.getStatus(
          TSStatusCode.SQL_PARSE_ERROR,
          ERROR_PARSING_SQL + " " + statement + " " + e.getMessage()));
      return false;
    } catch (QueryProcessException e) {
      logger.info(
          "Error occurred when executing {}, meet error while parsing SQL to physical plan: {}",
          statement, e.getMessage());
      result.add(RpcUtils.getStatus(
          TSStatusCode.QUERY_PROCESS_ERROR, "Meet error in query process: " + e.getMessage()));
      return false;
    } catch (QueryInBatchStatementException e) {
      logger.info("Error occurred when executing {}, query statement not allowed: ", statement, e);
      result.add(
          RpcUtils.getStatus(TSStatusCode.QUERY_NOT_ALLOWED,
              "query statement not allowed: " + statement));
      return false;
    } catch (NullPointerException e) {
      logger.error(SERVER_INTERNAL_ERROR, IoTDBConstant.GLOBAL_DB_NAME, e);
      result.add(RpcUtils.getStatus(
          TSStatusCode.INTERNAL_SERVER_ERROR, "server Internal Error: " + e.getMessage()));
    } catch (Exception e) {
      logger.warn(SERVER_INTERNAL_ERROR, IoTDBConstant.GLOBAL_DB_NAME, e);
      result.add(RpcUtils.getStatus(
          TSStatusCode.INTERNAL_SERVER_ERROR, "server Internal Error: " + e.getMessage()));
    }
    return true;
  }

  @Override
  public TSExecuteStatementResp executeStatement(TSExecuteStatementReq req) {
    try {
      if (!checkLogin(req.getSessionId())) {
        logger.info(INFO_NOT_LOGIN, IoTDBConstant.GLOBAL_DB_NAME);
        return RpcUtils.getTSExecuteStatementResp(TSStatusCode.NOT_LOGIN_ERROR);
      }
      String statement = req.getStatement();

      PhysicalPlan physicalPlan = processor
          .parseSQLToPhysicalPlan(statement, sessionIdZoneIdMap.get(req.getSessionId()),
              req.fetchSize);
      if (physicalPlan.isQuery()) {
        return internalExecuteQueryStatement(statement, req.statementId, physicalPlan,
            req.fetchSize,
            sessionIdUsernameMap.get(req.getSessionId()));
      } else {
        return executeUpdateStatement(physicalPlan, req.getSessionId());
      }
    } catch (ParseCancellationException e) {
      logger.warn(ERROR_PARSING_SQL, req.getStatement() + " " + e.getMessage());
      return RpcUtils.getTSExecuteStatementResp(TSStatusCode.SQL_PARSE_ERROR, e.getMessage());
    } catch (SQLParserException e) {
      logger.warn(CHECK_METADATA_ERROR, e);
      return RpcUtils.getTSExecuteStatementResp(
          TSStatusCode.METADATA_ERROR, CHECK_METADATA_ERROR + e.getMessage());
    } catch (QueryProcessException e) {
      logger.info(ERROR_PARSING_SQL, e.getMessage());
      return RpcUtils.getTSExecuteStatementResp(
          RpcUtils.getStatus(TSStatusCode.QUERY_PROCESS_ERROR,
              "Meet error in query process: " + e.getMessage()));
    } catch (NullPointerException e) {
      logger.error(SERVER_INTERNAL_ERROR, IoTDBConstant.GLOBAL_DB_NAME, e);
      return RpcUtils.getTSExecuteStatementResp(TSStatusCode.INTERNAL_SERVER_ERROR, e.getMessage());
    } catch (Exception e) {
      logger.warn(SERVER_INTERNAL_ERROR, IoTDBConstant.GLOBAL_DB_NAME, e);
      return RpcUtils.getTSExecuteStatementResp(TSStatusCode.INTERNAL_SERVER_ERROR, e.getMessage());
    }
  }

  @Override
  public TSExecuteStatementResp executeQueryStatement(TSExecuteStatementReq req) {
    try {
      if (!checkLogin(req.getSessionId())) {
        logger.info(INFO_NOT_LOGIN, IoTDBConstant.GLOBAL_DB_NAME);
        return RpcUtils.getTSExecuteStatementResp(TSStatusCode.NOT_LOGIN_ERROR);
      }

      String statement = req.getStatement();
      PhysicalPlan physicalPlan;
      try {
        physicalPlan = processor
            .parseSQLToPhysicalPlan(statement, sessionIdZoneIdMap.get(req.getSessionId()),
                req.fetchSize);
      } catch (QueryProcessException | SQLParserException e) {
        logger.info(ERROR_PARSING_SQL, req.getStatement() + " " + e.getMessage());
        return RpcUtils.getTSExecuteStatementResp(TSStatusCode.SQL_PARSE_ERROR, e.getMessage());
      }

      if (!physicalPlan.isQuery()) {
        return RpcUtils.getTSExecuteStatementResp(
            TSStatusCode.EXECUTE_STATEMENT_ERROR, "Statement is not a query statement.");
      }

      return internalExecuteQueryStatement(statement, req.statementId, physicalPlan, req.fetchSize,
          sessionIdUsernameMap.get(req.getSessionId()));

    } catch (ParseCancellationException e) {
      logger.warn(ERROR_PARSING_SQL, req.getStatement() + " " + e.getMessage());
      return RpcUtils.getTSExecuteStatementResp(TSStatusCode.SQL_PARSE_ERROR,
          ERROR_PARSING_SQL + e.getMessage());
    } catch (SQLParserException e) {
      logger.warn(CHECK_METADATA_ERROR, e);
      return RpcUtils.getTSExecuteStatementResp(
          TSStatusCode.METADATA_ERROR, CHECK_METADATA_ERROR + e.getMessage());
    } catch (NullPointerException e) {
      logger.error(SERVER_INTERNAL_ERROR, IoTDBConstant.GLOBAL_DB_NAME, e);
      return RpcUtils.getTSExecuteStatementResp(
          RpcUtils.getStatus(TSStatusCode.INTERNAL_SERVER_ERROR, e.getMessage()));
    } catch (Exception e) {
      logger.warn(SERVER_INTERNAL_ERROR, IoTDBConstant.GLOBAL_DB_NAME, e);
      return RpcUtils.getTSExecuteStatementResp(
          RpcUtils.getStatus(TSStatusCode.INTERNAL_SERVER_ERROR, e.getMessage()));
    }
  }

  @Override
  public TSExecuteStatementResp executeRawDataQuery(TSRawDataQueryReq req) {
    try {
      if (!checkLogin(req.getSessionId())) {
        logger.info(INFO_NOT_LOGIN, IoTDBConstant.GLOBAL_DB_NAME);
        return RpcUtils.getTSExecuteStatementResp(TSStatusCode.NOT_LOGIN_ERROR);
      }

      PhysicalPlan physicalPlan;
      try {
        physicalPlan =
            processor.rawDataQueryReqToPhysicalPlan(req);
      } catch (QueryProcessException | SQLParserException e) {
        logger.info(ERROR_PARSING_SQL, e.getMessage());
        return RpcUtils.getTSExecuteStatementResp(TSStatusCode.SQL_PARSE_ERROR, e.getMessage());
      }

      if (!physicalPlan.isQuery()) {
        return RpcUtils.getTSExecuteStatementResp(
            TSStatusCode.EXECUTE_STATEMENT_ERROR, "Statement is not a query statement.");
      }

      return internalExecuteQueryStatement("", req.statementId, physicalPlan, req.fetchSize,
          sessionIdUsernameMap.get(req.getSessionId()));

    } catch (ParseCancellationException e) {
      logger.warn(ERROR_PARSING_SQL, e.getMessage());
      return RpcUtils.getTSExecuteStatementResp(TSStatusCode.SQL_PARSE_ERROR,
          ERROR_PARSING_SQL + e.getMessage());
    } catch (SQLParserException e) {
      logger.warn(CHECK_METADATA_ERROR, e);
      return RpcUtils.getTSExecuteStatementResp(
          TSStatusCode.METADATA_ERROR, CHECK_METADATA_ERROR + e.getMessage());
    } catch (NullPointerException e) {
      logger.error(SERVER_INTERNAL_ERROR, IoTDBConstant.GLOBAL_DB_NAME, e);
      return RpcUtils.getTSExecuteStatementResp(
          RpcUtils.getStatus(TSStatusCode.INTERNAL_SERVER_ERROR, e.getMessage()));
    } catch (Exception e) {
      logger.warn(SERVER_INTERNAL_ERROR, IoTDBConstant.GLOBAL_DB_NAME, e);
      return RpcUtils.getTSExecuteStatementResp(
          RpcUtils.getStatus(TSStatusCode.INTERNAL_SERVER_ERROR, e.getMessage()));
    }
  }

  /**
   * @param plan must be a plan for Query: FillQueryPlan, AggregationPlan, GroupByTimePlan, some
   *             AuthorPlan
   */
  @SuppressWarnings("squid:S3776") // Suppress high Cognitive Complexity warning
  private TSExecuteStatementResp internalExecuteQueryStatement(String statement,
      long statementId, PhysicalPlan plan, int fetchSize, String username) throws IOException {
    queryCount.incrementAndGet();
    auditLogger.debug("Session {} execute Query: {}", currSessionId.get(), statement);
    long startTime = System.currentTimeMillis();
    long queryId = -1;
    try {

      // In case users forget to set this field in query, use the default value
      if (fetchSize == 0) {
        fetchSize = DEFAULT_FETCH_SIZE;
      }

      if (plan instanceof ShowTimeSeriesPlan) {
        //If the user does not pass the limit, then set limit = fetchSize and haslimit=false,else set haslimit = true
        if (((ShowTimeSeriesPlan) plan).getLimit() == 0) {
          ((ShowTimeSeriesPlan) plan).setLimit(fetchSize);
          ((ShowTimeSeriesPlan) plan).setHasLimit(false);
        } else {
          ((ShowTimeSeriesPlan) plan).setHasLimit(true);
        }
      }
      if (plan instanceof QueryPlan && !((QueryPlan) plan).isAlignByTime()) {
        if (plan.getOperatorType() == OperatorType.AGGREGATION) {
          throw new QueryProcessException("Aggregation doesn't support disable align clause.");
        }
        if (plan.getOperatorType() == OperatorType.FILL) {
          throw new QueryProcessException("Fill doesn't support disable align clause.");
        }
        if (plan.getOperatorType() == OperatorType.GROUPBYTIME) {
          throw new QueryProcessException("Group by doesn't support disable align clause.");
        }
      }
      if (plan.getOperatorType() == OperatorType.AGGREGATION) {
        // the actual row number of aggregation query is 1
        fetchSize = 1;
      }

      if (plan instanceof GroupByTimePlan) {
        GroupByTimePlan groupByTimePlan = (GroupByTimePlan) plan;
        // the actual row number of group by query should be calculated from startTime, endTime and interval.
        fetchSize = Math.min(
            (int) ((groupByTimePlan.getEndTime() - groupByTimePlan.getStartTime()) / groupByTimePlan
                .getInterval()), fetchSize);
      }

      // get deduplicated path num
      int deduplicatedPathNum = -1;
      if (plan instanceof AlignByDevicePlan) {
        deduplicatedPathNum = ((AlignByDevicePlan) plan).getMeasurements().size();
      } else if (plan instanceof LastQueryPlan) {
        // dataset of last query consists of three column: time column + value column = 1 deduplicatedPathNum
        // and we assume that the memory which sensor name takes equals to 1 deduplicatedPathNum
        deduplicatedPathNum = 2;
        // last query's actual row number should be the minimum between the number of series and fetchSize
        fetchSize = Math.min(((LastQueryPlan) plan).getDeduplicatedPaths().size(), fetchSize);
      } else if (plan instanceof RawDataQueryPlan) {
        deduplicatedPathNum = ((RawDataQueryPlan) plan).getDeduplicatedPaths().size();
      }

      // generate the queryId for the operation
      queryId = generateQueryId(true, fetchSize, deduplicatedPathNum);
      if (plan instanceof QueryPlan && config.isEnablePerformanceTracing()) {
        if (!(plan instanceof AlignByDevicePlan)) {
          TracingManager.getInstance()
              .writeQueryInfo(queryId, statement, startTime, plan.getPaths().size());
        } else {
          TracingManager.getInstance().writeQueryInfo(queryId, statement, startTime);
        }
      }
      // put it into the corresponding Set

      statementId2QueryId.computeIfAbsent(statementId, k -> new CopyOnWriteArraySet<>())
          .add(queryId);

      if (plan instanceof AuthorPlan) {
        plan.setLoginUserName(username);
      }

      TSExecuteStatementResp resp = null;

      // execute it before createDataSet since it may change the content of query plan
      if (plan instanceof QueryPlan) {
        resp = getQueryColumnHeaders(plan, username);
      }
      // create and cache dataset
      QueryDataSet newDataSet = createQueryDataSet(queryId, plan);
<<<<<<< HEAD
      if (plan instanceof QueryIndexPlan){
        resp.setColumns(
            newDataSet.getPaths().stream().map(Path::getFullPath).collect(Collectors.toList()));
        resp.setDataTypeList(
            newDataSet.getDataTypes().stream().map(Enum::toString).collect(Collectors.toList()));
        resp.setColumnNameIndexMap(((IndexQueryDataSet) newDataSet).getPathToIndex());
      }
=======

      if (plan instanceof ShowPlan || plan instanceof AuthorPlan) {
        resp = getListDataSetHeaders(newDataSet);
      }

      resp.setOperationType(plan.getOperatorType().toString());

      if (plan.getOperatorType() == OperatorType.AGGREGATION) {
        resp.setIgnoreTimeStamp(true);
      } // else default ignoreTimeStamp is false

>>>>>>> 2d9cc02a
      if (plan instanceof QueryPlan && !((QueryPlan) plan).isAlignByTime()
          && newDataSet instanceof NonAlignEngineDataSet) {
        TSQueryNonAlignDataSet result = fillRpcNonAlignReturnData(fetchSize, newDataSet, username);
        resp.setNonAlignQueryDataSet(result);
      } else {
        TSQueryDataSet result = fillRpcReturnData(fetchSize, newDataSet, username);
        resp.setQueryDataSet(result);
      }
      resp.setQueryId(queryId);

      if (plan instanceof AlignByDevicePlan && config.isEnablePerformanceTracing()) {
        TracingManager.getInstance()
            .writePathsNum(queryId, ((AlignByDeviceDataSet) newDataSet).getPathsNum());
      }

      if (enableMetric) {
        long endTime = System.currentTimeMillis();
        SqlArgument sqlArgument = new SqlArgument(resp, plan, statement, startTime, endTime);
        synchronized (sqlArgumentList) {
          sqlArgumentList.add(sqlArgument);
          if (sqlArgumentList.size() >= MAX_SIZE) {
            sqlArgumentList.subList(0, DELETE_SIZE).clear();
          }
        }
      }

      return resp;
    } catch (Exception e) {
      logger.warn("{}: Internal server error: ", IoTDBConstant.GLOBAL_DB_NAME, e);
      if (e instanceof NullPointerException) {
        e.printStackTrace();
      }
      if (queryId != -1) {
        try {
          releaseQueryResource(queryId);
        } catch (StorageEngineException ex) {
          logger.warn("Error happened while releasing query resource: ", ex);
        }
      }
      return RpcUtils.getTSExecuteStatementResp(TSStatusCode.INTERNAL_SERVER_ERROR, e.getMessage());
    } finally {
      Measurement.INSTANCE.addOperationLatency(Operation.EXECUTE_QUERY, startTime);
      long costTime = System.currentTimeMillis() - startTime;
      if (costTime >= config.getSlowQueryThreshold()) {
        SLOW_SQL_LOGGER.info("Cost: {} ms, sql is {}", costTime, statement);
      }
      if (config.isDebugOn()) {
        SLOW_SQL_LOGGER.info(
            "ChunkCache used memory proportion: {}\nChunkMetadataCache used memory proportion: {}\n"
                + "TimeSeriesMetadataCache used memory proportion: {}",
            ChunkCache.getInstance()
                .getUsedMemoryProportion(),
            ChunkMetadataCache.getInstance().getUsedMemoryProportion(), TimeSeriesMetadataCache
                .getInstance().getUsedMemoryProportion());
      }
    }
  }

  private TSExecuteStatementResp getListDataSetHeaders(QueryDataSet dataSet) {
    return StaticResps
        .getNoTimeExecuteResp(dataSet.getPaths().stream().map(Path::getFullPath).collect(
            Collectors.toList()), dataSet.getDataTypes().stream().map(Enum::toString).collect(
            Collectors.toList()));
  }

  /**
   * get ResultSet schema
   */
  private TSExecuteStatementResp getQueryColumnHeaders(PhysicalPlan physicalPlan, String username)
      throws AuthException, TException, QueryProcessException, MetadataException {

    List<String> respColumns = new ArrayList<>();
    List<String> columnsTypes = new ArrayList<>();

    // check permissions
    if (!checkAuthorization(physicalPlan.getPaths(), physicalPlan, username)) {
      return RpcUtils.getTSExecuteStatementResp(
          RpcUtils.getStatus(TSStatusCode.NO_PERMISSION_ERROR,
              "No permissions for this operation " + physicalPlan.getOperatorType()));
    }

    TSExecuteStatementResp resp = RpcUtils
        .getTSExecuteStatementResp(TSStatusCode.SUCCESS_STATUS);

    // align by device query
    QueryPlan plan = (QueryPlan) physicalPlan;
    if (plan instanceof AlignByDevicePlan) {
      getAlignByDeviceQueryHeaders((AlignByDevicePlan) plan, respColumns, columnsTypes);
    } else if (plan instanceof LastQueryPlan) {
      // Last Query should return different respond instead of the static one
      // because the query dataset and query id is different although the header of last query is same.
      return StaticResps.LAST_RESP.deepCopy();
    } else if (plan instanceof AggregationPlan && ((AggregationPlan) plan).getLevel() >= 0) {
      Map<Integer, String> pathIndex = new HashMap<>();
      Map<String, AggregateResult> finalPaths = FilePathUtils
          .getPathByLevel((AggregationPlan) plan, pathIndex);
      for (Map.Entry<String, AggregateResult> entry : finalPaths.entrySet()) {
        respColumns
            .add(entry.getValue().getAggregationType().toString() + "(" + entry.getKey() + ")");
        columnsTypes.add(entry.getValue().getResultDataType().toString());
      }
    } else {
      getWideQueryHeaders(plan, respColumns, columnsTypes);
      resp.setColumnNameIndexMap(plan.getPathToIndex());
    }
    resp.setColumns(respColumns);
    resp.setDataTypeList(columnsTypes);
    return resp;
  }

  // wide means not align by device
  @SuppressWarnings("squid:S3776") // Suppress high Cognitive Complexity warning
  private void getWideQueryHeaders(
      QueryPlan plan, List<String> respColumns, List<String> columnTypes)
      throws TException, MetadataException {
    // Restore column header of aggregate to func(column_name), only
    // support single aggregate function for now
    List<PartialPath> paths = plan.getPaths();
    List<TSDataType> seriesTypes = new ArrayList<>();
    switch (plan.getOperatorType()) {
      case QUERY:
      case FILL:
        for (PartialPath path : paths) {
          String column = path.getTsAlias();
          if (column == null) {
            column = path.getMeasurementAlias() != null ? path.getFullPathWithAlias()
                : path.getFullPath();
          }
          respColumns.add(column);
          seriesTypes.add(getSeriesTypeByPath(path));
        }
        break;
      case AGGREGATION:
      case GROUPBYTIME:
      case GROUP_BY_FILL:
        List<String> aggregations = plan.getAggregations();
        if (aggregations.size() != paths.size()) {
          for (int i = 1; i < paths.size(); i++) {
            aggregations.add(aggregations.get(0));
          }
        }
        for (int i = 0; i < paths.size(); i++) {
          PartialPath path = paths.get(i);
          String column = path.getTsAlias();
          if (column == null) {
            column = path.getMeasurementAlias() != null
                ? aggregations.get(i) + "(" + paths.get(i).getFullPathWithAlias() + ")"
                : aggregations.get(i) + "(" + paths.get(i).getFullPath() + ")";
          }
          respColumns.add(column);
        }
        seriesTypes = getSeriesTypesByPaths(paths, aggregations);
        break;
      case QUERY_INDEX:
        // For query index, we don't know the columns before actual query.
        // It will be deferred after obtaining query result set.

//        aggregations = plan.getAggregations();
//        if (aggregations.size() != paths.size()) {
//          for (int i = 1; i < paths.size(); i++) {
//            aggregations.add(aggregations.get(0));
//          }
//        }
//        // Each index query has an ID column to the left.
//        seriesTypes = new ArrayList<>();
//        for (int i = 0; i < paths.size(); i++) {
//          respColumns.add(IndexConstant.ID + i);
//          respColumns.add(aggregations.get(i) + "(" + paths.get(i).getFullPath() + ")");
//
//          seriesTypes.add(TSDataType.INT32);
//          TSDataType dataType = getIndexFunc(aggregations.get(i)).getType();
//          seriesTypes.add(dataType);
//        }
        break;
      default:
        throw new TException("unsupported query type: " + plan.getOperatorType());
    }

    for (TSDataType seriesType : seriesTypes) {
      columnTypes.add(seriesType.toString());
    }
  }

  private void getAlignByDeviceQueryHeaders(
      AlignByDevicePlan plan, List<String> respColumns, List<String> columnTypes) {
    // set columns in TSExecuteStatementResp.
    respColumns.add(SQLConstant.ALIGNBY_DEVICE_COLUMN_NAME);

    // get column types and do deduplication
    columnTypes.add(TSDataType.TEXT.toString()); // the DEVICE column of ALIGN_BY_DEVICE result
    List<TSDataType> deduplicatedColumnsType = new ArrayList<>();
    deduplicatedColumnsType.add(TSDataType.TEXT); // the DEVICE column of ALIGN_BY_DEVICE result

    Set<String> deduplicatedMeasurements = new LinkedHashSet<>();
    Map<String, TSDataType> measurementDataTypeMap = plan.getColumnDataTypeMap();

    // build column header with constant and non exist column and deduplication
    List<String> measurements = plan.getMeasurements();
    Map<String, String> measurementAliasMap = plan.getMeasurementAliasMap();
    Map<String, MeasurementType> measurementTypeMap = plan.getMeasurementTypeMap();
    for (String measurement : measurements) {
      TSDataType type = TSDataType.TEXT;
      switch (measurementTypeMap.get(measurement)) {
        case Exist:
          type = measurementDataTypeMap.get(measurement);
          break;
        case NonExist:
        case Constant:
          type = TSDataType.TEXT;
      }
      respColumns.add(measurementAliasMap.getOrDefault(measurement, measurement));
      columnTypes.add(type.toString());

      if (!deduplicatedMeasurements.contains(measurement)) {
        deduplicatedMeasurements.add(measurement);
        deduplicatedColumnsType.add(type);
      }
    }

    // save deduplicated measurementColumn names and types in QueryPlan for the next stage to use.
    // i.e., used by AlignByDeviceDataSet constructor in `fetchResults` stage.
    plan.setMeasurements(new ArrayList<>(deduplicatedMeasurements));
    plan.setDataTypes(deduplicatedColumnsType);

    // set these null since they are never used henceforth in ALIGN_BY_DEVICE query processing.
    plan.setPaths(null);
  }

  @SuppressWarnings("squid:S3776") // Suppress high Cognitive Complexity warning
  @Override
  public TSFetchResultsResp fetchResults(TSFetchResultsReq req) {
    try {
      if (!checkLogin(req.getSessionId())) {
        return RpcUtils.getTSFetchResultsResp(TSStatusCode.NOT_LOGIN_ERROR);
      }

      if (!queryId2DataSet.containsKey(req.queryId)) {
        return RpcUtils.getTSFetchResultsResp(
            RpcUtils.getStatus(TSStatusCode.EXECUTE_STATEMENT_ERROR, "Has not executed query"));
      }

      QueryDataSet queryDataSet = queryId2DataSet.get(req.queryId);
      if (req.isAlign) {
        TSQueryDataSet result =
            fillRpcReturnData(req.fetchSize, queryDataSet, sessionIdUsernameMap.get(req.sessionId));
        boolean hasResultSet = result.bufferForTime().limit() != 0;
        if (!hasResultSet) {
          releaseQueryResource(req.queryId);
        }
        TSFetchResultsResp resp = RpcUtils.getTSFetchResultsResp(TSStatusCode.SUCCESS_STATUS);
        resp.setHasResultSet(hasResultSet);
        resp.setQueryDataSet(result);
        resp.setIsAlign(true);
        return resp;
      } else {
        TSQueryNonAlignDataSet nonAlignResult =
            fillRpcNonAlignReturnData(
                req.fetchSize, queryDataSet, sessionIdUsernameMap.get(req.sessionId));
        boolean hasResultSet = false;
        for (ByteBuffer timeBuffer : nonAlignResult.getTimeList()) {
          if (timeBuffer.limit() != 0) {
            hasResultSet = true;
            break;
          }
        }
        if (!hasResultSet) {
          queryId2DataSet.remove(req.queryId);
        }
        TSFetchResultsResp resp = RpcUtils.getTSFetchResultsResp(TSStatusCode.SUCCESS_STATUS);
        resp.setHasResultSet(hasResultSet);
        resp.setNonAlignQueryDataSet(nonAlignResult);
        resp.setIsAlign(false);
        return resp;
      }
    } catch (Exception e) {
      logger.warn("{}: Internal server error: ", IoTDBConstant.GLOBAL_DB_NAME, e);
      try {
        releaseQueryResource(req.queryId);
      } catch (StorageEngineException ex) {
        logger.warn("Error happened while releasing query resource: ", ex);
      }
      return RpcUtils.getTSFetchResultsResp(TSStatusCode.INTERNAL_SERVER_ERROR, e.getMessage());
    }
  }

  private TSQueryDataSet fillRpcReturnData(
      int fetchSize, QueryDataSet queryDataSet, String userName)
      throws TException, AuthException, IOException, InterruptedException {
    IAuthorizer authorizer;
    try {
      authorizer = BasicAuthorizer.getInstance();
    } catch (AuthException e) {
      throw new TException(e);
    }
    TSQueryDataSet result;

    if (config.isEnableWatermark() && authorizer.isUserUseWaterMark(userName)) {
      WatermarkEncoder encoder;
      if (config.getWatermarkMethodName().equals(IoTDBConfig.WATERMARK_GROUPED_LSB)) {
        encoder = new GroupedLSBWatermarkEncoder(config);
      } else {
        throw new UnSupportedDataTypeException(
            String.format(
                "Watermark method is not supported yet: %s", config.getWatermarkMethodName()));
      }
      if (queryDataSet instanceof RawQueryDataSetWithoutValueFilter) {
        // optimize for query without value filter
        result = ((RawQueryDataSetWithoutValueFilter) queryDataSet).fillBuffer(fetchSize, encoder);
      } else {
        result = QueryDataSetUtils.convertQueryDataSetByFetchSize(queryDataSet, fetchSize, encoder);
      }
    } else {
      if (queryDataSet instanceof RawQueryDataSetWithoutValueFilter) {
        // optimize for query without value filter
        result = ((RawQueryDataSetWithoutValueFilter) queryDataSet).fillBuffer(fetchSize, null);
      } else {
        result = QueryDataSetUtils.convertQueryDataSetByFetchSize(queryDataSet, fetchSize);
      }
    }
    return result;
  }

  private TSQueryNonAlignDataSet fillRpcNonAlignReturnData(
      int fetchSize, QueryDataSet queryDataSet, String userName)
      throws TException, AuthException, InterruptedException {
    IAuthorizer authorizer;
    try {
      authorizer = BasicAuthorizer.getInstance();
    } catch (AuthException e) {
      throw new TException(e);
    }
    TSQueryNonAlignDataSet result;

    if (config.isEnableWatermark() && authorizer.isUserUseWaterMark(userName)) {
      WatermarkEncoder encoder;
      if (config.getWatermarkMethodName().equals(IoTDBConfig.WATERMARK_GROUPED_LSB)) {
        encoder = new GroupedLSBWatermarkEncoder(config);
      } else {
        throw new UnSupportedDataTypeException(
            String.format(
                "Watermark method is not supported yet: %s", config.getWatermarkMethodName()));
      }
      result = ((NonAlignEngineDataSet) queryDataSet).fillBuffer(fetchSize, encoder);
    } else {
      result = ((NonAlignEngineDataSet) queryDataSet).fillBuffer(fetchSize, null);
    }
    return result;
  }

  /**
   * create QueryDataSet and buffer it for fetchResults
   */
  private QueryDataSet createQueryDataSet(long queryId, PhysicalPlan physicalPlan)
      throws QueryProcessException, QueryFilterOptimizationException, StorageEngineException,
      IOException, MetadataException, SQLException, TException, InterruptedException {

    QueryContext context = genQueryContext(queryId);
    QueryDataSet queryDataSet = executor.processQuery(physicalPlan, context);
    queryId2DataSet.put(queryId, queryDataSet);
    return queryDataSet;
  }

  protected QueryContext genQueryContext(long queryId) {
    return new QueryContext(queryId);
  }

  @Override
  public TSExecuteStatementResp executeUpdateStatement(TSExecuteStatementReq req) {
    try {
      if (!checkLogin(req.getSessionId())) {
        logger.info(INFO_NOT_LOGIN, IoTDBConstant.GLOBAL_DB_NAME);
        return RpcUtils.getTSExecuteStatementResp(TSStatusCode.NOT_LOGIN_ERROR);
      }
      String statement = req.getStatement();
      return executeUpdateStatement(statement, req.getSessionId());
    } catch (NullPointerException e) {
      logger.error(SERVER_INTERNAL_ERROR, IoTDBConstant.GLOBAL_DB_NAME, e);
      return RpcUtils.getTSExecuteStatementResp(
          RpcUtils.getStatus(TSStatusCode.INTERNAL_SERVER_ERROR, e.getMessage()));
    } catch (Exception e) {
      logger.warn(SERVER_INTERNAL_ERROR, IoTDBConstant.GLOBAL_DB_NAME, e);
      return RpcUtils.getTSExecuteStatementResp(
          RpcUtils.getStatus(TSStatusCode.INTERNAL_SERVER_ERROR, e.getMessage()));
    }
  }

  private TSExecuteStatementResp executeUpdateStatement(PhysicalPlan plan, long sessionId) {
    TSStatus status = checkAuthority(plan, sessionId);
    if (status != null) {
      return new TSExecuteStatementResp(status);
    }

    status = executeNonQueryPlan(plan);
    TSExecuteStatementResp resp = RpcUtils.getTSExecuteStatementResp(status);
    long queryId = generateQueryId(false, DEFAULT_FETCH_SIZE, -1);
    resp.setQueryId(queryId);
    return resp;
  }

  private boolean executeNonQuery(PhysicalPlan plan)
      throws QueryProcessException, StorageGroupNotSetException, StorageEngineException {
    if (IoTDBDescriptor.getInstance().getConfig().isReadOnly()) {
      throw new QueryProcessException(
          "Current system mode is read-only, does not support non-query operation");
    }
    return executor.processNonQuery(plan);
  }

  private TSExecuteStatementResp executeUpdateStatement(String statement, long sessionId) {

    PhysicalPlan physicalPlan;
    try {
      physicalPlan = processor
          .parseSQLToPhysicalPlan(statement, sessionIdZoneIdMap.get(sessionId), DEFAULT_FETCH_SIZE);
    } catch (QueryProcessException | SQLParserException e) {
      logger.warn(ERROR_PARSING_SQL, statement, e);
      return RpcUtils.getTSExecuteStatementResp(TSStatusCode.SQL_PARSE_ERROR, e.getMessage());
    }

    if (physicalPlan.isQuery()) {
      return RpcUtils.getTSExecuteStatementResp(
          TSStatusCode.EXECUTE_STATEMENT_ERROR, "Statement is a query statement.");
    }

    return executeUpdateStatement(physicalPlan, sessionId);
  }

  /**
   * Check whether current user has logged in.
   *
   * @return true: If logged in; false: If not logged in
   */
  private boolean checkLogin(long sessionId) {
    return sessionIdUsernameMap.get(sessionId) != null;
  }

  private boolean checkAuthorization(List<PartialPath> paths, PhysicalPlan plan, String username)
      throws AuthException {
    String targetUser = null;
    if (plan instanceof AuthorPlan) {
      targetUser = ((AuthorPlan) plan).getUserName();
    }
    return AuthorityChecker.check(username, paths, plan.getOperatorType(), targetUser);
  }

  protected void handleClientExit() {
    Long sessionId = currSessionId.get();
    if (sessionId != null) {
      TSCloseSessionReq req = new TSCloseSessionReq(sessionId);
      closeSession(req);
    }
  }

  @Override
  public TSGetTimeZoneResp getTimeZone(long sessionId) {
    TSStatus tsStatus;
    TSGetTimeZoneResp resp = null;
    try {
      tsStatus = RpcUtils.getStatus(TSStatusCode.SUCCESS_STATUS);
      ZoneId zoneId = sessionIdZoneIdMap.get(sessionId);
      if (zoneId != null) {
        resp = new TSGetTimeZoneResp(tsStatus, zoneId.toString());
      }
    } catch (NullPointerException e) {
      logger.error("meet error while generating time zone.", e);
      tsStatus = RpcUtils.getStatus(TSStatusCode.GENERATE_TIME_ZONE_ERROR);
      resp = new TSGetTimeZoneResp(tsStatus, "Unknown time zone");
    } catch (Exception e) {
      logger.warn("meet error while generating time zone.", e);
      tsStatus = RpcUtils.getStatus(TSStatusCode.GENERATE_TIME_ZONE_ERROR);
      resp = new TSGetTimeZoneResp(tsStatus, "Unknown time zone");
    }
    return resp;
  }

  @Override
  public TSStatus setTimeZone(TSSetTimeZoneReq req) {
    TSStatus tsStatus;
    try {
      String timeZoneID = req.getTimeZone();
      sessionIdZoneIdMap.put(req.getSessionId(), ZoneId.of(timeZoneID));
      tsStatus = RpcUtils.getStatus(TSStatusCode.SUCCESS_STATUS);
    } catch (NullPointerException e) {
      logger.error("meet error while setting time zone.", e);
      tsStatus = RpcUtils.getStatus(TSStatusCode.SET_TIME_ZONE_ERROR);
    } catch (Exception e) {
      logger.warn("meet error while setting time zone.", e);
      tsStatus = RpcUtils.getStatus(TSStatusCode.SET_TIME_ZONE_ERROR);
    }
    return new TSStatus(tsStatus);
  }

  @Override
  public ServerProperties getProperties() {
    ServerProperties properties = new ServerProperties();
    properties.setVersion(IoTDBConstant.VERSION);
    logger.info("IoTDB server version: {}", IoTDBConstant.VERSION);
    properties.setSupportedTimeAggregationOperations(new ArrayList<>());
    properties.getSupportedTimeAggregationOperations().add(IoTDBConstant.MAX_TIME);
    properties.getSupportedTimeAggregationOperations().add(IoTDBConstant.MIN_TIME);
    properties.setTimestampPrecision(
        IoTDBDescriptor.getInstance().getConfig().getTimestampPrecision());
    return properties;
  }

  @Override
  public TSStatus insertRecords(TSInsertRecordsReq req) {
    if (auditLogger.isDebugEnabled()) {
      auditLogger
          .debug("Session {} insertRecords, first device {}, first time {}", currSessionId.get(),
              req.deviceIds.get(0), req.getTimestamps().get(0));
    }
    if (!checkLogin(req.getSessionId())) {
      logger.info(INFO_NOT_LOGIN, IoTDBConstant.GLOBAL_DB_NAME);
      return RpcUtils.getStatus(TSStatusCode.NOT_LOGIN_ERROR);
    }

    List<TSStatus> statusList = new ArrayList<>();
    InsertRowPlan plan = new InsertRowPlan();
    boolean isAllSuccessful = true;
    for (int i = 0; i < req.deviceIds.size(); i++) {
      try {
        plan.setDeviceId(new PartialPath(req.getDeviceIds().get(i)));
        plan.setTime(req.getTimestamps().get(i));
        plan.setMeasurements(req.getMeasurementsList().get(i).toArray(new String[0]));
        plan.setDataTypes(new TSDataType[plan.getMeasurements().length]);
        plan.setValues(new Object[plan.getMeasurements().length]);
        plan.fillValues(req.valuesList.get(i));
        plan.setNeedInferType(false);
        TSStatus status = checkAuthority(plan, req.getSessionId());
        if (status == null) {
          status = executeNonQueryPlan(plan);
          isAllSuccessful =
              ((status.getCode() == TSStatusCode.SUCCESS_STATUS.getStatusCode())
                  && isAllSuccessful);
        }
        statusList.add(status);
      } catch (NullPointerException e) {
        logger.error("meet error when insert in batch", e);
        isAllSuccessful = false;
        statusList.add(RpcUtils.getStatus(TSStatusCode.INTERNAL_SERVER_ERROR));
      } catch (Exception e) {
        logger.warn("meet error when insert in batch", e);
        isAllSuccessful = false;
        statusList.add(RpcUtils.getStatus(TSStatusCode.INTERNAL_SERVER_ERROR));
      }
    }

    if (!isAllSuccessful) {
      return RpcUtils.getStatus(statusList);
    }

    return RpcUtils.getStatus(TSStatusCode.SUCCESS_STATUS);
  }

  @Override
  public TSStatus insertStringRecords(TSInsertStringRecordsReq req) throws TException {
    if (auditLogger.isDebugEnabled()) {
      auditLogger
          .debug("Session {} insertRecords, first device {}, first time {}", currSessionId.get(),
              req.deviceIds.get(0), req.getTimestamps().get(0));
    }
    if (!checkLogin(req.getSessionId())) {
      logger.info(INFO_NOT_LOGIN, IoTDBConstant.GLOBAL_DB_NAME);
      return RpcUtils.getStatus(TSStatusCode.NOT_LOGIN_ERROR);
    }

    List<TSStatus> statusList = new ArrayList<>();
    InsertRowPlan plan = new InsertRowPlan();
    boolean isAllSuccessful = true;
    for (int i = 0; i < req.deviceIds.size(); i++) {
      try {
        plan.setDeviceId(new PartialPath(req.getDeviceIds().get(i)));
        plan.setTime(req.getTimestamps().get(i));
        plan.setMeasurements(req.getMeasurementsList().get(i).toArray(new String[0]));
        plan.setDataTypes(new TSDataType[plan.getMeasurements().length]);
        plan.setValues(
            req.getValuesList().get(i).toArray(new Object[0]));
        plan.setNeedInferType(true);
        TSStatus status = checkAuthority(plan, req.getSessionId());
        if (status == null) {
          status = executeNonQueryPlan(plan);
          isAllSuccessful =
              ((status.getCode() == TSStatusCode.SUCCESS_STATUS.getStatusCode())
                  && isAllSuccessful);
        }
        statusList.add(status);
      } catch (NullPointerException e) {
        logger.error("meet error when insert in batch", e);
        isAllSuccessful = false;
        statusList.add(RpcUtils.getStatus(TSStatusCode.INTERNAL_SERVER_ERROR));
      } catch (Exception e) {
        logger.warn("meet error when insert in batch", e);
        isAllSuccessful = false;
        statusList.add(RpcUtils.getStatus(TSStatusCode.INTERNAL_SERVER_ERROR));
      }
    }

    if (!isAllSuccessful) {
      return RpcUtils.getStatus(statusList);
    }

    return RpcUtils.getStatus(TSStatusCode.SUCCESS_STATUS);
  }

  @Override
  public TSStatus testInsertTablet(TSInsertTabletReq req) {
    logger.debug("Test insert batch request receive.");
    return RpcUtils.getStatus(TSStatusCode.SUCCESS_STATUS);
  }

  @Override
  public TSStatus testInsertTablets(TSInsertTabletsReq req) {
    logger.debug("Test insert batch request receive.");
    return RpcUtils.getStatus(TSStatusCode.SUCCESS_STATUS);
  }

  @Override
  public TSStatus testInsertRecord(TSInsertRecordReq req) {
    logger.debug("Test insert row request receive.");
    return RpcUtils.getStatus(TSStatusCode.SUCCESS_STATUS);
  }

  @Override
  public TSStatus testInsertStringRecord(TSInsertStringRecordReq req) throws TException {
    logger.debug("Test insert string record request receive.");
    return RpcUtils.getStatus(TSStatusCode.SUCCESS_STATUS);
  }

  @Override
  public TSStatus testInsertRecords(TSInsertRecordsReq req) {
    logger.debug("Test insert row in batch request receive.");
    return RpcUtils.getStatus(TSStatusCode.SUCCESS_STATUS);
  }

  @Override
  public TSStatus testInsertStringRecords(TSInsertStringRecordsReq req) throws TException {
    logger.debug("Test insert string records request receive.");
    return RpcUtils.getStatus(TSStatusCode.SUCCESS_STATUS);
  }

  @Override
  public TSStatus insertRecord(TSInsertRecordReq req) {
    try {
      auditLogger
          .debug("Session {} insertRecord, device {}, time {}", currSessionId.get(),
              req.getDeviceId(), req.getTimestamp());
      if (!checkLogin(req.getSessionId())) {
        logger.info(INFO_NOT_LOGIN, IoTDBConstant.GLOBAL_DB_NAME);
        return RpcUtils.getStatus(TSStatusCode.NOT_LOGIN_ERROR);
      }

      InsertRowPlan plan = new InsertRowPlan();
      plan.setDeviceId(new PartialPath(req.getDeviceId()));
      plan.setTime(req.getTimestamp());
      plan.setMeasurements(req.getMeasurements().toArray(new String[0]));
      plan.setDataTypes(new TSDataType[plan.getMeasurements().length]);
      plan.setValues(new Object[plan.getMeasurements().length]);
      plan.fillValues(req.values);
      plan.setNeedInferType(false);

      TSStatus status = checkAuthority(plan, req.getSessionId());
      if (status != null) {
        return status;
      }
      return executeNonQueryPlan(plan);
    } catch (NullPointerException e) {
      logger.error("meet error when insert", e);
    } catch (Exception e) {
      logger.warn("meet error when insert", e);
    }
    return RpcUtils.getStatus(TSStatusCode.EXECUTE_STATEMENT_ERROR);
  }

  @Override
  public TSStatus insertStringRecord(TSInsertStringRecordReq req) throws TException {
    try {
      auditLogger
          .debug("Session {} insertRecord, device {}, time {}", currSessionId.get(),
              req.getDeviceId(), req.getTimestamp());
      if (!checkLogin(req.getSessionId())) {
        logger.info(INFO_NOT_LOGIN, IoTDBConstant.GLOBAL_DB_NAME);
        return RpcUtils.getStatus(TSStatusCode.NOT_LOGIN_ERROR);
      }

      InsertRowPlan plan = new InsertRowPlan();
      plan.setDeviceId(new PartialPath(req.getDeviceId()));
      plan.setTime(req.getTimestamp());
      plan.setMeasurements(req.getMeasurements().toArray(new String[0]));
      plan.setDataTypes(new TSDataType[plan.getMeasurements().length]);
      plan.setValues(req.getValues().toArray(new Object[0]));
      plan.setNeedInferType(true);

      TSStatus status = checkAuthority(plan, req.getSessionId());
      if (status != null) {
        return status;
      }
      return executeNonQueryPlan(plan);
    } catch (NullPointerException e) {
      logger.error("meet error when insert", e);
    } catch (Exception e) {
      logger.warn("meet error when insert", e);
    }
    return RpcUtils.getStatus(TSStatusCode.EXECUTE_STATEMENT_ERROR);
  }

  @Override
  public TSStatus deleteData(TSDeleteDataReq req) throws TException {
    try {
      if (!checkLogin(req.getSessionId())) {
        logger.info(INFO_NOT_LOGIN, IoTDBConstant.GLOBAL_DB_NAME);
        return RpcUtils.getStatus(TSStatusCode.NOT_LOGIN_ERROR);
      }

      DeletePlan plan = new DeletePlan();
      plan.setDeleteStartTime(req.getStartTime());
      plan.setDeleteEndTime(req.getEndTime());
      List<PartialPath> paths = new ArrayList<>();
      for (String path : req.getPaths()) {
        paths.add(new PartialPath(path));
      }
      plan.addPaths(paths);

      TSStatus status = checkAuthority(plan, req.getSessionId());
      if (status != null) {
        return new TSStatus(status);
      }
      return new TSStatus(executeNonQueryPlan(plan));
    } catch (NullPointerException e) {
      logger.error("meet error when delete data", e);
    } catch (Exception e) {
      logger.warn("meet error when delete data", e);
    }
    return RpcUtils.getStatus(TSStatusCode.EXECUTE_STATEMENT_ERROR);
  }

  @Override
  public TSStatus insertTablet(TSInsertTabletReq req) {
    long t1 = System.currentTimeMillis();
    try {
      if (!checkLogin(req.getSessionId())) {
        logger.info(INFO_NOT_LOGIN, IoTDBConstant.GLOBAL_DB_NAME);
        return RpcUtils.getStatus(TSStatusCode.NOT_LOGIN_ERROR);
      }

      InsertTabletPlan insertTabletPlan = new InsertTabletPlan(new PartialPath(req.deviceId),
          req.measurements);
      insertTabletPlan.setTimes(QueryDataSetUtils.readTimesFromBuffer(req.timestamps, req.size));
      insertTabletPlan.setColumns(
          QueryDataSetUtils.readValuesFromBuffer(
              req.values, req.types, req.measurements.size(), req.size));
      insertTabletPlan.setRowCount(req.size);
      insertTabletPlan.setDataTypes(req.types);

      TSStatus status = checkAuthority(insertTabletPlan, req.getSessionId());
      if (status != null) {
        return status;
      }

      return executeNonQueryPlan(insertTabletPlan);
    } catch (NullPointerException e) {
      logger.error("{}: error occurs when executing statements", IoTDBConstant.GLOBAL_DB_NAME, e);
      return RpcUtils
          .getStatus(TSStatusCode.EXECUTE_STATEMENT_ERROR, e.getMessage());
    } catch (Exception e) {
      logger.warn("{}: error occurs when executing statements", IoTDBConstant.GLOBAL_DB_NAME, e);
      return RpcUtils
          .getStatus(TSStatusCode.EXECUTE_STATEMENT_ERROR, e.getMessage());
    } finally {
      Measurement.INSTANCE.addOperationLatency(Operation.EXECUTE_RPC_BATCH_INSERT, t1);
    }
  }

  @Override
  public TSStatus insertTablets(TSInsertTabletsReq req) {
    long t1 = System.currentTimeMillis();
    try {
      if (!checkLogin(req.getSessionId())) {
        logger.info(INFO_NOT_LOGIN, IoTDBConstant.GLOBAL_DB_NAME);
        return RpcUtils.getStatus(TSStatusCode.NOT_LOGIN_ERROR);
      }

      List<TSStatus> statusList = new ArrayList<>();
      boolean isAllSuccessful = true;
      for (int i = 0; i < req.deviceIds.size(); i++) {
        InsertTabletPlan insertTabletPlan = new InsertTabletPlan(
            new PartialPath(req.deviceIds.get(i)),
            req.measurementsList.get(i));
        insertTabletPlan.setTimes(
            QueryDataSetUtils.readTimesFromBuffer(req.timestampsList.get(i), req.sizeList.get(i)));
        insertTabletPlan.setColumns(
            QueryDataSetUtils.readValuesFromBuffer(
                req.valuesList.get(i), req.typesList.get(i), req.measurementsList.get(i).size(),
                req.sizeList.get(i)));
        insertTabletPlan.setRowCount(req.sizeList.get(i));
        insertTabletPlan.setDataTypes(req.typesList.get(i));

        TSStatus status = checkAuthority(insertTabletPlan, req.getSessionId());
        if (status == null) {
          status = executeNonQueryPlan(insertTabletPlan);
          isAllSuccessful =
              ((status.getCode() == TSStatusCode.SUCCESS_STATUS.getStatusCode())
                  && isAllSuccessful);
        }
        statusList.add(status);
      }
      if (!isAllSuccessful) {
        return RpcUtils.getStatus(statusList);
      }
      return RpcUtils.getStatus(TSStatusCode.SUCCESS_STATUS);
    } catch (NullPointerException e) {
      logger.error("{}: error occurs when insertTablets", IoTDBConstant.GLOBAL_DB_NAME, e);
      return RpcUtils.getStatus(TSStatusCode.EXECUTE_STATEMENT_ERROR, e.getMessage());
    } catch (Exception e) {
      logger.warn("{}: error occurs when insertTablets", IoTDBConstant.GLOBAL_DB_NAME, e);
      return RpcUtils.getStatus(TSStatusCode.EXECUTE_STATEMENT_ERROR, e.getMessage());
    } finally {
      Measurement.INSTANCE.addOperationLatency(Operation.EXECUTE_RPC_BATCH_INSERT, t1);
    }
  }

  @Override
  public TSStatus setStorageGroup(long sessionId, String storageGroup) {
    try {
      if (!checkLogin(sessionId)) {
        logger.info(INFO_NOT_LOGIN, IoTDBConstant.GLOBAL_DB_NAME);
        return RpcUtils.getStatus(TSStatusCode.NOT_LOGIN_ERROR);
      }

      SetStorageGroupPlan plan = new SetStorageGroupPlan(new PartialPath(storageGroup));
      TSStatus status = checkAuthority(plan, sessionId);
      if (status != null) {
        return new TSStatus(status);
      }
      return new TSStatus(executeNonQueryPlan(plan));
    } catch (NullPointerException e) {
      logger.error("meet error when set storage group", e);
    } catch (Exception e) {
      logger.warn("meet error when set storage group", e);
    }
    return RpcUtils.getStatus(TSStatusCode.EXECUTE_STATEMENT_ERROR);
  }

  @Override
  public TSStatus deleteStorageGroups(long sessionId, List<String> storageGroups) {
    try {
      if (!checkLogin(sessionId)) {
        logger.info(INFO_NOT_LOGIN, IoTDBConstant.GLOBAL_DB_NAME);
        return RpcUtils.getStatus(TSStatusCode.NOT_LOGIN_ERROR);
      }
      List<PartialPath> storageGroupList = new ArrayList<>();
      for (String storageGroup : storageGroups) {
        storageGroupList.add(new PartialPath(storageGroup));
      }
      DeleteStorageGroupPlan plan = new DeleteStorageGroupPlan(storageGroupList);
      TSStatus status = checkAuthority(plan, sessionId);
      if (status != null) {
        return new TSStatus(status);
      }
      return new TSStatus(executeNonQueryPlan(plan));
    } catch (NullPointerException e) {
      logger.error("meet error when delete storage groups", e);
    } catch (Exception e) {
      logger.warn("meet error when delete storage groups", e);
    }
    return RpcUtils.getStatus(TSStatusCode.EXECUTE_STATEMENT_ERROR);
  }

  @Override
  public TSStatus createTimeseries(TSCreateTimeseriesReq req) {
    try {
      if (!checkLogin(req.getSessionId())) {
        logger.info(INFO_NOT_LOGIN, IoTDBConstant.GLOBAL_DB_NAME);
        return RpcUtils.getStatus(TSStatusCode.NOT_LOGIN_ERROR);
      }

      if (auditLogger.isDebugEnabled()) {
        auditLogger.debug("Session-{} create timeseries {}", currSessionId.get(), req.getPath());
      }

      CreateTimeSeriesPlan plan = new CreateTimeSeriesPlan(new PartialPath(req.path),
          TSDataType.values()[req.dataType], TSEncoding.values()[req.encoding],
          CompressionType.values()[req.compressor], req.props, req.tags, req.attributes,
          req.measurementAlias);
      TSStatus status = checkAuthority(plan, req.getSessionId());
      if (status != null) {
        return status;
      }
      return executeNonQueryPlan(plan);
    } catch (NullPointerException e) {
      logger.error("meet error when create timeseries", e);
    } catch (Exception e) {
      logger.warn("meet error when create timeseries", e);
    }
    return RpcUtils.getStatus(TSStatusCode.EXECUTE_STATEMENT_ERROR);
  }

  @SuppressWarnings("squid:S3776") // Suppress high Cognitive Complexity warning
  @Override
  public TSStatus createMultiTimeseries(TSCreateMultiTimeseriesReq req) {
    try {
      if (!checkLogin(req.getSessionId())) {
        logger.info(INFO_NOT_LOGIN, IoTDBConstant.GLOBAL_DB_NAME);
        return RpcUtils.getStatus(TSStatusCode.NOT_LOGIN_ERROR);
      }
      if (auditLogger.isDebugEnabled()) {
        auditLogger.debug("Session-{} create {} timeseries, the first is {}", currSessionId.get(),
            req.getPaths().size(), req.getPaths().get(0));
      }
      List<TSStatus> statusList = new ArrayList<>(req.paths.size());
      CreateTimeSeriesPlan plan = new CreateTimeSeriesPlan();
      CreateMultiTimeSeriesPlan createMultiTimeSeriesPlan = new CreateMultiTimeSeriesPlan();

      List<PartialPath> paths = new ArrayList<>(req.paths.size());
      List<TSDataType> dataTypes = new ArrayList<>(req.paths.size());
      List<TSEncoding> encodings = new ArrayList<>(req.paths.size());
      List<CompressionType> compressors = new ArrayList<>(req.paths.size());
      List<String> alias = null;
      if (req.measurementAliasList != null) {
        alias = new ArrayList<>(req.paths.size());
      }
      List<Map<String, String>> props = null;
      if (req.propsList != null) {
        props = new ArrayList<>(req.paths.size());
      }
      List<Map<String, String>> tags = null;
      if (req.tagsList != null) {
        tags = new ArrayList<>(req.paths.size());
      }
      List<Map<String, String>> attributes = null;
      if (req.attributesList != null) {
        attributes = new ArrayList<>(req.paths.size());
      }

      // record the result of creation of time series
      List<Integer> indexes = new ArrayList<>(req.paths.size());

      for (int i = 0; i < req.paths.size(); i++) {
        plan.setPath(new PartialPath(req.paths.get(i)));

        TSStatus status = checkAuthority(plan, req.getSessionId());
        if (status != null) {
          // not authorized
          statusList.add(status);
          continue;
        }

        paths.add(new PartialPath(req.paths.get(i)));
        dataTypes.add(TSDataType.values()[req.dataTypes.get(i)]);
        encodings.add(TSEncoding.values()[req.encodings.get(i)]);
        compressors.add(CompressionType.values()[req.compressors.get(i)]);
        if (alias != null) {
          alias.add(req.measurementAliasList.get(i));
        }
        if (props != null) {
          props.add(req.propsList.get(i));
        }
        if (tags != null) {
          tags.add(req.tagsList.get(i));
        }
        if (attributes != null) {
          attributes.add(req.attributesList.get(i));
        }

        indexes.add(i);
        statusList.add(RpcUtils.getStatus(TSStatusCode.SUCCESS_STATUS, ""));
      }

      createMultiTimeSeriesPlan.setPaths(paths);
      createMultiTimeSeriesPlan.setDataTypes(dataTypes);
      createMultiTimeSeriesPlan.setEncodings(encodings);
      createMultiTimeSeriesPlan.setCompressors(compressors);
      createMultiTimeSeriesPlan.setAlias(alias);
      createMultiTimeSeriesPlan.setProps(props);
      createMultiTimeSeriesPlan.setTags(tags);
      createMultiTimeSeriesPlan.setAttributes(attributes);
      createMultiTimeSeriesPlan.setIndexes(indexes);

      executeNonQuery(createMultiTimeSeriesPlan);

      boolean isAllSuccessful = true;

      if (createMultiTimeSeriesPlan.getResults().entrySet().size() > 0) {
        isAllSuccessful = false;
        for (Map.Entry<Integer, Exception> entry : createMultiTimeSeriesPlan.getResults()
            .entrySet()) {
          statusList.set(entry.getKey(),
              RpcUtils
                  .getStatus(TSStatusCode.EXECUTE_STATEMENT_ERROR, entry.getValue().getMessage()));
        }
      }

      if (isAllSuccessful) {
        if (logger.isDebugEnabled()) {
          logger.debug("Create multiple timeseries successfully");
        }
        return RpcUtils.getStatus(TSStatusCode.SUCCESS_STATUS);
      } else {
        logger.debug("Create multiple timeseries failed!");
        return RpcUtils.getStatus(statusList);
      }
    } catch (NullPointerException e) {
      logger.error("meet error when create multi timeseries", e);
    } catch (Exception e) {
      logger.warn("meet error when create multi timeseries", e);
    }
    return RpcUtils.getStatus(TSStatusCode.EXECUTE_STATEMENT_ERROR);
  }

  @Override
  public TSStatus deleteTimeseries(long sessionId, List<String> paths) {
    try {
      if (!checkLogin(sessionId)) {
        logger.info(INFO_NOT_LOGIN, IoTDBConstant.GLOBAL_DB_NAME);
        return RpcUtils.getStatus(TSStatusCode.NOT_LOGIN_ERROR);
      }
      List<PartialPath> pathList = new ArrayList<>();
      for (String path : paths) {
        pathList.add(new PartialPath(path));
      }
      DeleteTimeSeriesPlan plan = new DeleteTimeSeriesPlan(pathList);
      TSStatus status = checkAuthority(plan, sessionId);
      if (status != null) {
        return status;
      }
      return executeNonQueryPlan(plan);
    } catch (NullPointerException e) {
      logger.error("meet error when delete timeseries", e);
    } catch (Exception e) {
      logger.warn("meet error when delete timeseries", e);
    }
    return RpcUtils.getStatus(TSStatusCode.EXECUTE_STATEMENT_ERROR);
  }

  @Override
  public long requestStatementId(long sessionId) {
    long statementId = statementIdGenerator.incrementAndGet();
    sessionId2StatementId.computeIfAbsent(sessionId, s -> new CopyOnWriteArraySet<>())
        .add(statementId);
    return statementId;
  }

  private TSStatus checkAuthority(PhysicalPlan plan, long sessionId) {
    List<PartialPath> paths = plan.getPaths();
    try {
      if (!checkAuthorization(paths, plan, sessionIdUsernameMap.get(sessionId))) {
        return RpcUtils.getStatus(
            TSStatusCode.NO_PERMISSION_ERROR,
            "No permissions for this operation " + plan.getOperatorType().toString());
      }
    } catch (AuthException e) {
      logger.warn("meet error while checking authorization.", e);
      return RpcUtils.getStatus(TSStatusCode.UNINITIALIZED_AUTH_ERROR, e.getMessage());
    } catch (NullPointerException e) {
      logger.error(SERVER_INTERNAL_ERROR, IoTDBConstant.GLOBAL_DB_NAME, e);
      return RpcUtils.getStatus(TSStatusCode.INTERNAL_SERVER_ERROR, e.getMessage());
    } catch (Exception e) {
      logger.warn(SERVER_INTERNAL_ERROR, IoTDBConstant.GLOBAL_DB_NAME, e);
      return RpcUtils.getStatus(TSStatusCode.INTERNAL_SERVER_ERROR, e.getMessage());
    }
    return null;
  }

  protected TSStatus executeNonQueryPlan(PhysicalPlan plan) {
    boolean execRet;
    try {
      plan.checkIntegrity();
      execRet = executeNonQuery(plan);
    } catch (BatchInsertionException e) {
      return RpcUtils.getStatus(Arrays.asList(e.getFailingStatus()));
    } catch (QueryProcessException e) {
      logger.warn("meet error while processing non-query. ", e);
      return RpcUtils.getStatus(e.getErrorCode(), e.getMessage());
    } catch (NullPointerException e) {
      logger.error(SERVER_INTERNAL_ERROR, IoTDBConstant.GLOBAL_DB_NAME, e);
      return RpcUtils.getStatus(TSStatusCode.INTERNAL_SERVER_ERROR, e.getMessage());
    } catch (Exception e) {
      logger.warn(SERVER_INTERNAL_ERROR, IoTDBConstant.GLOBAL_DB_NAME, e);
      return RpcUtils.getStatus(TSStatusCode.INTERNAL_SERVER_ERROR, e.getMessage());
    }

    return execRet
        ? RpcUtils.getStatus(TSStatusCode.SUCCESS_STATUS, "Execute successfully")
        : RpcUtils.getStatus(TSStatusCode.EXECUTE_STATEMENT_ERROR);
  }


  private long generateQueryId(boolean isDataQuery, int fetchSize, int deduplicatedPathNum) {
    return QueryResourceManager.getInstance()
        .assignQueryId(isDataQuery, fetchSize, deduplicatedPathNum);
  }

  protected List<TSDataType> getSeriesTypesByPaths(List<PartialPath> paths,
      List<String> aggregations)
      throws MetadataException {
    return SchemaUtils.getSeriesTypesByPaths(paths, aggregations);
  }


  protected TSDataType getSeriesTypeByPath(PartialPath path) throws MetadataException {
    return SchemaUtils.getSeriesTypeByPaths(path);
  }
}<|MERGE_RESOLUTION|>--- conflicted
+++ resolved
@@ -735,7 +735,17 @@
       }
       // create and cache dataset
       QueryDataSet newDataSet = createQueryDataSet(queryId, plan);
-<<<<<<< HEAD
+
+      if (plan instanceof ShowPlan || plan instanceof AuthorPlan) {
+        resp = getListDataSetHeaders(newDataSet);
+      }
+
+      resp.setOperationType(plan.getOperatorType().toString());
+
+      if (plan.getOperatorType() == OperatorType.AGGREGATION) {
+        resp.setIgnoreTimeStamp(true);
+      } // else default ignoreTimeStamp is false
+
       if (plan instanceof QueryIndexPlan){
         resp.setColumns(
             newDataSet.getPaths().stream().map(Path::getFullPath).collect(Collectors.toList()));
@@ -743,19 +753,6 @@
             newDataSet.getDataTypes().stream().map(Enum::toString).collect(Collectors.toList()));
         resp.setColumnNameIndexMap(((IndexQueryDataSet) newDataSet).getPathToIndex());
       }
-=======
-
-      if (plan instanceof ShowPlan || plan instanceof AuthorPlan) {
-        resp = getListDataSetHeaders(newDataSet);
-      }
-
-      resp.setOperationType(plan.getOperatorType().toString());
-
-      if (plan.getOperatorType() == OperatorType.AGGREGATION) {
-        resp.setIgnoreTimeStamp(true);
-      } // else default ignoreTimeStamp is false
-
->>>>>>> 2d9cc02a
       if (plan instanceof QueryPlan && !((QueryPlan) plan).isAlignByTime()
           && newDataSet instanceof NonAlignEngineDataSet) {
         TSQueryNonAlignDataSet result = fillRpcNonAlignReturnData(fetchSize, newDataSet, username);
