/*
 * Licensed to the Apache Software Foundation (ASF) under one
 * or more contributor license agreements.  See the NOTICE file
 * distributed with this work for additional information
 * regarding copyright ownership.  The ASF licenses this file
 * to you under the Apache License, Version 2.0 (the
 * "License"); you may not use this file except in compliance
 * with the License.  You may obtain a copy of the License at
 *
 *     http://www.apache.org/licenses/LICENSE-2.0
 *
 * Unless required by applicable law or agreed to in writing,
 * software distributed under the License is distributed on an
 * "AS IS" BASIS, WITHOUT WARRANTIES OR CONDITIONS OF ANY
 * KIND, either express or implied.  See the License for the
 * specific language governing permissions and limitations
 * under the License.
 */
package org.apache.iotdb.db.qp.strategy;

import org.apache.iotdb.db.auth.AuthException;
import org.apache.iotdb.db.engine.compaction.heavyhitter.QueryHitterManager;
import org.apache.iotdb.db.exception.metadata.MetadataException;
import org.apache.iotdb.db.exception.query.LogicalOperatorException;
import org.apache.iotdb.db.exception.query.LogicalOptimizeException;
import org.apache.iotdb.db.exception.query.QueryProcessException;
import org.apache.iotdb.db.exception.runtime.SQLParserException;
import org.apache.iotdb.db.metadata.PartialPath;
import org.apache.iotdb.db.qp.constant.SQLConstant;
import org.apache.iotdb.db.qp.logical.Operator;
import org.apache.iotdb.db.qp.logical.Operator.OperatorType;
import org.apache.iotdb.db.qp.logical.crud.BasicFunctionOperator;
import org.apache.iotdb.db.qp.logical.crud.DeleteDataOperator;
import org.apache.iotdb.db.qp.logical.crud.FilterOperator;
import org.apache.iotdb.db.qp.logical.crud.InsertOperator;
import org.apache.iotdb.db.qp.logical.crud.QueryOperator;
import org.apache.iotdb.db.qp.logical.sys.AlterTimeSeriesOperator;
import org.apache.iotdb.db.qp.logical.sys.AuthorOperator;
import org.apache.iotdb.db.qp.logical.sys.CountOperator;
import org.apache.iotdb.db.qp.logical.sys.CreateFunctionOperator;
import org.apache.iotdb.db.qp.logical.sys.CreateIndexOperator;
import org.apache.iotdb.db.qp.logical.sys.CreateTimeSeriesOperator;
import org.apache.iotdb.db.qp.logical.sys.CreateTriggerOperator;
import org.apache.iotdb.db.qp.logical.sys.DataAuthOperator;
import org.apache.iotdb.db.qp.logical.sys.DeletePartitionOperator;
import org.apache.iotdb.db.qp.logical.sys.DeleteStorageGroupOperator;
import org.apache.iotdb.db.qp.logical.sys.DeleteTimeSeriesOperator;
import org.apache.iotdb.db.qp.logical.sys.DropFunctionOperator;
import org.apache.iotdb.db.qp.logical.sys.DropIndexOperator;
import org.apache.iotdb.db.qp.logical.sys.DropTriggerOperator;
import org.apache.iotdb.db.qp.logical.sys.FlushOperator;
import org.apache.iotdb.db.qp.logical.sys.KillQueryOperator;
import org.apache.iotdb.db.qp.logical.sys.LoadConfigurationOperator;
import org.apache.iotdb.db.qp.logical.sys.LoadConfigurationOperator.LoadConfigurationOperatorType;
import org.apache.iotdb.db.qp.logical.sys.LoadDataOperator;
import org.apache.iotdb.db.qp.logical.sys.LoadFilesOperator;
import org.apache.iotdb.db.qp.logical.sys.MoveFileOperator;
import org.apache.iotdb.db.qp.logical.sys.RemoveFileOperator;
import org.apache.iotdb.db.qp.logical.sys.SetStorageGroupOperator;
import org.apache.iotdb.db.qp.logical.sys.SetTTLOperator;
import org.apache.iotdb.db.qp.logical.sys.ShowChildNodesOperator;
import org.apache.iotdb.db.qp.logical.sys.ShowChildPathsOperator;
import org.apache.iotdb.db.qp.logical.sys.ShowDevicesOperator;
import org.apache.iotdb.db.qp.logical.sys.ShowFunctionsOperator;
import org.apache.iotdb.db.qp.logical.sys.ShowStorageGroupOperator;
import org.apache.iotdb.db.qp.logical.sys.ShowTTLOperator;
import org.apache.iotdb.db.qp.logical.sys.ShowTimeSeriesOperator;
import org.apache.iotdb.db.qp.logical.sys.StartTriggerOperator;
import org.apache.iotdb.db.qp.logical.sys.StopTriggerOperator;
import org.apache.iotdb.db.qp.logical.sys.TracingOperator;
import org.apache.iotdb.db.qp.physical.PhysicalPlan;
import org.apache.iotdb.db.qp.physical.crud.AggregationPlan;
import org.apache.iotdb.db.qp.physical.crud.AlignByDevicePlan;
import org.apache.iotdb.db.qp.physical.crud.AlignByDevicePlan.MeasurementType;
import org.apache.iotdb.db.qp.physical.crud.DeletePartitionPlan;
import org.apache.iotdb.db.qp.physical.crud.DeletePlan;
import org.apache.iotdb.db.qp.physical.crud.FillQueryPlan;
import org.apache.iotdb.db.qp.physical.crud.GroupByTimeFillPlan;
import org.apache.iotdb.db.qp.physical.crud.GroupByTimePlan;
import org.apache.iotdb.db.qp.physical.crud.InsertRowPlan;
import org.apache.iotdb.db.qp.physical.crud.InsertRowsPlan;
import org.apache.iotdb.db.qp.physical.crud.LastQueryPlan;
import org.apache.iotdb.db.qp.physical.crud.QueryIndexPlan;
import org.apache.iotdb.db.qp.physical.crud.QueryPlan;
import org.apache.iotdb.db.qp.physical.crud.RawDataQueryPlan;
import org.apache.iotdb.db.qp.physical.crud.UDTFPlan;
import org.apache.iotdb.db.qp.physical.sys.AlterTimeSeriesPlan;
import org.apache.iotdb.db.qp.physical.sys.AuthorPlan;
import org.apache.iotdb.db.qp.physical.sys.ClearCachePlan;
import org.apache.iotdb.db.qp.physical.sys.CountPlan;
import org.apache.iotdb.db.qp.physical.sys.CreateFunctionPlan;
import org.apache.iotdb.db.qp.physical.sys.CreateIndexPlan;
import org.apache.iotdb.db.qp.physical.sys.CreateSnapshotPlan;
import org.apache.iotdb.db.qp.physical.sys.CreateTimeSeriesPlan;
import org.apache.iotdb.db.qp.physical.sys.CreateTriggerPlan;
import org.apache.iotdb.db.qp.physical.sys.DataAuthPlan;
import org.apache.iotdb.db.qp.physical.sys.DeleteStorageGroupPlan;
import org.apache.iotdb.db.qp.physical.sys.DeleteTimeSeriesPlan;
import org.apache.iotdb.db.qp.physical.sys.DropFunctionPlan;
import org.apache.iotdb.db.qp.physical.sys.DropIndexPlan;
import org.apache.iotdb.db.qp.physical.sys.DropTriggerPlan;
import org.apache.iotdb.db.qp.physical.sys.FlushPlan;
import org.apache.iotdb.db.qp.physical.sys.KillQueryPlan;
import org.apache.iotdb.db.qp.physical.sys.LoadConfigurationPlan;
import org.apache.iotdb.db.qp.physical.sys.LoadConfigurationPlan.LoadConfigurationPlanType;
import org.apache.iotdb.db.qp.physical.sys.LoadDataPlan;
import org.apache.iotdb.db.qp.physical.sys.MergePlan;
import org.apache.iotdb.db.qp.physical.sys.OperateFilePlan;
import org.apache.iotdb.db.qp.physical.sys.SetStorageGroupPlan;
import org.apache.iotdb.db.qp.physical.sys.SetTTLPlan;
import org.apache.iotdb.db.qp.physical.sys.ShowChildNodesPlan;
import org.apache.iotdb.db.qp.physical.sys.ShowChildPathsPlan;
import org.apache.iotdb.db.qp.physical.sys.ShowDevicesPlan;
import org.apache.iotdb.db.qp.physical.sys.ShowFunctionsPlan;
import org.apache.iotdb.db.qp.physical.sys.ShowMergeStatusPlan;
import org.apache.iotdb.db.qp.physical.sys.ShowPlan;
import org.apache.iotdb.db.qp.physical.sys.ShowPlan.ShowContentType;
import org.apache.iotdb.db.qp.physical.sys.ShowQueryProcesslistPlan;
import org.apache.iotdb.db.qp.physical.sys.ShowStorageGroupPlan;
import org.apache.iotdb.db.qp.physical.sys.ShowTTLPlan;
import org.apache.iotdb.db.qp.physical.sys.ShowTimeSeriesPlan;
import org.apache.iotdb.db.qp.physical.sys.ShowTriggersPlan;
import org.apache.iotdb.db.qp.physical.sys.StartTriggerPlan;
import org.apache.iotdb.db.qp.physical.sys.StopTriggerPlan;
import org.apache.iotdb.db.qp.physical.sys.TracingPlan;
import org.apache.iotdb.db.query.expression.Expression;
import org.apache.iotdb.db.query.expression.ResultColumn;
import org.apache.iotdb.db.query.expression.unary.FunctionExpression;
import org.apache.iotdb.db.query.expression.unary.TimeSeriesOperand;
import org.apache.iotdb.db.service.IoTDB;
import org.apache.iotdb.db.utils.SchemaUtils;
import org.apache.iotdb.tsfile.file.metadata.enums.TSDataType;
import org.apache.iotdb.tsfile.read.expression.IExpression;
import org.apache.iotdb.tsfile.utils.Pair;

import java.util.ArrayList;
import java.util.Arrays;
import java.util.HashMap;
import java.util.HashSet;
import java.util.LinkedHashSet;
import java.util.List;
import java.util.Map;
import java.util.Set;

/** Used to convert logical operator to physical plan */
public class PhysicalGenerator {

  public PhysicalPlan transformToPhysicalPlan(Operator operator, int fetchSize)
      throws QueryProcessException {
    PhysicalPlan physicalPlan = doTransformation(operator, fetchSize);
    physicalPlan.setDebug(operator.isDebug());
    return physicalPlan;
  }

  @SuppressWarnings("squid:S3776") // Suppress high Cognitive Complexity warning
  private PhysicalPlan doTransformation(Operator operator, int fetchSize)
      throws QueryProcessException {
    switch (operator.getType()) {
      case AUTHOR:
        AuthorOperator author = (AuthorOperator) operator;
        try {
          return new AuthorPlan(
              author.getAuthorType(),
              author.getUserName(),
              author.getRoleName(),
              author.getPassWord(),
              author.getNewPassword(),
              author.getPrivilegeList(),
              author.getNodeName());
        } catch (AuthException e) {
          throw new QueryProcessException(e.getMessage());
        }
      case GRANT_WATERMARK_EMBEDDING:
      case REVOKE_WATERMARK_EMBEDDING:
        DataAuthOperator dataAuthOperator = (DataAuthOperator) operator;
        return new DataAuthPlan(dataAuthOperator.getType(), dataAuthOperator.getUsers());
      case LOADDATA:
        LoadDataOperator loadData = (LoadDataOperator) operator;
        return new LoadDataPlan(loadData.getInputFilePath(), loadData.getMeasureType());
      case METADATA:
      case SET_STORAGE_GROUP:
        SetStorageGroupOperator setStorageGroup = (SetStorageGroupOperator) operator;
        return new SetStorageGroupPlan(setStorageGroup.getPath());
      case DELETE_STORAGE_GROUP:
        DeleteStorageGroupOperator deleteStorageGroup = (DeleteStorageGroupOperator) operator;
        return new DeleteStorageGroupPlan(deleteStorageGroup.getDeletePathList());
      case CREATE_TIMESERIES:
        CreateTimeSeriesOperator createOperator = (CreateTimeSeriesOperator) operator;
        if (createOperator.getTags() != null
            && !createOperator.getTags().isEmpty()
            && createOperator.getAttributes() != null
            && !createOperator.getAttributes().isEmpty()) {
          for (String tagKey : createOperator.getTags().keySet()) {
            if (createOperator.getAttributes().containsKey(tagKey)) {
              throw new QueryProcessException(
                  String.format(
                      "Tag and attribute shouldn't have the same property key [%s]", tagKey));
            }
          }
        }
        return new CreateTimeSeriesPlan(
            createOperator.getPath(),
            createOperator.getDataType(),
            createOperator.getEncoding(),
            createOperator.getCompressor(),
            createOperator.getProps(),
            createOperator.getTags(),
            createOperator.getAttributes(),
            createOperator.getAlias());
      case DELETE_TIMESERIES:
        DeleteTimeSeriesOperator deletePath = (DeleteTimeSeriesOperator) operator;
        return new DeleteTimeSeriesPlan(deletePath.getDeletePathList());
      case CREATE_INDEX:
        CreateIndexOperator createIndexOp = (CreateIndexOperator) operator;
        return new CreateIndexPlan(
            createIndexOp.getPaths(),
            createIndexOp.getProps(),
            createIndexOp.getTime(),
            createIndexOp.getIndexType());
      case DROP_INDEX:
        DropIndexOperator dropIndexOp = (DropIndexOperator) operator;
        return new DropIndexPlan(dropIndexOp.getPaths(), dropIndexOp.getIndexType());
      case ALTER_TIMESERIES:
        AlterTimeSeriesOperator alterTimeSeriesOperator = (AlterTimeSeriesOperator) operator;
        return new AlterTimeSeriesPlan(
            alterTimeSeriesOperator.getPath(),
            alterTimeSeriesOperator.getAlterType(),
            alterTimeSeriesOperator.getAlterMap(),
            alterTimeSeriesOperator.getAlias(),
            alterTimeSeriesOperator.getTagsMap(),
            alterTimeSeriesOperator.getAttributesMap());
      case DELETE:
        DeleteDataOperator delete = (DeleteDataOperator) operator;
        return new DeletePlan(delete.getStartTime(), delete.getEndTime(), delete.getPaths());
      case INSERT:
        InsertOperator insert = (InsertOperator) operator;
        int measurementsNum = 0;
        for (String measurement : insert.getMeasurementList()) {
          if (measurement.startsWith("(") && measurement.endsWith(")")) {
            measurementsNum += measurement.replace("(", "").replace(")", "").split(",").length;
          } else {
            measurementsNum++;
          }
        }
        if (measurementsNum == 0 || (insert.getValueList().length % measurementsNum != 0)) {
          throw new SQLParserException(
              String.format(
                  "the measurementList's size %d is not consistent with the valueList's size %d",
                  measurementsNum, insert.getValueList().length));
        }
        if (measurementsNum == insert.getValueList().length) {
          return new InsertRowPlan(
              insert.getDevice(),
              insert.getTimes()[0],
              insert.getMeasurementList(),
              insert.getValueList());
        }
        InsertRowsPlan insertRowsPlan = new InsertRowsPlan();
        for (int i = 0; i < insert.getTimes().length; i++) {
          insertRowsPlan.addOneInsertRowPlan(
              new InsertRowPlan(
                  insert.getDevice(),
                  insert.getTimes()[i],
                  insert.getMeasurementList(),
                  Arrays.copyOfRange(
                      insert.getValueList(), i * measurementsNum, (i + 1) * measurementsNum)),
              i);
        }
        return insertRowsPlan;
      case MERGE:
        if (operator.getTokenIntType() == SQLConstant.TOK_FULL_MERGE) {
          return new MergePlan(OperatorType.FULL_MERGE);
        } else {
          return new MergePlan();
        }
      case FLUSH:
        FlushOperator flushOperator = (FlushOperator) operator;
        return new FlushPlan(flushOperator.isSeq(), flushOperator.getStorageGroupList());
      case TRACING:
        TracingOperator tracingOperator = (TracingOperator) operator;
        return new TracingPlan(tracingOperator.isTracingOn());
      case QUERY:
        return transformQuery((QueryOperator) operator);
      case TTL:
        switch (operator.getTokenIntType()) {
          case SQLConstant.TOK_SET:
            SetTTLOperator setTTLOperator = (SetTTLOperator) operator;
            return new SetTTLPlan(setTTLOperator.getStorageGroup(), setTTLOperator.getDataTTL());
          case SQLConstant.TOK_UNSET:
            SetTTLOperator unsetTTLOperator = (SetTTLOperator) operator;
            return new SetTTLPlan(unsetTTLOperator.getStorageGroup());
          case SQLConstant.TOK_SHOW:
            ShowTTLOperator showTTLOperator = (ShowTTLOperator) operator;
            return new ShowTTLPlan(showTTLOperator.getStorageGroups());
          default:
            throw new LogicalOperatorException(
                String.format(
                    "not supported operator type %s in ttl operation.", operator.getType()));
        }
      case LOAD_CONFIGURATION:
        LoadConfigurationOperatorType type =
            ((LoadConfigurationOperator) operator).getLoadConfigurationOperatorType();
        return generateLoadConfigurationPlan(type);
      case SHOW:
        switch (operator.getTokenIntType()) {
          case SQLConstant.TOK_FLUSH_TASK_INFO:
            return new ShowPlan(ShowContentType.FLUSH_TASK_INFO);
          case SQLConstant.TOK_VERSION:
            return new ShowPlan(ShowContentType.VERSION);
          case SQLConstant.TOK_TIMESERIES:
            ShowTimeSeriesOperator showTimeSeriesOperator = (ShowTimeSeriesOperator) operator;
            ShowTimeSeriesPlan showTimeSeriesPlan =
                new ShowTimeSeriesPlan(
                    showTimeSeriesOperator.getPath(),
                    showTimeSeriesOperator.getLimit(),
                    showTimeSeriesOperator.getOffset(),
                    fetchSize);
            showTimeSeriesPlan.setIsContains(showTimeSeriesOperator.isContains());
            showTimeSeriesPlan.setKey(showTimeSeriesOperator.getKey());
            showTimeSeriesPlan.setValue(showTimeSeriesOperator.getValue());
            showTimeSeriesPlan.setOrderByHeat(showTimeSeriesOperator.isOrderByHeat());
            return showTimeSeriesPlan;
          case SQLConstant.TOK_STORAGE_GROUP:
            return new ShowStorageGroupPlan(
                ShowContentType.STORAGE_GROUP, ((ShowStorageGroupOperator) operator).getPath());
          case SQLConstant.TOK_DEVICES:
            ShowDevicesOperator showDevicesOperator = (ShowDevicesOperator) operator;
            return new ShowDevicesPlan(
                showDevicesOperator.getPath(),
                showDevicesOperator.getLimit(),
                showDevicesOperator.getOffset(),
                fetchSize,
                showDevicesOperator.hasSgCol());
          case SQLConstant.TOK_COUNT_DEVICES:
            return new CountPlan(
                ShowContentType.COUNT_DEVICES, ((CountOperator) operator).getPath());
          case SQLConstant.TOK_COUNT_STORAGE_GROUP:
            return new CountPlan(
                ShowContentType.COUNT_STORAGE_GROUP, ((CountOperator) operator).getPath());
          case SQLConstant.TOK_COUNT_NODE_TIMESERIES:
            return new CountPlan(
                ShowContentType.COUNT_NODE_TIMESERIES,
                ((CountOperator) operator).getPath(),
                ((CountOperator) operator).getLevel());
          case SQLConstant.TOK_COUNT_NODES:
            return new CountPlan(
                ShowContentType.COUNT_NODES,
                ((CountOperator) operator).getPath(),
                ((CountOperator) operator).getLevel());
          case SQLConstant.TOK_COUNT_TIMESERIES:
            return new CountPlan(
                ShowContentType.COUNT_TIMESERIES, ((CountOperator) operator).getPath());
          case SQLConstant.TOK_CHILD_PATHS:
            return new ShowChildPathsPlan(
                ShowContentType.CHILD_PATH, ((ShowChildPathsOperator) operator).getPath());
          case SQLConstant.TOK_CHILD_NODES:
            return new ShowChildNodesPlan(
                ShowContentType.CHILD_NODE, ((ShowChildNodesOperator) operator).getPath());
          case SQLConstant.TOK_QUERY_PROCESSLIST:
            return new ShowQueryProcesslistPlan(ShowContentType.QUERY_PROCESSLIST);
          case SQLConstant.TOK_SHOW_FUNCTIONS:
            return new ShowFunctionsPlan(((ShowFunctionsOperator) operator).showTemporary());
          case SQLConstant.TOK_SHOW_TRIGGERS:
            return new ShowTriggersPlan();
          default:
            throw new LogicalOperatorException(
                String.format(
                    "not supported operator type %s in show operation.", operator.getType()));
        }
      case LOAD_FILES:
        return new OperateFilePlan(
            ((LoadFilesOperator) operator).getFile(),
            OperatorType.LOAD_FILES,
            ((LoadFilesOperator) operator).isAutoCreateSchema(),
            ((LoadFilesOperator) operator).getSgLevel());
      case REMOVE_FILE:
        return new OperateFilePlan(
            ((RemoveFileOperator) operator).getFile(), OperatorType.REMOVE_FILE);
      case MOVE_FILE:
        return new OperateFilePlan(
            ((MoveFileOperator) operator).getFile(),
            ((MoveFileOperator) operator).getTargetDir(),
            OperatorType.MOVE_FILE);
      case CLEAR_CACHE:
        return new ClearCachePlan();
      case SHOW_MERGE_STATUS:
        return new ShowMergeStatusPlan();
      case DELETE_PARTITION:
        DeletePartitionOperator op = (DeletePartitionOperator) operator;
        return new DeletePartitionPlan(op.getStorageGroupName(), op.getPartitionId());
      case CREATE_SCHEMA_SNAPSHOT:
        return new CreateSnapshotPlan();
      case KILL:
        return new KillQueryPlan(((KillQueryOperator) operator).getQueryId());
      case CREATE_FUNCTION:
        CreateFunctionOperator createFunctionOperator = (CreateFunctionOperator) operator;
        return new CreateFunctionPlan(
            createFunctionOperator.isTemporary(),
            createFunctionOperator.getUdfName(),
            createFunctionOperator.getClassName());
      case DROP_FUNCTION:
        DropFunctionOperator dropFunctionOperator = (DropFunctionOperator) operator;
        return new DropFunctionPlan(dropFunctionOperator.getUdfName());
      case CREATE_TRIGGER:
        CreateTriggerOperator createTriggerOperator = (CreateTriggerOperator) operator;
        return new CreateTriggerPlan(
            createTriggerOperator.getTriggerName(),
            createTriggerOperator.getEvent(),
            createTriggerOperator.getFullPath(),
            createTriggerOperator.getClassName(),
            createTriggerOperator.getAttributes());
      case DROP_TRIGGER:
        return new DropTriggerPlan(((DropTriggerOperator) operator).getTriggerName());
      case START_TRIGGER:
        return new StartTriggerPlan(((StartTriggerOperator) operator).getTriggerName());
      case STOP_TRIGGER:
        return new StopTriggerPlan(((StopTriggerOperator) operator).getTriggerName());
      default:
        throw new LogicalOperatorException(operator.getType().toString(), "");
    }
  }

  protected PhysicalPlan generateLoadConfigurationPlan(LoadConfigurationOperatorType type)
      throws QueryProcessException {
    switch (type) {
      case GLOBAL:
        return new LoadConfigurationPlan(LoadConfigurationPlanType.GLOBAL);
      case LOCAL:
        return new LoadConfigurationPlan(LoadConfigurationPlanType.LOCAL);
      default:
        throw new QueryProcessException(
            String.format("Unrecognized load configuration operator type, %s", type.name()));
    }
  }

  /**
   * get types for path list
   *
   * @return pair.left is the type of column in result set, pair.right is the real type of the
   *     measurement
   */
  protected Pair<List<TSDataType>, List<TSDataType>> getSeriesTypes(
      List<PartialPath> paths, String aggregation) throws MetadataException {
    List<TSDataType> measurementDataTypes = SchemaUtils.getSeriesTypesByPaths(paths, (String) null);
    // if the aggregation function is null, the type of column in result set
    // is equal to the real type of the measurement
    if (aggregation == null) {
      return new Pair<>(measurementDataTypes, measurementDataTypes);
    } else {
      // if the aggregation function is not null,
      // we should recalculate the type of column in result set
      List<TSDataType> columnDataTypes = SchemaUtils.getSeriesTypesByPaths(paths, aggregation);
      return new Pair<>(columnDataTypes, measurementDataTypes);
    }
  }

  public List<TSDataType> getSeriesTypes(List<PartialPath> paths) throws MetadataException {
    return SchemaUtils.getSeriesTypesByPaths(paths);
  }

  interface Transform {
    QueryPlan transform(QueryOperator queryOperator) throws QueryProcessException;
  }

  /** agg physical plan transform */
  public static class AggPhysicalPlanRule implements Transform {

    @Override
    public QueryPlan transform(QueryOperator queryOperator) throws QueryProcessException {
      AggregationPlan queryPlan;
      if (queryOperator.hasTimeSeriesGeneratingFunction()) {
        throw new QueryProcessException(
            "User-defined and built-in hybrid aggregation is not supported.");
      }
      if (queryOperator.isGroupByTime() && queryOperator.isFill()) {
        queryPlan = new GroupByTimeFillPlan();
      } else if (queryOperator.isGroupByTime()) {
        queryPlan = new GroupByTimePlan();
      } else {
        queryPlan = new AggregationPlan();
      }

      queryPlan.setPaths(queryOperator.getSelectOperator().getPaths());
      queryPlan.setAggregations(queryOperator.getSelectOperator().getAggregationFunctions());

      if (queryOperator.isGroupByTime()) {
        GroupByTimePlan groupByTimePlan = (GroupByTimePlan) queryPlan;
        groupByTimePlan.setInterval(queryOperator.getUnit());
        groupByTimePlan.setIntervalByMonth(queryOperator.isIntervalByMonth());
        groupByTimePlan.setSlidingStep(queryOperator.getSlidingStep());
        groupByTimePlan.setSlidingStepByMonth(queryOperator.isSlidingStepByMonth());
        groupByTimePlan.setLeftCRightO(queryOperator.isLeftCRightO());
        if (!queryOperator.isLeftCRightO()) {
          groupByTimePlan.setStartTime(queryOperator.getStartTime() + 1);
          groupByTimePlan.setEndTime(queryOperator.getEndTime() + 1);
        } else {
          groupByTimePlan.setStartTime(queryOperator.getStartTime());
          groupByTimePlan.setEndTime(queryOperator.getEndTime());
        }
      }
      if (queryOperator.isFill()) {
        ((GroupByTimeFillPlan) queryPlan).setFillType(queryOperator.getFillTypes());
        for (String aggregation : queryPlan.getAggregations()) {
          if (!SQLConstant.LAST_VALUE.equals(aggregation)) {
            throw new QueryProcessException("Group By Fill only support last_value function");
          }
        }
      } else if (queryOperator.isGroupByLevel()) {
        queryPlan.setLevel(queryOperator.getLevel());
        try {
          if (!verifyAllAggregationDataTypesEqual(queryOperator)) {
            throw new QueryProcessException("Aggregate among unmatched data types");
          }
        } catch (MetadataException e) {
          throw new QueryProcessException(e);
        }
      }
      return queryPlan;
    }
  }

  /** fill physical plan transfrom */
  public static class FillPhysicalPlanRule implements Transform {

    @Override
    public QueryPlan transform(QueryOperator queryOperator) throws QueryProcessException {
      if (queryOperator.hasTimeSeriesGeneratingFunction()) {
        throw new QueryProcessException("Fill functions are not supported in UDF queries.");
      }
      FillQueryPlan queryPlan = new FillQueryPlan();
      FilterOperator timeFilter = queryOperator.getFilterOperator();
      if (!timeFilter.isSingle()) {
        throw new QueryProcessException("Slice query must select a single time point");
      }
      long time = Long.parseLong(((BasicFunctionOperator) timeFilter).getValue());
      queryPlan.setQueryTime(time);
      queryPlan.setFillType(queryOperator.getFillTypes());
      return queryPlan;
    }
  }

  @SuppressWarnings("squid:S3776") // Suppress high Cognitive Complexity warning
  private PhysicalPlan transformQuery(QueryOperator queryOperator) throws QueryProcessException {
    QueryPlan queryPlan;

    if (queryOperator.hasAggregationFunction()) {
      queryPlan = new AggPhysicalPlanRule().transform(queryOperator);
    } else if (queryOperator.isFill()) {
      queryPlan = new FillPhysicalPlanRule().transform(queryOperator);
    } else if (queryOperator.isLastQuery()) {
      queryPlan = new LastQueryPlan();
    } else if (queryOperator.getIndexType() != null) {
      queryPlan = new QueryIndexPlan();
    } else if (queryOperator.hasTimeSeriesGeneratingFunction()) {
      queryPlan = new UDTFPlan(queryOperator.getSelectOperator().getZoneId());
      ((UDTFPlan) queryPlan)
          .constructUdfExecutors(queryOperator.getSelectOperator().getResultColumns());
    } else {
      queryPlan = new RawDataQueryPlan();
    }

    if (queryOperator.isAlignByDevice()) {
      queryPlan = getAlignQueryPlan(queryOperator, queryPlan);
    } else {
      queryPlan.setPaths(queryOperator.getSelectOperator().getPaths());
      // Last query result set will not be affected by alignment
      if (queryPlan instanceof LastQueryPlan && !queryOperator.isAlignByTime()) {
        throw new QueryProcessException("Disable align cannot be applied to LAST query.");
      }
      queryPlan.setAlignByTime(queryOperator.isAlignByTime());

      // transform filter operator to expression
      FilterOperator filterOperator = queryOperator.getFilterOperator();

      if (filterOperator != null) {
        List<PartialPath> filterPaths = new ArrayList<>(filterOperator.getPathSet());
        try {
          List<TSDataType> seriesTypes = getSeriesTypes(filterPaths);
          HashMap<PartialPath, TSDataType> pathTSDataTypeHashMap = new HashMap<>();
          for (int i = 0; i < filterPaths.size(); i++) {
            ((RawDataQueryPlan) queryPlan).addFilterPathInDeviceToMeasurements(filterPaths.get(i));
            pathTSDataTypeHashMap.put(filterPaths.get(i), seriesTypes.get(i));
          }
          IExpression expression = filterOperator.transformToExpression(pathTSDataTypeHashMap);
          ((RawDataQueryPlan) queryPlan).setExpression(expression);
        } catch (MetadataException e) {
          throw new LogicalOptimizeException(e.getMessage());
        }
      }
    }

    queryPlan.setWithoutAllNull(queryOperator.isWithoutAllNull());
    queryPlan.setWithoutAnyNull(queryOperator.isWithoutAnyNull());

    if (queryOperator.getIndexType() != null) {
      if (queryPlan instanceof QueryIndexPlan) {
        ((QueryIndexPlan) queryPlan).setIndexType(queryOperator.getIndexType());
        ((QueryIndexPlan) queryPlan).setProps(queryOperator.getProps());
      }
      return queryPlan;
    }

    queryPlan.setResultColumns(queryOperator.getSelectOperator().getResultColumns());

    try {
<<<<<<< HEAD
      deduplicate(queryPlan);
      // estimate time series' query frequency
      if (queryPlan instanceof RawDataQueryPlan) {
        QueryHitterManager.getInstance()
            .submitTask(
                QueryHitterManager.getInstance()
                .new HitterTask(((RawDataQueryPlan) queryPlan).getDeduplicatedPaths()));
      }
=======
      List<PartialPath> paths = queryPlan.getPaths();
      List<TSDataType> dataTypes = getSeriesTypes(paths);
      queryPlan.setDataTypes(dataTypes);

      queryPlan.deduplicate(this);
>>>>>>> 084c3b8b
    } catch (MetadataException e) {
      throw new QueryProcessException(e);
    }

    queryPlan.setRowLimit(queryOperator.getRowLimit());
    queryPlan.setRowOffset(queryOperator.getRowOffset());
    queryPlan.setAscending(queryOperator.isAscending());

    return queryPlan;
  }

  @SuppressWarnings("squid:S3777") // Suppress high Cognitive Complexity warning
  private QueryPlan getAlignQueryPlan(QueryOperator queryOperator, QueryPlan queryPlan)
      throws QueryProcessException {
    // below is the core realization of ALIGN_BY_DEVICE sql logic
    AlignByDevicePlan alignByDevicePlan = new AlignByDevicePlan();
    if (queryPlan instanceof GroupByTimePlan) {
      alignByDevicePlan.setGroupByTimePlan((GroupByTimePlan) queryPlan);
    } else if (queryPlan instanceof FillQueryPlan) {
      alignByDevicePlan.setFillQueryPlan((FillQueryPlan) queryPlan);
    } else if (queryPlan instanceof AggregationPlan) {
      if (((AggregationPlan) queryPlan).getLevel() >= 0) {
        throw new QueryProcessException("group by level does not support align by device now.");
      }
      alignByDevicePlan.setAggregationPlan((AggregationPlan) queryPlan);
    }

    List<PartialPath> prefixPaths = queryOperator.getFromOperator().getPrefixPaths();
    // remove stars in fromPaths and get deviceId with deduplication
    List<PartialPath> devices = this.removeStarsInDeviceWithUnique(prefixPaths);
    List<ResultColumn> resultColumns = queryOperator.getSelectOperator().getResultColumns();
    List<String> originAggregations = queryOperator.getSelectOperator().getAggregationFunctions();

    // to record result measurement columns
    List<String> measurements = new ArrayList<>();
    Map<String, String> measurementAliasMap = new HashMap<>();
    // to check the same measurement of different devices having the same datatype
    // record the data type of each column of result set
    Map<String, TSDataType> columnDataTypeMap = new HashMap<>();
    Map<String, MeasurementType> measurementTypeMap = new HashMap<>();

    // to record the real type of the corresponding measurement
    Map<String, TSDataType> measurementDataTypeMap = new HashMap<>();
    List<PartialPath> paths = new ArrayList<>();

    for (int i = 0; i < resultColumns.size(); i++) { // per suffix in SELECT
      ResultColumn resultColumn = resultColumns.get(i);
      Expression suffixExpression = resultColumn.getExpression();
      PartialPath suffixPath =
          suffixExpression instanceof TimeSeriesOperand
              ? ((TimeSeriesOperand) suffixExpression).getPath()
              : (((FunctionExpression) suffixExpression).getPaths().get(0));

      // to record measurements in the loop of a suffix path
      Set<String> measurementSetOfGivenSuffix = new LinkedHashSet<>();

      // if const measurement
      if (suffixPath.getMeasurement().startsWith("'")) {
        measurements.add(suffixPath.getMeasurement());
        measurementTypeMap.put(suffixPath.getMeasurement(), MeasurementType.Constant);
        continue;
      }

      for (PartialPath device : devices) { // per device in FROM after deduplication
        PartialPath fullPath = device.concatPath(suffixPath);
        try {
          // remove stars in SELECT to get actual paths
          List<PartialPath> actualPaths = getMatchedTimeseries(fullPath);
          if (resultColumn.hasAlias()) {
            if (actualPaths.size() == 1) {
              String columnName = actualPaths.get(0).getMeasurement();
              if (originAggregations != null && !originAggregations.isEmpty()) {
                measurementAliasMap.put(
                    originAggregations.get(i) + "(" + columnName + ")", resultColumn.getAlias());
              } else {
                measurementAliasMap.put(columnName, resultColumn.getAlias());
              }
            } else if (actualPaths.size() >= 2) {
              throw new QueryProcessException(
                  "alias '"
                      + resultColumn.getAlias()
                      + "' can only be matched with one time series");
            }
          }

          // for actual non exist path
          if (originAggregations != null && actualPaths.isEmpty() && originAggregations.isEmpty()) {
            String nonExistMeasurement = fullPath.getMeasurement();
            if (measurementSetOfGivenSuffix.add(nonExistMeasurement)
                && measurementTypeMap.get(nonExistMeasurement) != MeasurementType.Exist) {
              measurementTypeMap.put(fullPath.getMeasurement(), MeasurementType.NonExist);
            }
          }

          // Get data types with and without aggregate functions (actual time series) respectively
          // Data type with aggregation function `columnDataTypes` is used for:
          //  1. Data type consistency check 2. Header calculation, output result set
          // The actual data type of the time series `measurementDataTypes` is used for
          //  the actual query in the AlignByDeviceDataSet
          String aggregation =
              originAggregations != null && !originAggregations.isEmpty()
                  ? originAggregations.get(i)
                  : null;

          Pair<List<TSDataType>, List<TSDataType>> pair = getSeriesTypes(actualPaths, aggregation);
          List<TSDataType> columnDataTypes = pair.left;
          List<TSDataType> measurementDataTypes = pair.right;
          for (int pathIdx = 0; pathIdx < actualPaths.size(); pathIdx++) {
            PartialPath path = new PartialPath(actualPaths.get(pathIdx).getNodes());

            // check datatype consistency
            // a example of inconsistency: select s0 from root.sg1.d1, root.sg1.d2 align by
            // device,
            // while root.sg1.d1.s0 is INT32 and root.sg1.d2.s0 is FLOAT.
            String measurementChecked;
            if (originAggregations != null && !originAggregations.isEmpty()) {
              measurementChecked = originAggregations.get(i) + "(" + path.getMeasurement() + ")";
            } else {
              measurementChecked = path.getMeasurement();
            }
            TSDataType columnDataType = columnDataTypes.get(pathIdx);
            if (columnDataTypeMap.containsKey(measurementChecked)) {
              if (!columnDataType.equals(columnDataTypeMap.get(measurementChecked))) {
                throw new QueryProcessException(
                    "The data types of the same measurement column should be the same across "
                        + "devices in ALIGN_BY_DEVICE sql. For more details please refer to the "
                        + "SQL document.");
              }
            } else {
              columnDataTypeMap.put(measurementChecked, columnDataType);
              measurementDataTypeMap.put(measurementChecked, measurementDataTypes.get(pathIdx));
            }

            // This step indicates that the measurement exists under the device and is correct,
            // First, update measurementSetOfGivenSuffix which is distinct
            // Then if this measurement is recognized as NonExist before，update it to Exist
            if (measurementSetOfGivenSuffix.add(measurementChecked)
                || measurementTypeMap.get(measurementChecked) != MeasurementType.Exist) {
              measurementTypeMap.put(measurementChecked, MeasurementType.Exist);
            }

            // update paths
            paths.add(path);
          }

        } catch (MetadataException e) {
          throw new LogicalOptimizeException(
              String.format(
                      "Error when getting all paths of a full path: %s", fullPath.getFullPath())
                  + e.getMessage());
        }
      }

      // update measurements
      // Note that in the loop of a suffix path, set is used.
      // And across the loops of suffix paths, list is used.
      // e.g. select *,s1 from root.sg.d0, root.sg.d1
      // for suffix *, measurementSetOfGivenSuffix = {s1,s2,s3}
      // for suffix s1, measurementSetOfGivenSuffix = {s1}
      // therefore the final measurements is [s1,s2,s3,s1].
      measurements.addAll(measurementSetOfGivenSuffix);
    }

    // slimit trim on the measurementColumnList
    if (queryOperator.hasSlimit()) {
      int seriesSlimit = queryOperator.getSeriesLimit();
      int seriesOffset = queryOperator.getSeriesOffset();
      measurements = slimitTrimColumn(measurements, seriesSlimit, seriesOffset);
    }

    // assigns to alignByDevicePlan
    alignByDevicePlan.setMeasurements(measurements);
    alignByDevicePlan.setMeasurementAliasMap(measurementAliasMap);
    alignByDevicePlan.setDevices(devices);
    alignByDevicePlan.setColumnDataTypeMap(columnDataTypeMap);
    alignByDevicePlan.setMeasurementTypeMap(measurementTypeMap);
    alignByDevicePlan.setMeasurementDataTypeMap(measurementDataTypeMap);
    alignByDevicePlan.setPaths(paths);

    // get deviceToFilterMap
    FilterOperator filterOperator = queryOperator.getFilterOperator();
    if (filterOperator != null) {
      alignByDevicePlan.setDeviceToFilterMap(concatFilterByDevice(devices, filterOperator));
    }

    queryPlan = alignByDevicePlan;
    return queryPlan;
  }

  // e.g. translate "select * from root.ln.d1, root.ln.d2 where s1 < 20 AND s2 > 10" to
  // [root.ln.d1 -> root.ln.d1.s1 < 20 AND root.ln.d1.s2 > 10,
  //  root.ln.d2 -> root.ln.d2.s1 < 20 AND root.ln.d2.s2 > 10)]
  private Map<String, IExpression> concatFilterByDevice(
      List<PartialPath> devices, FilterOperator operator) throws QueryProcessException {
    Map<String, IExpression> deviceToFilterMap = new HashMap<>();
    Set<PartialPath> filterPaths = new HashSet<>();
    for (PartialPath device : devices) {
      FilterOperator newOperator = operator.copy();
      concatFilterPath(device, newOperator, filterPaths);
      // transform to a list so it can be indexed
      List<PartialPath> filterPathList = new ArrayList<>(filterPaths);
      try {
        List<TSDataType> seriesTypes = getSeriesTypes(filterPathList);
        Map<PartialPath, TSDataType> pathTSDataTypeHashMap = new HashMap<>();
        for (int i = 0; i < filterPathList.size(); i++) {
          pathTSDataTypeHashMap.put(filterPathList.get(i), seriesTypes.get(i));
        }
        deviceToFilterMap.put(
            device.getFullPath(), newOperator.transformToExpression(pathTSDataTypeHashMap));
        filterPaths.clear();
      } catch (MetadataException e) {
        throw new QueryProcessException(e);
      }
    }

    return deviceToFilterMap;
  }

  private List<PartialPath> removeStarsInDeviceWithUnique(List<PartialPath> paths)
      throws LogicalOptimizeException {
    List<PartialPath> retDevices;
    Set<PartialPath> deviceSet = new LinkedHashSet<>();
    try {
      for (PartialPath path : paths) {
        Set<PartialPath> tempDS = getMatchedDevices(path);
        deviceSet.addAll(tempDS);
      }
      retDevices = new ArrayList<>(deviceSet);
    } catch (MetadataException e) {
      throw new LogicalOptimizeException("error when remove star: " + e.getMessage());
    }
    return retDevices;
  }

  private void concatFilterPath(
      PartialPath prefix, FilterOperator operator, Set<PartialPath> filterPaths) {
    if (!operator.isLeaf()) {
      for (FilterOperator child : operator.getChildren()) {
        concatFilterPath(prefix, child, filterPaths);
      }
      return;
    }
    BasicFunctionOperator basicOperator = (BasicFunctionOperator) operator;
    PartialPath filterPath = basicOperator.getSinglePath();

    // do nothing in the cases of "where time > 5" or "where root.d1.s1 > 5"
    if (SQLConstant.isReservedPath(filterPath)
        || filterPath.getFirstNode().startsWith(SQLConstant.ROOT)) {
      filterPaths.add(filterPath);
      return;
    }

    PartialPath concatPath = prefix.concatPath(filterPath);
    filterPaths.add(concatPath);
    basicOperator.setSinglePath(concatPath);
  }

  public Pair<List<PartialPath>, Map<String, Integer>> getSeriesSchema(List<PartialPath> paths)
      throws MetadataException {
    return IoTDB.metaManager.getSeriesSchemas(paths);
  }

  private List<String> slimitTrimColumn(List<String> columnList, int seriesLimit, int seriesOffset)
      throws QueryProcessException {
    int size = columnList.size();

    // check parameter range
    if (seriesOffset >= size) {
      String errorMessage =
          "The value of SOFFSET (%d) is equal to or exceeds the number of sequences (%d) that can actually be returned.";
      throw new QueryProcessException(String.format(errorMessage, seriesOffset, size));
    }
    int endPosition = seriesOffset + seriesLimit;
    if (endPosition > size) {
      endPosition = size;
    }

    // trim seriesPath list
    return new ArrayList<>(columnList.subList(seriesOffset, endPosition));
  }

  private static boolean verifyAllAggregationDataTypesEqual(QueryOperator queryOperator)
      throws MetadataException {
    List<String> aggregations = queryOperator.getSelectOperator().getAggregationFunctions();
    if (aggregations.isEmpty()) {
      return true;
    }

    List<PartialPath> paths = queryOperator.getSelectOperator().getPaths();
    List<TSDataType> dataTypes = SchemaUtils.getSeriesTypesByPaths(paths);
    String aggType = aggregations.get(0);
    switch (aggType) {
      case SQLConstant.MIN_VALUE:
      case SQLConstant.MAX_VALUE:
      case SQLConstant.AVG:
      case SQLConstant.SUM:
        return dataTypes.stream().allMatch(dataTypes.get(0)::equals);
      default:
        return true;
    }
  }

  protected List<PartialPath> getMatchedTimeseries(PartialPath path) throws MetadataException {
    return IoTDB.metaManager.getAllTimeseriesPath(path);
  }

  protected Set<PartialPath> getMatchedDevices(PartialPath path) throws MetadataException {
    return IoTDB.metaManager.getDevices(path);
  }
}<|MERGE_RESOLUTION|>--- conflicted
+++ resolved
@@ -19,6 +19,8 @@
 package org.apache.iotdb.db.qp.strategy;
 
 import org.apache.iotdb.db.auth.AuthException;
+import org.apache.iotdb.db.conf.IoTDBDescriptor;
+import org.apache.iotdb.db.engine.compaction.CompactionStrategy;
 import org.apache.iotdb.db.engine.compaction.heavyhitter.QueryHitterManager;
 import org.apache.iotdb.db.exception.metadata.MetadataException;
 import org.apache.iotdb.db.exception.query.LogicalOperatorException;
@@ -603,22 +605,20 @@
     queryPlan.setResultColumns(queryOperator.getSelectOperator().getResultColumns());
 
     try {
-<<<<<<< HEAD
-      deduplicate(queryPlan);
+      List<PartialPath> paths = queryPlan.getPaths();
+      List<TSDataType> dataTypes = getSeriesTypes(paths);
+      queryPlan.setDataTypes(dataTypes);
+
+      queryPlan.deduplicate(this);
+
       // estimate time series' query frequency
-      if (queryPlan instanceof RawDataQueryPlan) {
+      if (IoTDBDescriptor.getInstance().getConfig().getCompactionStrategy()
+          == CompactionStrategy.HITTER_LEVEL_COMPACTION && queryPlan instanceof RawDataQueryPlan) {
         QueryHitterManager.getInstance()
             .submitTask(
                 QueryHitterManager.getInstance()
-                .new HitterTask(((RawDataQueryPlan) queryPlan).getDeduplicatedPaths()));
-      }
-=======
-      List<PartialPath> paths = queryPlan.getPaths();
-      List<TSDataType> dataTypes = getSeriesTypes(paths);
-      queryPlan.setDataTypes(dataTypes);
-
-      queryPlan.deduplicate(this);
->>>>>>> 084c3b8b
+                    .new HitterTask(((RawDataQueryPlan) queryPlan).getDeduplicatedPaths()));
+      }
     } catch (MetadataException e) {
       throw new QueryProcessException(e);
     }
