/*
 * Licensed to the Apache Software Foundation (ASF) under one
 * or more contributor license agreements.  See the NOTICE file
 * distributed with this work for additional information
 * regarding copyright ownership.  The ASF licenses this file
 * to you under the Apache License, Version 2.0 (the
 * "License"); you may not use this file except in compliance
 * with the License.  You may obtain a copy of the License at
 *
 *     http://www.apache.org/licenses/LICENSE-2.0
 *
 * Unless required by applicable law or agreed to in writing,
 * software distributed under the License is distributed on an
 * "AS IS" BASIS, WITHOUT WARRANTIES OR CONDITIONS OF ANY
 * KIND, either express or implied.  See the License for the
 * specific language governing permissions and limitations
 * under the License.
 */
package org.apache.iotdb.db.engine.flush;

import org.apache.iotdb.db.conf.IoTDBConfig;
import org.apache.iotdb.db.conf.IoTDBDescriptor;
import org.apache.iotdb.db.engine.flush.pool.FlushSubTaskPoolManager;
import org.apache.iotdb.db.engine.memtable.IMemTable;
import org.apache.iotdb.db.engine.memtable.IWritableMemChunk;
import org.apache.iotdb.db.exception.metadata.IllegalPathException;
import org.apache.iotdb.db.exception.runtime.FlushRunTimeException;
<<<<<<< HEAD
import org.apache.iotdb.db.index.IndexManager;
import org.apache.iotdb.db.index.IndexMemTableFlushTask;
import org.apache.iotdb.db.metadata.PartialPath;
import org.apache.iotdb.db.utils.datastructure.TVList;
=======
>>>>>>> bc648969
import org.apache.iotdb.db.rescon.SystemInfo;
import org.apache.iotdb.db.utils.datastructure.TVList;
import org.apache.iotdb.tsfile.file.metadata.enums.TSDataType;
import org.apache.iotdb.tsfile.utils.Pair;
import org.apache.iotdb.tsfile.write.chunk.ChunkWriterImpl;
import org.apache.iotdb.tsfile.write.chunk.IChunkWriter;
import org.apache.iotdb.tsfile.write.schema.MeasurementSchema;
import org.apache.iotdb.tsfile.write.writer.RestorableTsFileIOWriter;

import org.slf4j.Logger;
import org.slf4j.LoggerFactory;

import java.io.IOException;
import java.util.Map;
import java.util.concurrent.ExecutionException;
import java.util.concurrent.Future;
import java.util.concurrent.LinkedBlockingQueue;

public class MemTableFlushTask {

  private static final Logger LOGGER = LoggerFactory.getLogger(MemTableFlushTask.class);
  private static final FlushSubTaskPoolManager SUB_TASK_POOL_MANAGER =
      FlushSubTaskPoolManager.getInstance();
  private static IoTDBConfig config = IoTDBDescriptor.getInstance().getConfig();
  private final Future<?> encodingTaskFuture;
  private final Future<?> ioTaskFuture;
  private RestorableTsFileIOWriter writer;

  private final LinkedBlockingQueue<Object> encodingTaskQueue = new LinkedBlockingQueue<>();
  private final LinkedBlockingQueue<Object> ioTaskQueue =
      (config.isEnableMemControl() && SystemInfo.getInstance().isEncodingFasterThanIo())
          ? new LinkedBlockingQueue<>(config.getIoTaskQueueSizeForFlushing())
          : new LinkedBlockingQueue<>();

  private final boolean enabledIndex;
  private String storageGroup;
  private final boolean sequence;

  private IMemTable memTable;

  private volatile long memSerializeTime = 0L;
  private volatile long ioTime = 0L;

  /**
   * @param memTable the memTable to flush
   * @param writer the writer where memTable will be flushed to (current tsfile writer or vm
   * writer)
   * @param storageGroup current storage group
   */
<<<<<<< HEAD

  public MemTableFlushTask(IMemTable memTable, RestorableTsFileIOWriter writer, String storageGroup,
      boolean sequence) {
=======
  public MemTableFlushTask(
      IMemTable memTable, RestorableTsFileIOWriter writer, String storageGroup) {
>>>>>>> bc648969
    this.memTable = memTable;
    this.writer = writer;
    this.storageGroup = storageGroup;
    this.encodingTaskFuture = SUB_TASK_POOL_MANAGER.submit(encodingTask);
    this.ioTaskFuture = SUB_TASK_POOL_MANAGER.submit(ioTask);
<<<<<<< HEAD
    LOGGER.debug("flush task of Storage group {} memtable is created, flushing to file {}.",
              storageGroup, writer.getFile().getName());
    this.enabledIndex = IoTDBDescriptor.getInstance().getConfig().isEnableIndex();
    this.sequence = sequence;
=======
    LOGGER.debug(
        "flush task of Storage group {} memtable is created, flushing to file {}.",
        storageGroup,
        writer.getFile().getName());
>>>>>>> bc648969
  }

  /** the function for flushing memtable. */
  public void syncFlushMemTable() throws ExecutionException, InterruptedException {
    LOGGER.info(
        "The memTable size of SG {} is {}, the avg series points num in chunk is {}, total timeseries number is {}",
        storageGroup,
        memTable.memSize(),
        memTable.getTotalPointsNum() / memTable.getSeriesNumber(),
        memTable.getSeriesNumber());

    long estimatedTemporaryMemSize = 0L;
    if (config.isEnableMemControl() && SystemInfo.getInstance().isEncodingFasterThanIo()) {
      estimatedTemporaryMemSize =
          memTable.memSize() / memTable.getSeriesNumber() * config.getIoTaskQueueSizeForFlushing();
      SystemInfo.getInstance().applyTemporaryMemoryForFlushing(estimatedTemporaryMemSize);
    }
    long start = System.currentTimeMillis();
    long sortTime = 0;
    IndexMemTableFlushTask indexFlushTask = null;
    if (enabledIndex) {
      indexFlushTask = IndexManager.getInstance()
          .getIndexMemFlushTask(storageGroup, sequence);
    }

    // for map do not use get(key) to iteratate
    for (Map.Entry<String, Map<String, IWritableMemChunk>> memTableEntry :
        memTable.getMemTableMap().entrySet()) {
      encodingTaskQueue.put(new StartFlushGroupIOTask(memTableEntry.getKey()));

      final Map<String, IWritableMemChunk> value = memTableEntry.getValue();
      for (Map.Entry<String, IWritableMemChunk> iWritableMemChunkEntry : value.entrySet()) {
        long startTime = System.currentTimeMillis();
        IWritableMemChunk series = iWritableMemChunkEntry.getValue();
        MeasurementSchema desc = series.getSchema();
        TVList tvList = series.getSortedTVListForFlush();
        sortTime += System.currentTimeMillis() - startTime;
        encodingTaskQueue.put(new Pair<>(tvList, desc));
        if (enabledIndex) {
          try {
            String deviceId = memTableEntry.getKey();
            String measurementId = iWritableMemChunkEntry.getKey();
            indexFlushTask.buildIndexForOneSeries(new PartialPath(deviceId, measurementId), tvList);
          } catch (IllegalPathException e) {
            LOGGER.warn("parsing path meets errors, give up to build the index");
          }
        }
      }

      encodingTaskQueue.put(new EndChunkGroupIoTask());
    }
    encodingTaskQueue.put(new TaskEnd());
    LOGGER.debug(
        "Storage group {} memtable flushing into file {}: data sort time cost {} ms.",
        storageGroup,
        writer.getFile().getName(),
        sortTime);

    try {
      encodingTaskFuture.get();
    } catch (InterruptedException | ExecutionException e) {
      ioTaskFuture.cancel(true);
      throw e;
    }

    ioTaskFuture.get();
    if (enabledIndex) {
      indexFlushTask.endFlush();
    }

    try {
      writer.writePlanIndices();
    } catch (IOException e) {
      throw new ExecutionException(e);
    }

    if (config.isEnableMemControl()) {
      if (estimatedTemporaryMemSize != 0) {
        SystemInfo.getInstance().releaseTemporaryMemoryForFlushing(estimatedTemporaryMemSize);
      }
      SystemInfo.getInstance().setEncodingFasterThanIo(ioTime >= memSerializeTime);
    }

    LOGGER.info(
        "Storage group {} memtable {} flushing a memtable has finished! Time consumption: {}ms",
        storageGroup,
        memTable,
        System.currentTimeMillis() - start);
  }

  private Runnable encodingTask =
      new Runnable() {
        private void writeOneSeries(
            TVList tvPairs, IChunkWriter seriesWriterImpl, TSDataType dataType) {
          for (int i = 0; i < tvPairs.size(); i++) {
            long time = tvPairs.getTime(i);

            // skip duplicated data
            if ((i + 1 < tvPairs.size() && (time == tvPairs.getTime(i + 1)))) {
              continue;
            }

            // store last point for SDT
            if (i + 1 == tvPairs.size()) {
              ((ChunkWriterImpl) seriesWriterImpl).setLastPoint(true);
            }

            switch (dataType) {
              case BOOLEAN:
                seriesWriterImpl.write(time, tvPairs.getBoolean(i));
                break;
              case INT32:
                seriesWriterImpl.write(time, tvPairs.getInt(i));
                break;
              case INT64:
                seriesWriterImpl.write(time, tvPairs.getLong(i));
                break;
              case FLOAT:
                seriesWriterImpl.write(time, tvPairs.getFloat(i));
                break;
              case DOUBLE:
                seriesWriterImpl.write(time, tvPairs.getDouble(i));
                break;
              case TEXT:
                seriesWriterImpl.write(time, tvPairs.getBinary(i));
                break;
              default:
                LOGGER.error(
                    "Storage group {} does not support data type: {}", storageGroup, dataType);
                break;
            }
          }
        }

        @SuppressWarnings("squid:S135")
        @Override
        public void run() {
          LOGGER.debug(
              "Storage group {} memtable flushing to file {} starts to encoding data.",
              storageGroup,
              writer.getFile().getName());
          while (true) {

            Object task = null;
            try {
              task = encodingTaskQueue.take();
            } catch (InterruptedException e1) {
              LOGGER.error("Take task into ioTaskQueue Interrupted");
              Thread.currentThread().interrupt();
              break;
            }
            if (task instanceof StartFlushGroupIOTask || task instanceof EndChunkGroupIoTask) {
              try {
                ioTaskQueue.put(task);
              } catch (
                  @SuppressWarnings("squid:S2142")
                  InterruptedException e) {
                LOGGER.error(
                    "Storage group {} memtable flushing to file {}, encoding task is interrupted.",
                    storageGroup,
                    writer.getFile().getName(),
                    e);
                // generally it is because the thread pool is shutdown so the task should be aborted
                break;
              }
            } else if (task instanceof TaskEnd) {
              break;
            } else {
              long starTime = System.currentTimeMillis();
              Pair<TVList, MeasurementSchema> encodingMessage =
                  (Pair<TVList, MeasurementSchema>) task;
              IChunkWriter seriesWriter = new ChunkWriterImpl(encodingMessage.right);
              writeOneSeries(encodingMessage.left, seriesWriter, encodingMessage.right.getType());
              seriesWriter.sealCurrentPage();
              seriesWriter.clearPageWriter();
              try {
                ioTaskQueue.put(seriesWriter);
              } catch (InterruptedException e) {
                LOGGER.error("Put task into ioTaskQueue Interrupted");
                Thread.currentThread().interrupt();
              }
              memSerializeTime += System.currentTimeMillis() - starTime;
            }
          }
          try {
            ioTaskQueue.put(new TaskEnd());
          } catch (InterruptedException e) {
            LOGGER.error("Put task into ioTaskQueue Interrupted");
            Thread.currentThread().interrupt();
          }

          LOGGER.debug(
              "Storage group {}, flushing memtable {} into disk: Encoding data cost " + "{} ms.",
              storageGroup,
              writer.getFile().getName(),
              memSerializeTime);
        }
      };

  @SuppressWarnings("squid:S135")
  private Runnable ioTask =
      () -> {
        LOGGER.debug(
            "Storage group {} memtable flushing to file {} start io.",
            storageGroup,
            writer.getFile().getName());
        while (true) {
          Object ioMessage = null;
          try {
            ioMessage = ioTaskQueue.take();
          } catch (InterruptedException e1) {
            LOGGER.error("take task from ioTaskQueue Interrupted");
            Thread.currentThread().interrupt();
            break;
          }
          long starTime = System.currentTimeMillis();
          try {
            if (ioMessage instanceof StartFlushGroupIOTask) {
              this.writer.startChunkGroup(((StartFlushGroupIOTask) ioMessage).deviceId);
            } else if (ioMessage instanceof TaskEnd) {
              break;
            } else if (ioMessage instanceof IChunkWriter) {
              ChunkWriterImpl chunkWriter = (ChunkWriterImpl) ioMessage;
              chunkWriter.writeToFileWriter(this.writer);
            } else {
              this.writer.setMinPlanIndex(memTable.getMinPlanIndex());
              this.writer.setMaxPlanIndex(memTable.getMaxPlanIndex());
              this.writer.endChunkGroup();
            }
          } catch (IOException e) {
            LOGGER.error(
                "Storage group {} memtable {}, io task meets error.", storageGroup, memTable, e);
            throw new FlushRunTimeException(e);
          }
          ioTime += System.currentTimeMillis() - starTime;
        }
        LOGGER.debug(
            "flushing a memtable to file {} in storage group {}, io cost {}ms",
            writer.getFile().getName(),
            storageGroup,
            ioTime);
      };

  static class TaskEnd {

    TaskEnd() {}
  }

  static class EndChunkGroupIoTask {

    EndChunkGroupIoTask() {}
  }

  static class StartFlushGroupIOTask {

    private final String deviceId;

    StartFlushGroupIOTask(String deviceId) {
      this.deviceId = deviceId;
    }
  }
}<|MERGE_RESOLUTION|>--- conflicted
+++ resolved
@@ -25,13 +25,9 @@
 import org.apache.iotdb.db.engine.memtable.IWritableMemChunk;
 import org.apache.iotdb.db.exception.metadata.IllegalPathException;
 import org.apache.iotdb.db.exception.runtime.FlushRunTimeException;
-<<<<<<< HEAD
 import org.apache.iotdb.db.index.IndexManager;
 import org.apache.iotdb.db.index.IndexMemTableFlushTask;
 import org.apache.iotdb.db.metadata.PartialPath;
-import org.apache.iotdb.db.utils.datastructure.TVList;
-=======
->>>>>>> bc648969
 import org.apache.iotdb.db.rescon.SystemInfo;
 import org.apache.iotdb.db.utils.datastructure.TVList;
 import org.apache.iotdb.tsfile.file.metadata.enums.TSDataType;
@@ -81,30 +77,19 @@
    * writer)
    * @param storageGroup current storage group
    */
-<<<<<<< HEAD
-
   public MemTableFlushTask(IMemTable memTable, RestorableTsFileIOWriter writer, String storageGroup,
       boolean sequence) {
-=======
-  public MemTableFlushTask(
-      IMemTable memTable, RestorableTsFileIOWriter writer, String storageGroup) {
->>>>>>> bc648969
     this.memTable = memTable;
     this.writer = writer;
     this.storageGroup = storageGroup;
     this.encodingTaskFuture = SUB_TASK_POOL_MANAGER.submit(encodingTask);
     this.ioTaskFuture = SUB_TASK_POOL_MANAGER.submit(ioTask);
-<<<<<<< HEAD
-    LOGGER.debug("flush task of Storage group {} memtable is created, flushing to file {}.",
-              storageGroup, writer.getFile().getName());
-    this.enabledIndex = IoTDBDescriptor.getInstance().getConfig().isEnableIndex();
-    this.sequence = sequence;
-=======
     LOGGER.debug(
         "flush task of Storage group {} memtable is created, flushing to file {}.",
         storageGroup,
         writer.getFile().getName());
->>>>>>> bc648969
+    this.enabledIndex = IoTDBDescriptor.getInstance().getConfig().isEnableIndex();
+    this.sequence = sequence;
   }
 
   /** the function for flushing memtable. */
