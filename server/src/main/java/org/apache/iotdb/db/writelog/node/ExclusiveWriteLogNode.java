/*
 * Licensed to the Apache Software Foundation (ASF) under one
 * or more contributor license agreements.  See the NOTICE file
 * distributed with this work for additional information
 * regarding copyright ownership.  The ASF licenses this file
 * to you under the Apache License, Version 2.0 (the
 * "License"); you may not use this file except in compliance
 * with the License.  You may obtain a copy of the License at
 *
 *     http://www.apache.org/licenses/LICENSE-2.0
 *
 * Unless required by applicable law or agreed to in writing,
 * software distributed under the License is distributed on an
 * "AS IS" BASIS, WITHOUT WARRANTIES OR CONDITIONS OF ANY
 * KIND, either express or implied.  See the License for the
 * specific language governing permissions and limitations
 * under the License.
 */
package org.apache.iotdb.db.writelog.node;

import com.google.common.util.concurrent.ThreadFactoryBuilder;
import java.io.File;
import java.io.FileNotFoundException;
import java.io.IOException;
import java.nio.BufferOverflowException;
import java.nio.ByteBuffer;
import java.nio.channels.ClosedChannelException;
import java.util.Arrays;
import java.util.Comparator;
import java.util.concurrent.ExecutorService;
import java.util.concurrent.Executors;
import java.util.concurrent.locks.ReentrantLock;
import org.apache.commons.io.FileUtils;
import org.apache.iotdb.db.conf.IoTDBConfig;
import org.apache.iotdb.db.conf.IoTDBDescriptor;
import org.apache.iotdb.db.conf.directories.DirectoryManager;
import org.apache.iotdb.db.engine.fileSystem.SystemFileFactory;
import org.apache.iotdb.db.qp.physical.PhysicalPlan;
import org.apache.iotdb.db.writelog.io.ILogReader;
import org.apache.iotdb.db.writelog.io.ILogWriter;
import org.apache.iotdb.db.writelog.io.LogWriter;
import org.apache.iotdb.db.writelog.io.MultiFileLogReader;
import org.apache.iotdb.db.writelog.io.SingleFileLogReader;
import org.slf4j.Logger;
import org.slf4j.LoggerFactory;

/**
 * This WriteLogNode is used to manage insert ahead logs of a TsFile.
 */
public class ExclusiveWriteLogNode implements WriteLogNode, Comparable<ExclusiveWriteLogNode> {

  public static final String WAL_FILE_NAME = "wal";
  private static final Logger logger = LoggerFactory.getLogger(ExclusiveWriteLogNode.class);

  String identifier;

  String logDirectory;

  private ILogWriter currentFileWriter;

  private IoTDBConfig config = IoTDBDescriptor.getInstance().getConfig();

  ByteBuffer logBufferWorking = ByteBuffer
      .allocate(IoTDBDescriptor.getInstance().getConfig().getWalBufferSize() / 2);
  ByteBuffer logBufferIdle = ByteBuffer
      .allocate(IoTDBDescriptor.getInstance().getConfig().getWalBufferSize() / 2);
  ByteBuffer logBufferFlushing;

  private final Object switchBufferCondition = new Object();
  ReentrantLock lock = new ReentrantLock();
  private static final ExecutorService FLUSH_BUFFER_THREAD_POOL =
      Executors.newCachedThreadPool(
          new ThreadFactoryBuilder().setNameFormat("Flush-WAL-Thread-%d").setDaemon(true).build());

  private long fileId = 0;
  private long lastFlushedId = 0;

  int bufferedLogNum = 0;

  private boolean deleted;

  /**
   * constructor of ExclusiveWriteLogNode.
   *
   * @param identifier ExclusiveWriteLogNode identifier
   */
  public ExclusiveWriteLogNode(String identifier) {
    this.identifier = identifier;
    this.logDirectory =
        DirectoryManager.getInstance().getWALFolder() + File.separator + this.identifier;
    if (SystemFileFactory.INSTANCE.getFile(logDirectory).mkdirs()) {
      logger.info("create the WAL folder {}.", logDirectory);
    }
  }

  @Override
  public void write(PhysicalPlan plan) throws IOException {
    if (deleted) {
      throw new IOException("WAL node deleted");
    }
    lock.lock();
    try {
      putLog(plan);
      if (bufferedLogNum >= config.getFlushWalThreshold()) {
        sync();
      }
    } catch (BufferOverflowException e) {
      throw new IOException(
          "Log cannot fit into the buffer, please increase wal_buffer_size", e);
    } finally {
      lock.unlock();
    }
  }

  void putLog(PhysicalPlan plan) {
    logBufferWorking.mark();
    try {
      plan.serialize(logBufferWorking);
    } catch (BufferOverflowException e) {
      logger.info("WAL BufferOverflow !");
      logBufferWorking.reset();
      sync();
      plan.serialize(logBufferWorking);
    }
    bufferedLogNum++;
  }

  @Override
  public void close() {
    sync();
    forceWal();
    lock.lock();
    try {
      synchronized (switchBufferCondition) {
        while (logBufferFlushing != null && !deleted) {
          switchBufferCondition.wait();
        }
        switchBufferCondition.notifyAll();
      }

      if (this.currentFileWriter != null) {
        this.currentFileWriter.close();
        logger.debug("WAL file {} is closed", currentFileWriter);
        this.currentFileWriter = null;
      }
      logger.debug("Log node {} closed successfully", identifier);
    } catch (IOException e) {
      logger.error("Cannot close log node {} because:", identifier, e);
    } catch (InterruptedException e) {
      Thread.currentThread().interrupt();
      logger.warn("Waiting for current buffer being flushed interrupted");
    } finally {
      lock.unlock();
    }
  }

  @Override
  public void forceSync() {
    if (deleted) {
      return;
    }
    sync();
    forceWal();
  }


  @Override
  public void notifyStartFlush() throws FileNotFoundException {
    lock.lock();
    try {
      close();
      nextFileWriter();
    } finally {
      lock.unlock();
    }
  }

  @Override
  public void notifyEndFlush() {
    lock.lock();
    try {
      File logFile = SystemFileFactory.INSTANCE
          .getFile(logDirectory, WAL_FILE_NAME + ++lastFlushedId);
      discard(logFile);
    } finally {
      lock.unlock();
    }
  }

  @Override
  public String getIdentifier() {
    return identifier;
  }

  @Override
  public String getLogDirectory() {
    return logDirectory;
  }

  @Override
  public void delete() throws IOException {
    lock.lock();
    try {
      close();
      FileUtils.deleteDirectory(SystemFileFactory.INSTANCE.getFile(logDirectory));
      deleted = true;
    } finally {
      lock.unlock();
    }
  }

  @Override
  public ILogReader getLogReader() {
    File[] logFiles = SystemFileFactory.INSTANCE.getFile(logDirectory).listFiles();
    Arrays.sort(logFiles,
        Comparator.comparingInt(f -> Integer.parseInt(f.getName().replace(WAL_FILE_NAME, ""))));
    return new MultiFileLogReader(logFiles, SingleFileLogReader::new);
  }

  private void discard(File logFile) {
    if (!logFile.exists()) {
      logger.info("Log file does not exist");
    } else {
      try {
        FileUtils.forceDelete(logFile);
        logger.info("Log node {} cleaned old file", identifier);
      } catch (IOException e) {
        logger.error("Old log file {} of {} cannot be deleted", logFile.getName(), identifier, e);
      }
    }
  }

  private void forceWal() {
    lock.lock();
    try {
      try {
        if (currentFileWriter != null) {
          currentFileWriter.force();
        }
      } catch (IOException e) {
        logger.error("Log node {} force failed.", identifier, e);
      }
    } finally {
      lock.unlock();
    }
  }

  void sync() {
    lock.lock();
    try {
      if (bufferedLogNum == 0) {
        return;
      }
      switchBufferWorkingToFlushing();
      ILogWriter currWriter = getCurrentFileWriter();
      FLUSH_BUFFER_THREAD_POOL.submit(() -> flushBuffer(currWriter));
      switchBufferIdleToWorking();

      bufferedLogNum = 0;
      logger.debug("Log node {} ends sync.", identifier);
    } catch (InterruptedException e) {
      Thread.currentThread().interrupt();
      logger.warn("Waiting for available buffer interrupted");
    } catch (FileNotFoundException e) {
      logger.warn("can not found file {}", identifier, e);
    } finally {
      lock.unlock();
    }
  }

  private void flushBuffer(ILogWriter writer) {
    try {
      writer.write(logBufferFlushing);
    } catch (ClosedChannelException e) {
      // ignore
    } catch (IOException e) {
      logger.error("Log node {} sync failed, change system mode to read-only", identifier, e);
      IoTDBDescriptor.getInstance().getConfig().setReadOnly(true);
      return;
    }
    logBufferFlushing.clear();

    try {
      switchBufferFlushingToIdle();
    } catch (InterruptedException e) {
      Thread.currentThread().interrupt();
    }
  }

  private void switchBufferWorkingToFlushing() throws InterruptedException {
    synchronized (switchBufferCondition) {
      while (logBufferFlushing != null && !deleted) {
        switchBufferCondition.wait();
      }
      logBufferFlushing = logBufferWorking;
      logBufferWorking = null;
      switchBufferCondition.notifyAll();
    }
  }

  private void switchBufferIdleToWorking() throws InterruptedException {
    synchronized (switchBufferCondition) {
      while (logBufferIdle == null && !deleted) {
        switchBufferCondition.wait();
      }
      logBufferWorking = logBufferIdle;
      logBufferIdle = null;
      switchBufferCondition.notifyAll();
    }
  }

  private void switchBufferFlushingToIdle() throws InterruptedException {
    synchronized (switchBufferCondition) {
      while (logBufferIdle != null && !deleted) {
        switchBufferCondition.wait();
      }
      logBufferIdle = logBufferFlushing;
      logBufferIdle.clear();
      logBufferFlushing = null;
      switchBufferCondition.notifyAll();
    }
  }

<<<<<<< HEAD
  ILogWriter getCurrentFileWriter() {
=======
  private ILogWriter getCurrentFileWriter() throws FileNotFoundException {
>>>>>>> 8da5cdfc
    if (currentFileWriter == null) {
      nextFileWriter();
    }
    return currentFileWriter;
  }

<<<<<<< HEAD
  void nextFileWriter() {
=======
  private void nextFileWriter() throws FileNotFoundException {
>>>>>>> 8da5cdfc
    fileId++;
    File newFile = SystemFileFactory.INSTANCE.getFile(logDirectory, WAL_FILE_NAME + fileId);
    if (newFile.getParentFile().mkdirs()) {
      logger.info("create WAL parent folder {}.", newFile.getParent());
    }
    logger.debug("WAL file {} is opened", newFile);
    currentFileWriter = new LogWriter(newFile, config.getForceWalPeriodInMs() == 0);
  }

  @Override
  public int hashCode() {
    return identifier.hashCode();
  }

  @Override
  public boolean equals(Object obj) {
    if (this == obj) {
      return true;
    }
    if (obj == null) {
      return false;
    }
    if (getClass() != obj.getClass()) {
      return false;
    }

    return compareTo((ExclusiveWriteLogNode) obj) == 0;
  }

  @Override
  public String toString() {
    return "Log node " + identifier;
  }

  @Override
  public int compareTo(ExclusiveWriteLogNode o) {
    return this.identifier.compareTo(o.identifier);
  }
}<|MERGE_RESOLUTION|>--- conflicted
+++ resolved
@@ -321,22 +321,14 @@
     }
   }
 
-<<<<<<< HEAD
-  ILogWriter getCurrentFileWriter() {
-=======
-  private ILogWriter getCurrentFileWriter() throws FileNotFoundException {
->>>>>>> 8da5cdfc
+  ILogWriter getCurrentFileWriter() throws FileNotFoundException {
     if (currentFileWriter == null) {
       nextFileWriter();
     }
     return currentFileWriter;
   }
 
-<<<<<<< HEAD
-  void nextFileWriter() {
-=======
-  private void nextFileWriter() throws FileNotFoundException {
->>>>>>> 8da5cdfc
+  void nextFileWriter() throws FileNotFoundException {
     fileId++;
     File newFile = SystemFileFactory.INSTANCE.getFile(logDirectory, WAL_FILE_NAME + fileId);
     if (newFile.getParentFile().mkdirs()) {
