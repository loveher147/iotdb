/*
 * Licensed to the Apache Software Foundation (ASF) under one
 * or more contributor license agreements.  See the NOTICE file
 * distributed with this work for additional information
 * regarding copyright ownership.  The ASF licenses this file
 * to you under the Apache License, Version 2.0 (the
 * "License"); you may not use this file except in compliance
 * with the License.  You may obtain a copy of the License at
 *
 *      http://www.apache.org/licenses/LICENSE-2.0
 *
 * Unless required by applicable law or agreed to in writing,
 * software distributed under the License is distributed on an
 * "AS IS" BASIS, WITHOUT WARRANTIES OR CONDITIONS OF ANY
 * KIND, either express or implied.  See the License for the
 * specific language governing permissions and limitations
 * under the License.
 */
package org.apache.iotdb.db.engine.storagegroup;

import org.apache.iotdb.db.conf.IoTDBConfig;
import org.apache.iotdb.db.conf.IoTDBConstant;
import org.apache.iotdb.db.conf.IoTDBDescriptor;
import org.apache.iotdb.db.conf.directories.DirectoryManager;
import org.apache.iotdb.db.engine.StorageEngine;
import org.apache.iotdb.db.engine.compaction.CompactionTaskManager;
import org.apache.iotdb.db.engine.compaction.TsFileManagement;
import org.apache.iotdb.db.engine.compaction.level.LevelCompactionTsFileManagement;
import org.apache.iotdb.db.engine.fileSystem.SystemFileFactory;
import org.apache.iotdb.db.engine.flush.CloseFileListener;
import org.apache.iotdb.db.engine.flush.FlushListener;
import org.apache.iotdb.db.engine.flush.TsFileFlushPolicy;
import org.apache.iotdb.db.engine.merge.manage.MergeManager;
import org.apache.iotdb.db.engine.merge.task.RecoverMergeTask;
import org.apache.iotdb.db.engine.modification.Deletion;
import org.apache.iotdb.db.engine.modification.ModificationFile;
import org.apache.iotdb.db.engine.querycontext.QueryDataSource;
import org.apache.iotdb.db.engine.storagegroup.timeindex.DeviceTimeIndex;
import org.apache.iotdb.db.engine.trigger.executor.TriggerEngine;
import org.apache.iotdb.db.engine.trigger.executor.TriggerEvent;
import org.apache.iotdb.db.engine.upgrade.UpgradeCheckStatus;
import org.apache.iotdb.db.engine.upgrade.UpgradeLog;
import org.apache.iotdb.db.engine.version.SimpleFileVersionController;
import org.apache.iotdb.db.engine.version.VersionController;
import org.apache.iotdb.db.exception.BatchProcessException;
import org.apache.iotdb.db.exception.DiskSpaceInsufficientException;
import org.apache.iotdb.db.exception.LoadFileException;
import org.apache.iotdb.db.exception.StorageGroupProcessorException;
import org.apache.iotdb.db.exception.TriggerExecutionException;
import org.apache.iotdb.db.exception.TsFileProcessorException;
import org.apache.iotdb.db.exception.WriteProcessException;
import org.apache.iotdb.db.exception.WriteProcessRejectException;
import org.apache.iotdb.db.exception.metadata.IllegalPathException;
import org.apache.iotdb.db.exception.metadata.MetadataException;
import org.apache.iotdb.db.exception.query.OutOfTTLException;
import org.apache.iotdb.db.exception.query.QueryProcessException;
import org.apache.iotdb.db.metadata.PartialPath;
import org.apache.iotdb.db.metadata.mnode.MNode;
import org.apache.iotdb.db.metadata.mnode.MeasurementMNode;
import org.apache.iotdb.db.qp.physical.crud.DeletePlan;
import org.apache.iotdb.db.qp.physical.crud.InsertRowPlan;
import org.apache.iotdb.db.qp.physical.crud.InsertRowsOfOneDevicePlan;
import org.apache.iotdb.db.qp.physical.crud.InsertTabletPlan;
import org.apache.iotdb.db.query.context.QueryContext;
import org.apache.iotdb.db.query.control.QueryFileManager;
import org.apache.iotdb.db.service.IoTDB;
import org.apache.iotdb.db.utils.CopyOnReadLinkedList;
import org.apache.iotdb.db.utils.MmapUtil;
import org.apache.iotdb.db.utils.TestOnly;
import org.apache.iotdb.db.utils.UpgradeUtils;
import org.apache.iotdb.db.writelog.recover.TsFileRecoverPerformer;
import org.apache.iotdb.rpc.RpcUtils;
import org.apache.iotdb.rpc.TSStatusCode;
import org.apache.iotdb.service.rpc.thrift.TSStatus;
import org.apache.iotdb.tsfile.file.metadata.ChunkMetadata;
import org.apache.iotdb.tsfile.fileSystem.FSFactoryProducer;
import org.apache.iotdb.tsfile.fileSystem.fsFactory.FSFactory;
import org.apache.iotdb.tsfile.read.TimeValuePair;
import org.apache.iotdb.tsfile.read.filter.basic.Filter;
import org.apache.iotdb.tsfile.utils.Pair;
import org.apache.iotdb.tsfile.write.schema.IMeasurementSchema;
import org.apache.iotdb.tsfile.write.writer.RestorableTsFileIOWriter;

import org.apache.commons.io.FileUtils;
import org.slf4j.Logger;
import org.slf4j.LoggerFactory;

import java.io.File;
import java.io.IOException;
import java.nio.ByteBuffer;
import java.nio.MappedByteBuffer;
import java.nio.file.Files;
import java.util.ArrayList;
import java.util.Arrays;
import java.util.Collection;
import java.util.Collections;
import java.util.Date;
import java.util.Deque;
import java.util.HashMap;
import java.util.Iterator;
import java.util.LinkedList;
import java.util.List;
import java.util.Map;
import java.util.Map.Entry;
import java.util.Set;
import java.util.TreeMap;
import java.util.concurrent.Executors;
import java.util.concurrent.RejectedExecutionException;
import java.util.concurrent.ScheduledExecutorService;
import java.util.concurrent.TimeUnit;
import java.util.concurrent.atomic.AtomicInteger;
import java.util.concurrent.locks.ReadWriteLock;
import java.util.concurrent.locks.ReentrantReadWriteLock;

import static org.apache.iotdb.db.conf.IoTDBConstant.FILE_NAME_SEPARATOR;
import static org.apache.iotdb.db.engine.merge.task.MergeTask.MERGE_SUFFIX;
import static org.apache.iotdb.db.engine.storagegroup.TsFileResource.TEMP_SUFFIX;
import static org.apache.iotdb.tsfile.common.constant.TsFileConstant.TSFILE_SUFFIX;

/**
 * For sequence data, a StorageGroupProcessor has some TsFileProcessors, in which there is only one
 * TsFileProcessor in the working status. <br>
 *
 * <p>There are two situations to set the working TsFileProcessor to closing status:<br>
 *
 * <p>(1) when inserting data into the TsFileProcessor, and the TsFileProcessor shouldFlush() (or
 * shouldClose())<br>
 *
 * <p>(2) someone calls syncCloseAllWorkingTsFileProcessors(). (up to now, only flush command from
 * cli will call this method)<br>
 *
 * <p>UnSequence data has the similar process as above.
 *
 * <p>When a sequence TsFileProcessor is submitted to be flushed, the
 * updateLatestFlushTimeCallback() method will be called as a callback.<br>
 *
 * <p>When a TsFileProcessor is closed, the closeUnsealedTsFileProcessorCallBack() method will be
 * called as a callback.
 */
public class StorageGroupProcessor {

  public static final String MERGING_MODIFICATION_FILE_NAME = "merge.mods";
  private static final IoTDBConfig config = IoTDBDescriptor.getInstance().getConfig();
  private static final Logger DEBUG_LOGGER = LoggerFactory.getLogger("QUERY_DEBUG");

  /**
   * All newly generated chunks after merge have version number 0, so we set merged Modification
   * file version to 1 to take effect
   */
  private static final int MERGE_MOD_START_VERSION_NUM = 1;

  private static final Logger logger = LoggerFactory.getLogger(StorageGroupProcessor.class);
  /** indicating the file to be loaded already exists locally. */
  private static final int POS_ALREADY_EXIST = -2;
  /** indicating the file to be loaded overlap with some files. */
  private static final int POS_OVERLAP = -3;

  private final boolean enableMemControl = config.isEnableMemControl();
  /**
   * a read write lock for guaranteeing concurrent safety when accessing all fields in this class
   * (i.e., schema, (un)sequenceFileList, work(un)SequenceTsFileProcessor,
   * closing(Un)SequenceTsFileProcessor, latestTimeForEachDevice, and
   * partitionLatestFlushedTimeForEachDevice)
   */
  private final ReadWriteLock insertLock = new ReentrantReadWriteLock();
  /** closeStorageGroupCondition is used to wait for all currently closing TsFiles to be done. */
  private final Object closeStorageGroupCondition = new Object();
  /**
   * avoid some tsfileResource is changed (e.g., from unsealed to sealed) when a query is executed.
   */
  private final ReadWriteLock closeQueryLock = new ReentrantReadWriteLock();
  /** time partition id in the storage group -> tsFileProcessor for this time partition */
  private final TreeMap<Long, TsFileProcessor> workSequenceTsFileProcessors = new TreeMap<>();
  /** time partition id in the storage group -> tsFileProcessor for this time partition */
  private final TreeMap<Long, TsFileProcessor> workUnsequenceTsFileProcessors = new TreeMap<>();
  /** compactionMergeWorking is used to wait for last compaction to be done. */
  private volatile boolean compactionMergeWorking = false;
  // upgrading sequence TsFile resource list
  private List<TsFileResource> upgradeSeqFileList = new LinkedList<>();

  /** sequence tsfile processors which are closing */
  private CopyOnReadLinkedList<TsFileProcessor> closingSequenceTsFileProcessor =
      new CopyOnReadLinkedList<>();

  // upgrading unsequence TsFile resource list
  private List<TsFileResource> upgradeUnseqFileList = new LinkedList<>();

  /** unsequence tsfile processors which are closing */
  private CopyOnReadLinkedList<TsFileProcessor> closingUnSequenceTsFileProcessor =
      new CopyOnReadLinkedList<>();

  private AtomicInteger upgradeFileCount = new AtomicInteger();
  /*
   * time partition id -> map, which contains
   * device -> global latest timestamp of each device latestTimeForEachDevice caches non-flushed
   * changes upon timestamps of each device, and is used to update partitionLatestFlushedTimeForEachDevice
   * when a flush is issued.
   */
  private Map<Long, Map<String, Long>> latestTimeForEachDevice = new HashMap<>();
  /**
   * time partition id -> map, which contains device -> largest timestamp of the latest memtable to
   * be submitted to asyncTryToFlush partitionLatestFlushedTimeForEachDevice determines whether a
   * data point should be put into a sequential file or an unsequential file. Data of some device
   * with timestamp less than or equals to the device's latestFlushedTime should go into an
   * unsequential file.
   */
  private Map<Long, Map<String, Long>> partitionLatestFlushedTimeForEachDevice = new HashMap<>();

  /** used to record the latest flush time while upgrading and inserting */
  private Map<Long, Map<String, Long>> newlyFlushedPartitionLatestFlushedTimeForEachDevice =
      new HashMap<>();
  /**
   * global mapping of device -> largest timestamp of the latest memtable to * be submitted to
   * asyncTryToFlush, globalLatestFlushedTimeForEachDevice is utilized to maintain global
   * latestFlushedTime of devices and will be updated along with
   * partitionLatestFlushedTimeForEachDevice
   */
  private Map<String, Long> globalLatestFlushedTimeForEachDevice = new HashMap<>();

  /** virtual storage group id */
  private String virtualStorageGroupId;

  /** logical storage group name */
  private String logicalStorageGroupName;

  /** storage group system directory */
  private File storageGroupSysDir;

  /** manage seqFileList and unSeqFileList */
  private TsFileManagement tsFileManagement;
  /**
   * time partition id -> version controller which assigns a version for each MemTable and
   * deletion/update such that after they are persisted, the order of insertions, deletions and
   * updates can be re-determined. Will be empty if there are not MemTables in memory.
   */
  private HashMap<Long, VersionController> timePartitionIdVersionControllerMap = new HashMap<>();
  /**
   * when the data in a storage group is older than dataTTL, it is considered invalid and will be
   * eventually removed.
   */
  private long dataTTL = Long.MAX_VALUE;

  /** file system factory (local or hdfs) */
  private FSFactory fsFactory = FSFactoryProducer.getFSFactory();

  /** file flush policy */
  private TsFileFlushPolicy fileFlushPolicy;

  /**
   * The max file versions in each partition. By recording this, if several IoTDB instances have the
   * same policy of closing file and their ingestion is identical, then files of the same version in
   * different IoTDB instance will have identical data, providing convenience for data comparison
   * across different instances. partition number -> max version number
   */
  private Map<Long, Long> partitionMaxFileVersions = new HashMap<>();

  /** storage group info for mem control */
  private StorageGroupInfo storageGroupInfo = new StorageGroupInfo(this);
  /**
   * Record the device number of the last TsFile in each storage group, which is applied to
   * initialize the array size of DeviceTimeIndex. It is reasonable to assume that the adjacent
   * files should have similar numbers of devices. Default value: INIT_ARRAY_SIZE = 64
   */
  private int deviceNumInLastClosedTsFile = DeviceTimeIndex.INIT_ARRAY_SIZE;

  /** whether it's ready from recovery */
  private boolean isReady = false;

  /** close file listeners */
  private List<CloseFileListener> customCloseFileListeners = Collections.emptyList();

  /** flush listeners */
  private List<FlushListener> customFlushListeners = Collections.emptyList();

  private static final int WAL_BUFFER_SIZE =
      IoTDBDescriptor.getInstance().getConfig().getWalBufferSize() / 2;

  private final Deque<ByteBuffer> walByteBufferPool = new LinkedList<>();

  private int currentWalPoolSize = 0;

  // this field is used to avoid when one writer release bytebuffer back to pool,
  // and the next writer has already arrived, but the check thread get the lock first, it find the
  // pool
  // is not empty, so it free the memory. When the next writer get the lock, it will apply the
  // memory again.
  // So our free memory strategy is only when the expected size less than the current pool size
  // and the pool is not empty and the time interval since the pool is not empty is larger than
  // DEFAULT_POOL_TRIM_INTERVAL_MILLIS
  private long timeWhenPoolNotEmpty = Long.MAX_VALUE;

  /**
   * record the insertWriteLock in SG is being hold by which method, it will be empty string if on
   * one holds the insertWriteLock
   */
  private String insertWriteLockHolder = "";

  /** get the direct byte buffer from pool, each fetch contains two ByteBuffer */
  public ByteBuffer[] getWalDirectByteBuffer() {
    ByteBuffer[] res = new ByteBuffer[2];
    synchronized (walByteBufferPool) {
      long startTime = System.nanoTime();
      int MAX_WAL_BYTEBUFFER_NUM =
          config.getConcurrentWritingTimePartition()
              * config.getMaxWalBytebufferNumForEachPartition();
      while (walByteBufferPool.isEmpty() && currentWalPoolSize + 2 > MAX_WAL_BYTEBUFFER_NUM) {
        try {
          walByteBufferPool.wait();
        } catch (InterruptedException e) {
          Thread.currentThread().interrupt();
          logger.error(
              "getDirectByteBuffer occurs error while waiting for DirectByteBuffer" + "group {}-{}",
              logicalStorageGroupName,
              virtualStorageGroupId,
              e);
        }
        logger.info(
            "Waiting {} ms for wal direct byte buffer.",
            (System.nanoTime() - startTime) / 1_000_000);
      }
      // If the queue is not empty, it must have at least two.
      if (!walByteBufferPool.isEmpty()) {
        res[0] = walByteBufferPool.pollFirst();
        res[1] = walByteBufferPool.pollFirst();
      } else {
        // if the queue is empty and current size is less than MAX_BYTEBUFFER_NUM
        // we can construct another two more new byte buffer
        currentWalPoolSize += 2;
        res[0] = ByteBuffer.allocateDirect(WAL_BUFFER_SIZE);
        res[1] = ByteBuffer.allocateDirect(WAL_BUFFER_SIZE);
      }
      // if the pool is empty, set the time back to MAX_VALUE
      if (walByteBufferPool.isEmpty()) {
        timeWhenPoolNotEmpty = Long.MAX_VALUE;
      }
    }
    return res;
  }

  /** put the byteBuffer back to pool */
  public void releaseWalBuffer(ByteBuffer[] byteBuffers) {
    for (ByteBuffer byteBuffer : byteBuffers) {
      byteBuffer.clear();
    }
    synchronized (walByteBufferPool) {
      // if the pool is empty before, update the time
      if (walByteBufferPool.isEmpty()) {
        timeWhenPoolNotEmpty = System.nanoTime();
      }
      walByteBufferPool.addLast(byteBuffers[0]);
      walByteBufferPool.addLast(byteBuffers[1]);
      walByteBufferPool.notifyAll();
    }
  }

  /** trim the size of the pool and release the memory of needless direct byte buffer */
  private void trimTask() {
    synchronized (walByteBufferPool) {
      int expectedSize =
          (workSequenceTsFileProcessors.size() + workUnsequenceTsFileProcessors.size()) * 2;
      // the unit is ms
      long poolNotEmptyIntervalInMS = (System.nanoTime() - timeWhenPoolNotEmpty) / 1_000_000;
      // only when the expected size less than the current pool size
      // and the pool is not empty and the time interval since the pool is not empty is larger than
      // 10s
      // we will trim the size to expectedSize until the pool is empty
      while (expectedSize < currentWalPoolSize
          && !walByteBufferPool.isEmpty()
          && poolNotEmptyIntervalInMS >= config.getWalPoolTrimIntervalInMS()) {
        MmapUtil.clean((MappedByteBuffer) walByteBufferPool.removeLast());
        MmapUtil.clean((MappedByteBuffer) walByteBufferPool.removeLast());
        currentWalPoolSize -= 2;
      }
    }
  }

  /**
   * constrcut a storage group processor
   *
   * @param systemDir system dir path
   * @param virtualStorageGroupId virtual storage group id e.g. 1
   * @param fileFlushPolicy file flush policy
   * @param logicalStorageGroupName logical storage group name e.g. root.sg1
   */
  public StorageGroupProcessor(
      String systemDir,
      String virtualStorageGroupId,
      TsFileFlushPolicy fileFlushPolicy,
      String logicalStorageGroupName)
      throws StorageGroupProcessorException {
    this.virtualStorageGroupId = virtualStorageGroupId;
    this.logicalStorageGroupName = logicalStorageGroupName;
    this.fileFlushPolicy = fileFlushPolicy;

    storageGroupSysDir = SystemFileFactory.INSTANCE.getFile(systemDir, virtualStorageGroupId);
    if (storageGroupSysDir.mkdirs()) {
      logger.info(
          "Storage Group system Directory {} doesn't exist, create it",
          storageGroupSysDir.getPath());
    } else if (!storageGroupSysDir.exists()) {
      logger.error("create Storage Group system Directory {} failed", storageGroupSysDir.getPath());
    }
    // TODO: new TsFileManagement

    ScheduledExecutorService executorService = Executors.newSingleThreadScheduledExecutor();
    executorService.scheduleWithFixedDelay(
        this::trimTask,
        config.getWalPoolTrimIntervalInMS(),
        config.getWalPoolTrimIntervalInMS(),
        TimeUnit.MILLISECONDS);
    recover();
  }

  public String getLogicalStorageGroupName() {
    return logicalStorageGroupName;
  }

  public boolean isReady() {
    return isReady;
  }

  public void setReady(boolean ready) {
    isReady = ready;
  }

  private Map<Long, List<TsFileResource>> splitResourcesByPartition(
      List<TsFileResource> resources) {
    Map<Long, List<TsFileResource>> ret = new HashMap<>();
    for (TsFileResource resource : resources) {
      ret.computeIfAbsent(resource.getTimePartition(), l -> new ArrayList<>()).add(resource);
    }
    return ret;
  }

  /** recover from file */
  private void recover() throws StorageGroupProcessorException {
    logger.info("recover Storage Group  {}", logicalStorageGroupName + "-" + virtualStorageGroupId);

    try {
      // collect candidate TsFiles from sequential and unsequential data directory
      Pair<List<TsFileResource>, List<TsFileResource>> seqTsFilesPair =
          getAllFiles(DirectoryManager.getInstance().getAllSequenceFileFolders());
      List<TsFileResource> tmpSeqTsFiles = seqTsFilesPair.left;
      List<TsFileResource> oldSeqTsFiles = seqTsFilesPair.right;
      upgradeSeqFileList.addAll(oldSeqTsFiles);
      Pair<List<TsFileResource>, List<TsFileResource>> unseqTsFilesPair =
          getAllFiles(DirectoryManager.getInstance().getAllUnSequenceFileFolders());
      List<TsFileResource> tmpUnseqTsFiles = unseqTsFilesPair.left;
      List<TsFileResource> oldUnseqTsFiles = unseqTsFilesPair.right;
      upgradeUnseqFileList.addAll(oldUnseqTsFiles);

      if (upgradeSeqFileList.size() + upgradeUnseqFileList.size() != 0) {
        upgradeFileCount.set(upgradeSeqFileList.size() + upgradeUnseqFileList.size());
      }

      // split by partition so that we can find the last file of each partition and decide to
      // close it or not
      Map<Long, List<TsFileResource>> partitionTmpSeqTsFiles =
          splitResourcesByPartition(tmpSeqTsFiles);
      Map<Long, List<TsFileResource>> partitionTmpUnseqTsFiles =
          splitResourcesByPartition(tmpUnseqTsFiles);
      for (List<TsFileResource> value : partitionTmpSeqTsFiles.values()) {
        recoverTsFiles(value, true);
      }
      for (List<TsFileResource> value : partitionTmpUnseqTsFiles.values()) {
        recoverTsFiles(value, false);
      }

      String taskName =
          logicalStorageGroupName + "-" + virtualStorageGroupId + "-" + System.currentTimeMillis();
      File mergingMods =
          SystemFileFactory.INSTANCE.getFile(storageGroupSysDir, MERGING_MODIFICATION_FILE_NAME);
      if (mergingMods.exists()) {
        this.tsFileManagement.mergingModification = new ModificationFile(mergingMods.getPath());
      }
      RecoverMergeTask recoverMergeTask =
          new RecoverMergeTask(
              new ArrayList<>(tsFileManagement.getTsFileList(true)),
              tsFileManagement.getTsFileList(false),
              storageGroupSysDir.getPath(),
              tsFileManagement::mergeEndAction,
              taskName,
              IoTDBDescriptor.getInstance().getConfig().isForceFullMerge(),
              logicalStorageGroupName + "-" + virtualStorageGroupId);
      logger.info(
          "{} - {} a RecoverMergeTask {} starts...",
          logicalStorageGroupName,
          virtualStorageGroupId,
          taskName);
      recoverMergeTask.recoverMerge(
          IoTDBDescriptor.getInstance().getConfig().isContinueMergeAfterReboot());
      if (!IoTDBDescriptor.getInstance().getConfig().isContinueMergeAfterReboot()) {
        mergingMods.delete();
      }
      recoverCompaction();
      for (TsFileResource resource : tsFileManagement.getTsFileList(true)) {
        long partitionNum = resource.getTimePartition();
        updatePartitionFileVersion(partitionNum, resource.getVersion());
      }
      for (TsFileResource resource : tsFileManagement.getTsFileList(false)) {
        long partitionNum = resource.getTimePartition();
        updatePartitionFileVersion(partitionNum, resource.getVersion());
      }
      for (TsFileResource resource : upgradeSeqFileList) {
        long partitionNum = resource.getTimePartition();
        updatePartitionFileVersion(partitionNum, resource.getVersion());
      }
      for (TsFileResource resource : upgradeUnseqFileList) {
        long partitionNum = resource.getTimePartition();
        updatePartitionFileVersion(partitionNum, resource.getVersion());
      }
      updateLatestFlushedTime();
    } catch (IOException | MetadataException e) {
      throw new StorageGroupProcessorException(e);
    }

    List<TsFileResource> seqTsFileResources = tsFileManagement.getTsFileList(true);
    for (TsFileResource resource : seqTsFileResources) {
      long timePartitionId = resource.getTimePartition();
      Map<String, Long> endTimeMap = new HashMap<>();
      for (String deviceId : resource.getDevices()) {
        long endTime = resource.getEndTime(deviceId);
        endTimeMap.put(deviceId, endTime);
      }
      latestTimeForEachDevice
          .computeIfAbsent(timePartitionId, l -> new HashMap<>())
          .putAll(endTimeMap);
      partitionLatestFlushedTimeForEachDevice
          .computeIfAbsent(timePartitionId, id -> new HashMap<>())
          .putAll(endTimeMap);
      globalLatestFlushedTimeForEachDevice.putAll(endTimeMap);
    }
<<<<<<< HEAD
=======

>>>>>>> d2283b29
  }

  private void recoverCompaction() {
    if (!CompactionTaskManager.getInstance().isTerminated()) {
      compactionMergeWorking = true;
      logger.info(
          "{} - {} submit a compaction recover merge task",
          logicalStorageGroupName,
          virtualStorageGroupId);
      try {
        CompactionTaskManager.getInstance()
            .submitTask(
                logicalStorageGroupName,
                tsFileManagement.new CompactionRecoverTask(this::closeCompactionMergeCallBack));
      } catch (RejectedExecutionException e) {
        this.closeCompactionMergeCallBack(false, 0);
        logger.error(
            "{} - {} compaction submit task failed",
            logicalStorageGroupName,
            virtualStorageGroupId,
            e);
      }
    } else {
      logger.error(
          "{} compaction pool not started ,recover failed",
          logicalStorageGroupName + "-" + virtualStorageGroupId);
    }
  }

  private void updatePartitionFileVersion(long partitionNum, long fileVersion) {
    long oldVersion = partitionMaxFileVersions.getOrDefault(partitionNum, 0L);
    if (fileVersion > oldVersion) {
      partitionMaxFileVersions.put(partitionNum, fileVersion);
    }
  }

  /**
   * use old seq file to update latestTimeForEachDevice, globalLatestFlushedTimeForEachDevice,
   * partitionLatestFlushedTimeForEachDevice and timePartitionIdVersionControllerMap
   */
  @SuppressWarnings("squid:S3776") // Suppress high Cognitive Complexity warning
  private void updateLatestFlushedTime() throws IOException {

    VersionController versionController =
        new SimpleFileVersionController(storageGroupSysDir.getPath());
    long currentVersion = versionController.currVersion();
    for (TsFileResource resource : upgradeSeqFileList) {
      for (String deviceId : resource.getDevices()) {
        long endTime = resource.getEndTime(deviceId);
        long endTimePartitionId = StorageEngine.getTimePartition(endTime);
        latestTimeForEachDevice
            .computeIfAbsent(endTimePartitionId, l -> new HashMap<>())
            .put(deviceId, endTime);
        globalLatestFlushedTimeForEachDevice.put(deviceId, endTime);

        // set all the covered partition's LatestFlushedTime
        long partitionId = StorageEngine.getTimePartition(resource.getStartTime(deviceId));
        while (partitionId <= endTimePartitionId) {
          partitionLatestFlushedTimeForEachDevice
              .computeIfAbsent(partitionId, l -> new HashMap<>())
              .put(deviceId, endTime);
          if (!timePartitionIdVersionControllerMap.containsKey(partitionId)) {
            File directory =
                SystemFileFactory.INSTANCE.getFile(storageGroupSysDir, String.valueOf(partitionId));
            if (!directory.exists()) {
              directory.mkdirs();
            }
            File versionFile =
                SystemFileFactory.INSTANCE.getFile(
                    directory, SimpleFileVersionController.FILE_PREFIX + currentVersion);
            if (!versionFile.createNewFile()) {
              logger.warn("Version file {} has already been created ", versionFile);
            }
            timePartitionIdVersionControllerMap.put(
                partitionId,
                new SimpleFileVersionController(storageGroupSysDir.getPath(), partitionId));
          }
          partitionId++;
        }
      }
    }
  }

  @SuppressWarnings("squid:S3776") // Suppress high Cognitive Complexity warning
  private Pair<List<TsFileResource>, List<TsFileResource>> getAllFiles(List<String> folders)
      throws IOException {
    List<File> tsFiles = new ArrayList<>();
    List<File> upgradeFiles = new ArrayList<>();
    for (String baseDir : folders) {
      File fileFolder =
          fsFactory.getFile(
              baseDir + File.separator + logicalStorageGroupName, virtualStorageGroupId);
      if (!fileFolder.exists()) {
        continue;
      }

      // old version
      // some TsFileResource may be being persisted when the system crashed, try recovering such
      // resources
      continueFailedRenames(fileFolder, TEMP_SUFFIX);

      // some TsFiles were going to be replaced by the merged files when the system crashed and
      // the process was interrupted before the merged files could be named
      continueFailedRenames(fileFolder, MERGE_SUFFIX);

      File[] subFiles = fileFolder.listFiles();
      if (subFiles != null) {
        for (File partitionFolder : subFiles) {
          if (!partitionFolder.isDirectory()) {
            logger.warn("{} is not a directory.", partitionFolder.getAbsolutePath());
          } else if (!partitionFolder.getName().equals(IoTDBConstant.UPGRADE_FOLDER_NAME)) {
            // some TsFileResource may be being persisted when the system crashed, try recovering
            // such
            // resources
            continueFailedRenames(partitionFolder, TEMP_SUFFIX);

            // some TsFiles were going to be replaced by the merged files when the system crashed
            // and
            // the process was interrupted before the merged files could be named
            continueFailedRenames(partitionFolder, MERGE_SUFFIX);

            Collections.addAll(
                tsFiles,
                fsFactory.listFilesBySuffix(partitionFolder.getAbsolutePath(), TSFILE_SUFFIX));
          } else {
            // collect old TsFiles for upgrading
            Collections.addAll(
                upgradeFiles,
                fsFactory.listFilesBySuffix(partitionFolder.getAbsolutePath(), TSFILE_SUFFIX));
          }
        }
      }
    }
    tsFiles.sort(this::compareFileName);
    List<TsFileResource> ret = new ArrayList<>();
    tsFiles.forEach(f -> ret.add(new TsFileResource(f)));
    upgradeFiles.sort(this::compareFileName);
    List<TsFileResource> upgradeRet = new ArrayList<>();
    for (File f : upgradeFiles) {
      TsFileResource fileResource = new TsFileResource(f);
      fileResource.setClosed(true);
      // make sure the flush command is called before IoTDB is down.
      fileResource.deserializeFromOldFile();
      upgradeRet.add(fileResource);
    }
    return new Pair<>(ret, upgradeRet);
  }

  private void continueFailedRenames(File fileFolder, String suffix) {
    File[] files = fsFactory.listFilesBySuffix(fileFolder.getAbsolutePath(), suffix);
    if (files != null) {
      for (File tempResource : files) {
        File originResource = fsFactory.getFile(tempResource.getPath().replace(suffix, ""));
        if (originResource.exists()) {
          tempResource.delete();
        } else {
          tempResource.renameTo(originResource);
        }
      }
    }
  }

  private void recoverTsFiles(List<TsFileResource> tsFiles, boolean isSeq) {
    for (int i = 0; i < tsFiles.size(); i++) {
      TsFileResource tsFileResource = tsFiles.get(i);
      long timePartitionId = tsFileResource.getTimePartition();

      TsFileRecoverPerformer recoverPerformer =
          new TsFileRecoverPerformer(
              logicalStorageGroupName
                  + File.separator
                  + virtualStorageGroupId
                  + FILE_NAME_SEPARATOR,
              tsFileResource,
              isSeq,
              i == tsFiles.size() - 1);

      RestorableTsFileIOWriter writer;
      try {
        // this tsfile is not zero level, no need to perform redo wal
        if (LevelCompactionTsFileManagement.getMergeLevel(tsFileResource.getTsFile()) > 0) {
          writer =
              recoverPerformer.recover(false, this::getWalDirectByteBuffer, this::releaseWalBuffer);
          if (writer.hasCrashed()) {
            tsFileManagement.addRecover(tsFileResource, isSeq);
          } else {
            tsFileResource.setClosed(true);
            tsFileManagement.add(tsFileResource, isSeq);
          }
          continue;
        } else {
          writer =
              recoverPerformer.recover(true, this::getWalDirectByteBuffer, this::releaseWalBuffer);
        }
      } catch (StorageGroupProcessorException e) {
        logger.warn(
            "Skip TsFile: {} because of error in recover: ", tsFileResource.getTsFilePath(), e);
        continue;
      }

      if (i != tsFiles.size() - 1 || !writer.canWrite()) {
        // not the last file or cannot write, just close it
        tsFileResource.setClosed(true);
      } else if (writer.canWrite()) {
        // the last file is not closed, continue writing to in
        TsFileProcessor tsFileProcessor;
        if (isSeq) {
          tsFileProcessor =
              new TsFileProcessor(
                  virtualStorageGroupId,
                  storageGroupInfo,
                  tsFileResource,
                  this::closeUnsealedTsFileProcessorCallBack,
                  this::updateLatestFlushTimeCallback,
                  true,
                  writer);
          if (enableMemControl) {
            TsFileProcessorInfo tsFileProcessorInfo = new TsFileProcessorInfo(storageGroupInfo);
            tsFileProcessor.setTsFileProcessorInfo(tsFileProcessorInfo);
            this.storageGroupInfo.initTsFileProcessorInfo(tsFileProcessor);
          }
          workSequenceTsFileProcessors.put(timePartitionId, tsFileProcessor);
        } else {
          tsFileProcessor =
              new TsFileProcessor(
                  virtualStorageGroupId,
                  storageGroupInfo,
                  tsFileResource,
                  this::closeUnsealedTsFileProcessorCallBack,
                  this::unsequenceFlushCallback,
                  false,
                  writer);
          if (enableMemControl) {
            TsFileProcessorInfo tsFileProcessorInfo = new TsFileProcessorInfo(storageGroupInfo);
            tsFileProcessor.setTsFileProcessorInfo(tsFileProcessorInfo);
            this.storageGroupInfo.initTsFileProcessorInfo(tsFileProcessor);
          }
          workUnsequenceTsFileProcessors.put(timePartitionId, tsFileProcessor);
        }
        tsFileResource.setProcessor(tsFileProcessor);
        tsFileResource.removeResourceFile();
        tsFileProcessor.setTimeRangeId(timePartitionId);
        writer.makeMetadataVisible();
        if (enableMemControl) {
          // get chunkMetadata size
          long chunkMetadataSize = 0;
          for (Map<String, List<ChunkMetadata>> metaMap : writer.getMetadatasForQuery().values()) {
            for (List<ChunkMetadata> metadatas : metaMap.values()) {
              for (ChunkMetadata chunkMetadata : metadatas) {
                chunkMetadataSize += chunkMetadata.calculateRamSize();
              }
            }
          }
          tsFileProcessor.getTsFileProcessorInfo().addTSPMemCost(chunkMetadataSize);
        }
      }
      tsFileManagement.add(tsFileResource, isSeq);
    }
  }

  // ({systemTime}-{versionNum}-{mergeNum}.tsfile)
  private int compareFileName(File o1, File o2) {
    String[] items1 = o1.getName().replace(TSFILE_SUFFIX, "").split(FILE_NAME_SEPARATOR);
    String[] items2 = o2.getName().replace(TSFILE_SUFFIX, "").split(FILE_NAME_SEPARATOR);
    long ver1 = Long.parseLong(items1[0]);
    long ver2 = Long.parseLong(items2[0]);
    int cmp = Long.compare(ver1, ver2);
    if (cmp == 0) {
      return Long.compare(Long.parseLong(items1[1]), Long.parseLong(items2[1]));
    } else {
      return cmp;
    }
  }

  /**
   * insert one row of data
   *
   * @param insertRowPlan one row of data
   */
  public void insert(InsertRowPlan insertRowPlan)
      throws WriteProcessException, TriggerExecutionException {
    // reject insertions that are out of ttl
    if (!isAlive(insertRowPlan.getTime())) {
      throw new OutOfTTLException(insertRowPlan.getTime(), (System.currentTimeMillis() - dataTTL));
    }
    writeLock("InsertRow");
    try {
      // init map
      long timePartitionId = StorageEngine.getTimePartition(insertRowPlan.getTime());

      partitionLatestFlushedTimeForEachDevice.computeIfAbsent(
          timePartitionId, id -> new HashMap<>());

      boolean isSequence =
          insertRowPlan.getTime()
              > partitionLatestFlushedTimeForEachDevice
                  .get(timePartitionId)
                  .getOrDefault(insertRowPlan.getPrefixPath().getFullPath(), Long.MIN_VALUE);

      // is unsequence and user set config to discard out of order data
      if (!isSequence
          && IoTDBDescriptor.getInstance().getConfig().isEnableDiscardOutOfOrderData()) {
        return;
      }

      latestTimeForEachDevice.computeIfAbsent(timePartitionId, l -> new HashMap<>());

      // fire trigger before insertion
      TriggerEngine.fire(TriggerEvent.BEFORE_INSERT, insertRowPlan);
      // insert to sequence or unSequence file
      insertToTsFileProcessor(insertRowPlan, isSequence, timePartitionId);
      // fire trigger after insertion
      TriggerEngine.fire(TriggerEvent.AFTER_INSERT, insertRowPlan);
    } finally {
      writeUnlock();
    }
  }

  /**
   * Insert a tablet (rows belonging to the same devices) into this storage group.
   *
   * @throws BatchProcessException if some of the rows failed to be inserted
   */
  @SuppressWarnings("squid:S3776") // Suppress high Cognitive Complexity warning
  public void insertTablet(InsertTabletPlan insertTabletPlan)
      throws BatchProcessException, TriggerExecutionException {

    writeLock("insertTablet");
    try {
      TSStatus[] results = new TSStatus[insertTabletPlan.getRowCount()];
      Arrays.fill(results, RpcUtils.SUCCESS_STATUS);
      boolean noFailure = true;

      /*
       * assume that batch has been sorted by client
       */
      int loc = 0;
      while (loc < insertTabletPlan.getRowCount()) {
        long currTime = insertTabletPlan.getTimes()[loc];
        // skip points that do not satisfy TTL
        if (!isAlive(currTime)) {
          results[loc] =
              RpcUtils.getStatus(
                  TSStatusCode.OUT_OF_TTL_ERROR,
                  "time " + currTime + " in current line is out of TTL: " + dataTTL);
          loc++;
          noFailure = false;
        } else {
          break;
        }
      }
      // loc pointing at first legal position
      if (loc == insertTabletPlan.getRowCount()) {
        throw new BatchProcessException(results);
      }

      // fire trigger before insertion
      final int firePosition = loc;
      TriggerEngine.fire(TriggerEvent.BEFORE_INSERT, insertTabletPlan, firePosition);

      // before is first start point
      int before = loc;
      // before time partition
      long beforeTimePartition =
          StorageEngine.getTimePartition(insertTabletPlan.getTimes()[before]);
      // init map
      long lastFlushTime =
          partitionLatestFlushedTimeForEachDevice
              .computeIfAbsent(beforeTimePartition, id -> new HashMap<>())
              .computeIfAbsent(
                  insertTabletPlan.getPrefixPath().getFullPath(), id -> Long.MIN_VALUE);
      // if is sequence
      boolean isSequence = false;
      while (loc < insertTabletPlan.getRowCount()) {
        long time = insertTabletPlan.getTimes()[loc];
        long curTimePartition = StorageEngine.getTimePartition(time);
        // start next partition
        if (curTimePartition != beforeTimePartition) {
          // insert last time partition
          if (isSequence
              || !IoTDBDescriptor.getInstance().getConfig().isEnableDiscardOutOfOrderData()) {
            noFailure =
                insertTabletToTsFileProcessor(
                        insertTabletPlan, before, loc, isSequence, results, beforeTimePartition)
                    && noFailure;
          }
          // re initialize
          before = loc;
          beforeTimePartition = curTimePartition;
          lastFlushTime =
              partitionLatestFlushedTimeForEachDevice
                  .computeIfAbsent(beforeTimePartition, id -> new HashMap<>())
                  .computeIfAbsent(
                      insertTabletPlan.getPrefixPath().getFullPath(), id -> Long.MIN_VALUE);
          isSequence = false;
        }
        // still in this partition
        else {
          // judge if we should insert sequence
          if (!isSequence && time > lastFlushTime) {
            // insert into unsequence and then start sequence
            if (!IoTDBDescriptor.getInstance().getConfig().isEnableDiscardOutOfOrderData()) {
              noFailure =
                  insertTabletToTsFileProcessor(
                          insertTabletPlan, before, loc, false, results, beforeTimePartition)
                      && noFailure;
            }
            before = loc;
            isSequence = true;
          }
          loc++;
        }
      }

      // do not forget last part
      if (before < loc
          && (isSequence
              || !IoTDBDescriptor.getInstance().getConfig().isEnableDiscardOutOfOrderData())) {
        noFailure =
            insertTabletToTsFileProcessor(
                    insertTabletPlan, before, loc, isSequence, results, beforeTimePartition)
                && noFailure;
      }
      long globalLatestFlushedTime =
          globalLatestFlushedTimeForEachDevice.getOrDefault(
              insertTabletPlan.getPrefixPath().getFullPath(), Long.MIN_VALUE);
      tryToUpdateBatchInsertLastCache(insertTabletPlan, globalLatestFlushedTime);

      if (!noFailure) {
        throw new BatchProcessException(results);
      }

      // fire trigger after insertion
      TriggerEngine.fire(TriggerEvent.AFTER_INSERT, insertTabletPlan, firePosition);
    } finally {
      writeUnlock();
    }
  }

  /** @return whether the given time falls in ttl */
  private boolean isAlive(long time) {
    return dataTTL == Long.MAX_VALUE || (System.currentTimeMillis() - time) <= dataTTL;
  }

  /**
   * insert batch to tsfile processor thread-safety that the caller need to guarantee The rows to be
   * inserted are in the range [start, end)
   *
   * @param insertTabletPlan insert a tablet of a device
   * @param sequence whether is sequence
   * @param start start index of rows to be inserted in insertTabletPlan
   * @param end end index of rows to be inserted in insertTabletPlan
   * @param results result array
   * @param timePartitionId time partition id
   * @return false if any failure occurs when inserting the tablet, true otherwise
   */
  private boolean insertTabletToTsFileProcessor(
      InsertTabletPlan insertTabletPlan,
      int start,
      int end,
      boolean sequence,
      TSStatus[] results,
      long timePartitionId) {
    // return when start >= end
    if (start >= end) {
      return true;
    }

    TsFileProcessor tsFileProcessor = getOrCreateTsFileProcessor(timePartitionId, sequence);
    if (tsFileProcessor == null) {
      for (int i = start; i < end; i++) {
        results[i] =
            RpcUtils.getStatus(
                TSStatusCode.INTERNAL_SERVER_ERROR,
                "can not create TsFileProcessor, timePartitionId: " + timePartitionId);
      }
      return false;
    }

    try {
      tsFileProcessor.insertTablet(insertTabletPlan, start, end, results);
    } catch (WriteProcessRejectException e) {
      logger.warn("insert to TsFileProcessor rejected, {}", e.getMessage());
      return false;
    } catch (WriteProcessException e) {
      logger.error("insert to TsFileProcessor error ", e);
      return false;
    }

    latestTimeForEachDevice.computeIfAbsent(timePartitionId, t -> new HashMap<>());
    // try to update the latest time of the device of this tsRecord
    if (sequence
        && latestTimeForEachDevice
                .get(timePartitionId)
                .getOrDefault(insertTabletPlan.getPrefixPath().getFullPath(), Long.MIN_VALUE)
            < insertTabletPlan.getTimes()[end - 1]) {
      latestTimeForEachDevice
          .get(timePartitionId)
          .put(
              insertTabletPlan.getPrefixPath().getFullPath(), insertTabletPlan.getTimes()[end - 1]);
    }

    // check memtable size and may async try to flush the work memtable
    if (tsFileProcessor.shouldFlush()) {
      fileFlushPolicy.apply(this, tsFileProcessor, sequence);
    }
    return true;
  }

  private void tryToUpdateBatchInsertLastCache(InsertTabletPlan plan, Long latestFlushedTime) {
    if (!IoTDBDescriptor.getInstance().getConfig().isLastCacheEnabled()) {
      return;
    }
    MeasurementMNode[] mNodes = plan.getMeasurementMNodes();
    int columnIndex = 0;
    for (int i = 0; i < mNodes.length; i++) {
      // Don't update cached last value for vector type
      if (mNodes[i] != null && plan.isAligned()) {
        columnIndex += mNodes[i].getSchema().getValueMeasurementIdList().size();
      } else {
        if (plan.getColumns()[i] == null) {
          columnIndex++;
          continue;
        }
        // Update cached last value with high priority
        if (mNodes[i] != null) {
          // in stand alone version, the seriesPath is not needed, just use measurementMNodes[i] to
          // update last cache
          IoTDB.metaManager.updateLastCache(
              null, plan.composeLastTimeValuePair(columnIndex), true, latestFlushedTime, mNodes[i]);
        } else {
          // measurementMNodes[i] is null, use the path to update remote cache
          IoTDB.metaManager.updateLastCache(
              plan.getPrefixPath().concatNode(plan.getMeasurements()[columnIndex]),
              plan.composeLastTimeValuePair(columnIndex),
              true,
              latestFlushedTime,
              null);
        }
        columnIndex++;
      }
    }
  }

  private void insertToTsFileProcessor(
      InsertRowPlan insertRowPlan, boolean sequence, long timePartitionId)
      throws WriteProcessException {
    TsFileProcessor tsFileProcessor = getOrCreateTsFileProcessor(timePartitionId, sequence);
    if (tsFileProcessor == null) {
      return;
    }

    tsFileProcessor.insert(insertRowPlan);

    // try to update the latest time of the device of this tsRecord
    if (latestTimeForEachDevice
            .get(timePartitionId)
            .getOrDefault(insertRowPlan.getPrefixPath().getFullPath(), Long.MIN_VALUE)
        < insertRowPlan.getTime()) {
      latestTimeForEachDevice
          .get(timePartitionId)
          .put(insertRowPlan.getPrefixPath().getFullPath(), insertRowPlan.getTime());
    }

    long globalLatestFlushTime =
        globalLatestFlushedTimeForEachDevice.getOrDefault(
            insertRowPlan.getPrefixPath().getFullPath(), Long.MIN_VALUE);

    tryToUpdateInsertLastCache(insertRowPlan, globalLatestFlushTime);

    // check memtable size and may asyncTryToFlush the work memtable
    if (tsFileProcessor.shouldFlush()) {
      fileFlushPolicy.apply(this, tsFileProcessor, sequence);
    }
  }

  private void tryToUpdateInsertLastCache(InsertRowPlan plan, Long latestFlushedTime) {
    if (!IoTDBDescriptor.getInstance().getConfig().isLastCacheEnabled()) {
      return;
    }
    MeasurementMNode[] mNodes = plan.getMeasurementMNodes();
    int columnIndex = 0;
    for (MeasurementMNode mNode : mNodes) {
      // Don't update cached last value for vector type
      if (!plan.isAligned()) {
        if (plan.getValues()[columnIndex] == null) {
          columnIndex++;
          continue;
        }
        // Update cached last value with high priority
        if (mNode != null) {
          // in stand alone version, the seriesPath is not needed, just use measurementMNodes[i] to
          // update last cache
          IoTDB.metaManager.updateLastCache(
              null, plan.composeTimeValuePair(columnIndex), true, latestFlushedTime, mNode);
        } else {
          IoTDB.metaManager.updateLastCache(
              plan.getPrefixPath().concatNode(plan.getMeasurements()[columnIndex]),
              plan.composeTimeValuePair(columnIndex),
              true,
              latestFlushedTime,
              null);
        }
        columnIndex++;
      }
    }
  }

  /**
   * mem control module use this method to flush memtable
   *
   * @param tsFileProcessor tsfile processor in which memtable to be flushed
   */
  public void submitAFlushTaskWhenShouldFlush(TsFileProcessor tsFileProcessor) {
    writeLock("submitAFlushTaskWhenShouldFlush");
    try {
      // check memtable size and may asyncTryToFlush the work memtable
      if (tsFileProcessor.shouldFlush()) {
        fileFlushPolicy.apply(this, tsFileProcessor, tsFileProcessor.isSequence());
      }
    } finally {
      writeUnlock();
    }
  }

  private TsFileProcessor getOrCreateTsFileProcessor(long timeRangeId, boolean sequence) {
    TsFileProcessor tsFileProcessor = null;
    try {
      if (sequence) {
        tsFileProcessor =
            getOrCreateTsFileProcessorIntern(timeRangeId, workSequenceTsFileProcessors, true);
      } else {
        tsFileProcessor =
            getOrCreateTsFileProcessorIntern(timeRangeId, workUnsequenceTsFileProcessors, false);
      }
    } catch (DiskSpaceInsufficientException e) {
      logger.error(
          "disk space is insufficient when creating TsFile processor, change system mode to read-only",
          e);
      IoTDBDescriptor.getInstance().getConfig().setReadOnly(true);
    } catch (IOException e) {
      logger.error(
          "meet IOException when creating TsFileProcessor, change system mode to read-only", e);
      IoTDBDescriptor.getInstance().getConfig().setReadOnly(true);
    }
    return tsFileProcessor;
  }

  /**
   * get processor from hashmap, flush oldest processor if necessary
   *
   * @param timeRangeId time partition range
   * @param tsFileProcessorTreeMap tsFileProcessorTreeMap
   * @param sequence whether is sequence or not
   */
  private TsFileProcessor getOrCreateTsFileProcessorIntern(
      long timeRangeId, TreeMap<Long, TsFileProcessor> tsFileProcessorTreeMap, boolean sequence)
      throws IOException, DiskSpaceInsufficientException {

    TsFileProcessor res = tsFileProcessorTreeMap.get(timeRangeId);

    if (null == res) {
      // we have to remove oldest processor to control the num of the memtables
      // TODO: use a method to control the number of memtables
      if (tsFileProcessorTreeMap.size()
          >= IoTDBDescriptor.getInstance().getConfig().getConcurrentWritingTimePartition()) {
        Map.Entry<Long, TsFileProcessor> processorEntry = tsFileProcessorTreeMap.firstEntry();
        logger.info(
            "will close a {} TsFile because too many active partitions ({} > {}) in the storage group {},",
            sequence,
            tsFileProcessorTreeMap.size(),
            IoTDBDescriptor.getInstance().getConfig().getConcurrentWritingTimePartition(),
            logicalStorageGroupName);
        asyncCloseOneTsFileProcessor(sequence, processorEntry.getValue());
      }

      // build new processor
      res = newTsFileProcessor(sequence, timeRangeId);
      tsFileProcessorTreeMap.put(timeRangeId, res);
      tsFileManagement.add(res.getTsFileResource(), sequence);
    }

    return res;
  }

  private TsFileProcessor newTsFileProcessor(boolean sequence, long timePartitionId)
      throws IOException, DiskSpaceInsufficientException {
    DirectoryManager directoryManager = DirectoryManager.getInstance();
    String baseDir =
        sequence
            ? directoryManager.getNextFolderForSequenceFile()
            : directoryManager.getNextFolderForUnSequenceFile();
    fsFactory
        .getFile(baseDir + File.separator + logicalStorageGroupName, virtualStorageGroupId)
        .mkdirs();

    String filePath =
        baseDir
            + File.separator
            + logicalStorageGroupName
            + File.separator
            + virtualStorageGroupId
            + File.separator
            + timePartitionId
            + File.separator
            + getNewTsFileName(timePartitionId);

    return getTsFileProcessor(sequence, filePath, timePartitionId);
  }

  private TsFileProcessor getTsFileProcessor(
      boolean sequence, String filePath, long timePartitionId) throws IOException {
    TsFileProcessor tsFileProcessor;
    if (sequence) {
      tsFileProcessor =
          new TsFileProcessor(
              logicalStorageGroupName + File.separator + virtualStorageGroupId,
              fsFactory.getFileWithParent(filePath),
              storageGroupInfo,
              this::closeUnsealedTsFileProcessorCallBack,
              this::updateLatestFlushTimeCallback,
              true,
              deviceNumInLastClosedTsFile);
    } else {
      tsFileProcessor =
          new TsFileProcessor(
              logicalStorageGroupName + File.separator + virtualStorageGroupId,
              fsFactory.getFileWithParent(filePath),
              storageGroupInfo,
              this::closeUnsealedTsFileProcessorCallBack,
              this::unsequenceFlushCallback,
              false,
              deviceNumInLastClosedTsFile);
    }

    if (enableMemControl) {
      TsFileProcessorInfo tsFileProcessorInfo = new TsFileProcessorInfo(storageGroupInfo);
      tsFileProcessor.setTsFileProcessorInfo(tsFileProcessorInfo);
      this.storageGroupInfo.initTsFileProcessorInfo(tsFileProcessor);
    }

    tsFileProcessor.addCloseFileListeners(customCloseFileListeners);
    tsFileProcessor.addFlushListeners(customFlushListeners);
    tsFileProcessor.setTimeRangeId(timePartitionId);

    return tsFileProcessor;
  }

  /**
   * Create a new tsfile name
   *
   * @return file name
   */
  private String getNewTsFileName(long timePartitionId) {
    long version = partitionMaxFileVersions.getOrDefault(timePartitionId, 0L) + 1;
    partitionMaxFileVersions.put(timePartitionId, version);
    return getNewTsFileName(System.currentTimeMillis(), version, 0);
  }

  private String getNewTsFileName(long time, long version, int mergeCnt) {
    return TsFileResource.getNewTsFileName(System.currentTimeMillis(), version, 0, 0);
  }

  /**
   * close one tsfile processor
   *
   * @param sequence whether this tsfile processor is sequence or not
   * @param tsFileProcessor tsfile processor
   */
  public void syncCloseOneTsFileProcessor(boolean sequence, TsFileProcessor tsFileProcessor) {
    synchronized (closeStorageGroupCondition) {
      try {
        asyncCloseOneTsFileProcessor(sequence, tsFileProcessor);
        long startTime = System.currentTimeMillis();
        while (closingSequenceTsFileProcessor.contains(tsFileProcessor)
            || closingUnSequenceTsFileProcessor.contains(tsFileProcessor)) {
          closeStorageGroupCondition.wait(60_000);
          if (System.currentTimeMillis() - startTime > 60_000) {
            logger.warn(
                "{} has spent {}s to wait for closing one tsfile.",
                logicalStorageGroupName + "-" + this.virtualStorageGroupId,
                (System.currentTimeMillis() - startTime) / 1000);
          }
        }
      } catch (InterruptedException e) {
        Thread.currentThread().interrupt();
        logger.error(
            "syncCloseOneTsFileProcessor error occurs while waiting for closing the storage "
                + "group {}",
            logicalStorageGroupName + "-" + virtualStorageGroupId,
            e);
      }
    }
  }

  /**
   * close one tsfile processor, thread-safety should be ensured by caller
   *
   * @param sequence whether this tsfile processor is sequence or not
   * @param tsFileProcessor tsfile processor
   */
  public void asyncCloseOneTsFileProcessor(boolean sequence, TsFileProcessor tsFileProcessor) {
    // for sequence tsfile, we update the endTimeMap only when the file is prepared to be closed.
    // for unsequence tsfile, we have maintained the endTimeMap when an insertion comes.
    if (closingSequenceTsFileProcessor.contains(tsFileProcessor)
        || closingUnSequenceTsFileProcessor.contains(tsFileProcessor)
        || tsFileProcessor.alreadyMarkedClosing()) {
      return;
    }
    logger.info(
        "Async close tsfile: {}",
        tsFileProcessor.getTsFileResource().getTsFile().getAbsolutePath());
    if (sequence) {
      closingSequenceTsFileProcessor.add(tsFileProcessor);
      updateEndTimeMap(tsFileProcessor);
      tsFileProcessor.asyncClose();

      workSequenceTsFileProcessors.remove(tsFileProcessor.getTimeRangeId());
      // if unsequence files don't contain this time range id, we should remove it's version
      // controller
      if (!workUnsequenceTsFileProcessors.containsKey(tsFileProcessor.getTimeRangeId())) {
        timePartitionIdVersionControllerMap.remove(tsFileProcessor.getTimeRangeId());
      }
      logger.info(
          "close a sequence tsfile processor {}",
          logicalStorageGroupName + "-" + virtualStorageGroupId);
    } else {
      closingUnSequenceTsFileProcessor.add(tsFileProcessor);
      tsFileProcessor.asyncClose();

      workUnsequenceTsFileProcessors.remove(tsFileProcessor.getTimeRangeId());
      // if sequence files don't contain this time range id, we should remove it's version
      // controller
      if (!workSequenceTsFileProcessors.containsKey(tsFileProcessor.getTimeRangeId())) {
        timePartitionIdVersionControllerMap.remove(tsFileProcessor.getTimeRangeId());
      }
    }
  }

  /**
   * delete the storageGroup's own folder in folder data/system/storage_groups
   *
   * @param systemDir system dir
   */
  public void deleteFolder(String systemDir) {
    logger.info(
        "{} will close all files for deleting data folder {}",
        logicalStorageGroupName + "-" + virtualStorageGroupId,
        systemDir);
    writeLock("deleteFolder");
    try {
      syncCloseAllWorkingTsFileProcessors();
      File storageGroupFolder =
          SystemFileFactory.INSTANCE.getFile(systemDir, virtualStorageGroupId);
      if (storageGroupFolder.exists()) {
        org.apache.iotdb.db.utils.FileUtils.deleteDirectory(storageGroupFolder);
      }
    } finally {
      writeUnlock();
    }
  }

  /** close all tsfile resource */
  public void closeAllResources() {
    for (TsFileResource tsFileResource : tsFileManagement.getTsFileList(false)) {
      try {
        tsFileResource.close();
      } catch (IOException e) {
        logger.error("Cannot close a TsFileResource {}", tsFileResource, e);
      }
    }
    for (TsFileResource tsFileResource : tsFileManagement.getTsFileList(true)) {
      try {
        tsFileResource.close();
      } catch (IOException e) {
        logger.error("Cannot close a TsFileResource {}", tsFileResource, e);
      }
    }
  }

  /** release wal buffer */
  public void releaseWalDirectByteBufferPool() {
    synchronized (walByteBufferPool) {
      while (!walByteBufferPool.isEmpty()) {
        MmapUtil.clean((MappedByteBuffer) walByteBufferPool.removeFirst());
        currentWalPoolSize--;
      }
    }
  }

  /** delete tsfile */
  public void syncDeleteDataFiles() {
    logger.info(
        "{} will close all files for deleting data files",
        logicalStorageGroupName + "-" + virtualStorageGroupId);
    writeLock("syncDeleteDataFiles");
    try {

      syncCloseAllWorkingTsFileProcessors();
      // normally, mergingModification is just need to be closed by after a merge task is finished.
      // we close it here just for IT test.
      if (this.tsFileManagement.mergingModification != null) {
        this.tsFileManagement.mergingModification.close();
      }

      closeAllResources();
      List<String> folder = DirectoryManager.getInstance().getAllSequenceFileFolders();
      folder.addAll(DirectoryManager.getInstance().getAllUnSequenceFileFolders());
      deleteAllSGFolders(folder);

      this.workSequenceTsFileProcessors.clear();
      this.workUnsequenceTsFileProcessors.clear();
      this.tsFileManagement.clear();
      this.partitionLatestFlushedTimeForEachDevice.clear();
      this.globalLatestFlushedTimeForEachDevice.clear();
      this.latestTimeForEachDevice.clear();
    } catch (IOException e) {
      logger.error(
          "Cannot close the mergingMod file {}",
          this.tsFileManagement.mergingModification.getFilePath(),
          e);
    } finally {
      writeUnlock();
    }
  }

  private void deleteAllSGFolders(List<String> folder) {
    for (String tsfilePath : folder) {
      File storageGroupFolder =
          fsFactory.getFile(
              tsfilePath, logicalStorageGroupName + File.separator + virtualStorageGroupId);
      if (storageGroupFolder.exists()) {
        org.apache.iotdb.db.utils.FileUtils.deleteDirectory(storageGroupFolder);
      }
    }
  }

  /** Iterate each TsFile and try to lock and remove those out of TTL. */
  public synchronized void checkFilesTTL() {
    if (dataTTL == Long.MAX_VALUE) {
      logger.debug(
          "{}: TTL not set, ignore the check",
          logicalStorageGroupName + "-" + virtualStorageGroupId);
      return;
    }
    long timeLowerBound = System.currentTimeMillis() - dataTTL;
    if (logger.isDebugEnabled()) {
      logger.debug(
          "{}: TTL removing files before {}",
          logicalStorageGroupName + "-" + virtualStorageGroupId,
          new Date(timeLowerBound));
    }

    // copy to avoid concurrent modification of deletion
    List<TsFileResource> seqFiles = new ArrayList<>(tsFileManagement.getTsFileList(true));
    List<TsFileResource> unseqFiles = new ArrayList<>(tsFileManagement.getTsFileList(false));

    for (TsFileResource tsFileResource : seqFiles) {
      checkFileTTL(tsFileResource, timeLowerBound, true);
    }
    for (TsFileResource tsFileResource : unseqFiles) {
      checkFileTTL(tsFileResource, timeLowerBound, false);
    }
  }

  private void checkFileTTL(TsFileResource resource, long timeLowerBound, boolean isSeq) {
    if (resource.isMerging()
        || !resource.isClosed()
        || !resource.isDeleted() && resource.stillLives(timeLowerBound)) {
      return;
    }

    writeLock("checkFileTTL");
    try {
      // prevent new merges and queries from choosing this file
      resource.setDeleted(true);
      // the file may be chosen for merge after the last check and before writeLock()
      // double check to ensure the file is not used by a merge
      if (resource.isMerging()) {
        return;
      }

      // ensure that the file is not used by any queries
      if (resource.tryWriteLock()) {
        try {
          // physical removal
          resource.remove();
          if (logger.isInfoEnabled()) {
            logger.info(
                "Removed a file {} before {} by ttl ({}ms)",
                resource.getTsFilePath(),
                new Date(timeLowerBound),
                dataTTL);
          }
          tsFileManagement.remove(resource, isSeq);
        } finally {
          resource.writeUnlock();
        }
      }
    } finally {
      writeUnlock();
    }
  }

  /** This method will be blocked until all tsfile processors are closed. */
  public void syncCloseAllWorkingTsFileProcessors() {
    synchronized (closeStorageGroupCondition) {
      try {
        asyncCloseAllWorkingTsFileProcessors();
        long startTime = System.currentTimeMillis();
        while (!closingSequenceTsFileProcessor.isEmpty()
            || !closingUnSequenceTsFileProcessor.isEmpty()) {
          closeStorageGroupCondition.wait(60_000);
          if (System.currentTimeMillis() - startTime > 60_000) {
            logger.warn(
                "{} has spent {}s to wait for closing all TsFiles.",
                logicalStorageGroupName + "-" + this.virtualStorageGroupId,
                (System.currentTimeMillis() - startTime) / 1000);
          }
        }
      } catch (InterruptedException e) {
        logger.error(
            "CloseFileNodeCondition error occurs while waiting for closing the storage "
                + "group {}",
            logicalStorageGroupName + "-" + virtualStorageGroupId,
            e);
        Thread.currentThread().interrupt();
      }
    }
  }

  /** close all working tsfile processors */
  public void asyncCloseAllWorkingTsFileProcessors() {
    writeLock("asyncCloseAllWorkingTsFileProcessors");
    try {
      logger.info(
          "async force close all files in storage group: {}",
          logicalStorageGroupName + "-" + virtualStorageGroupId);
      // to avoid concurrent modification problem, we need a new array list
      for (TsFileProcessor tsFileProcessor :
          new ArrayList<>(workSequenceTsFileProcessors.values())) {
        asyncCloseOneTsFileProcessor(true, tsFileProcessor);
      }
      // to avoid concurrent modification problem, we need a new array list
      for (TsFileProcessor tsFileProcessor :
          new ArrayList<>(workUnsequenceTsFileProcessors.values())) {
        asyncCloseOneTsFileProcessor(false, tsFileProcessor);
      }
    } finally {
      writeUnlock();
    }
  }

  /** force close all working tsfile processors */
  public void forceCloseAllWorkingTsFileProcessors() throws TsFileProcessorException {
    writeLock("forceCloseAllWorkingTsFileProcessors");
    try {
      logger.info(
          "force close all processors in storage group: {}",
          logicalStorageGroupName + "-" + virtualStorageGroupId);
      // to avoid concurrent modification problem, we need a new array list
      for (TsFileProcessor tsFileProcessor :
          new ArrayList<>(workSequenceTsFileProcessors.values())) {
        tsFileProcessor.putMemTableBackAndClose();
      }
      // to avoid concurrent modification problem, we need a new array list
      for (TsFileProcessor tsFileProcessor :
          new ArrayList<>(workUnsequenceTsFileProcessors.values())) {
        tsFileProcessor.putMemTableBackAndClose();
      }
    } finally {
      writeUnlock();
    }
  }

  // TODO need a read lock, please consider the concurrency with flush manager threads.
  /**
   * build query data source by searching all tsfile which fit in query filter
   *
   * @param fullPath data path
   * @param context query context
   * @param timeFilter time filter
   * @return query data source
   */
  public QueryDataSource query(
      PartialPath fullPath,
      QueryContext context,
      QueryFileManager filePathsManager,
      Filter timeFilter)
      throws QueryProcessException {
    readLock();
    try {
      List<TsFileResource> seqResources =
          getFileResourceListForQuery(
              tsFileManagement.getTsFileList(true),
              upgradeSeqFileList,
              fullPath,
              context,
              timeFilter,
              true);
      List<TsFileResource> unseqResources =
          getFileResourceListForQuery(
              tsFileManagement.getTsFileList(false),
              upgradeUnseqFileList,
              fullPath,
              context,
              timeFilter,
              false);
      QueryDataSource dataSource = new QueryDataSource(seqResources, unseqResources);
      // used files should be added before mergeLock is unlocked, or they may be deleted by
      // running merge
      // is null only in tests
      if (filePathsManager != null) {
        filePathsManager.addUsedFilesForQuery(context.getQueryId(), dataSource);
      }
      dataSource.setDataTTL(dataTTL);
      return dataSource;
    } catch (MetadataException e) {
      throw new QueryProcessException(e);
    } finally {
      readUnlock();
    }
  }

  /** lock the read lock of the insert lock */
  public void readLock() {
    // apply read lock for SG insert lock to prevent inconsistent with concurrently writing memtable
    insertLock.readLock().lock();
    // apply read lock for TsFileResource list
    tsFileManagement.readLock();
  }

  /** unlock the read lock of insert lock */
  public void readUnlock() {
    tsFileManagement.readUnLock();
    insertLock.readLock().unlock();
  }

  /** lock the write lock of the insert lock */
  public void writeLock(String holder) {
    insertLock.writeLock().lock();
    insertWriteLockHolder = holder;
  }

  /** unlock the write lock of the insert lock */
  public void writeUnlock() {
    insertWriteLockHolder = "";
    insertLock.writeLock().unlock();
  }

  /**
   * @param tsFileResources includes sealed and unsealed tsfile resources
   * @return fill unsealed tsfile resources with memory data and ChunkMetadataList of data in disk
   */
  private List<TsFileResource> getFileResourceListForQuery(
      Collection<TsFileResource> tsFileResources,
      List<TsFileResource> upgradeTsFileResources,
      PartialPath fullPath,
      QueryContext context,
      Filter timeFilter,
      boolean isSeq)
      throws MetadataException {
    String deviceId = fullPath.getDevice();

    if (context.isDebug()) {
      DEBUG_LOGGER.info(
          "Path: {}.{}, get tsfile list: {} isSeq: {} timefilter: {}",
          deviceId,
          fullPath.getMeasurement(),
          tsFileResources,
          isSeq,
          (timeFilter == null ? "null" : timeFilter));
    }

    IMeasurementSchema schema = IoTDB.metaManager.getSeriesSchema(fullPath);

    List<TsFileResource> tsfileResourcesForQuery = new ArrayList<>();
    long timeLowerBound =
        dataTTL != Long.MAX_VALUE ? System.currentTimeMillis() - dataTTL : Long.MIN_VALUE;
    context.setQueryTimeLowerBound(timeLowerBound);

    // for upgrade files and old files must be closed
    for (TsFileResource tsFileResource : upgradeTsFileResources) {
      if (!tsFileResource.isSatisfied(deviceId, timeFilter, isSeq, dataTTL, context.isDebug())) {
        continue;
      }
      closeQueryLock.readLock().lock();
      try {
        tsfileResourcesForQuery.add(tsFileResource);
      } finally {
        closeQueryLock.readLock().unlock();
      }
    }

    for (TsFileResource tsFileResource : tsFileResources) {
      if (!tsFileResource.isSatisfied(
          fullPath.getDevice(), timeFilter, isSeq, dataTTL, context.isDebug())) {
        continue;
      }
      closeQueryLock.readLock().lock();
      try {
        if (tsFileResource.isClosed()) {
          tsfileResourcesForQuery.add(tsFileResource);
        } else {
          tsFileResource
              .getUnsealedFileProcessor()
              .query(deviceId, fullPath.getMeasurement(), schema, context, tsfileResourcesForQuery);
        }
      } catch (IOException e) {
        throw new MetadataException(e);
      } finally {
        closeQueryLock.readLock().unlock();
      }
    }
    return tsfileResourcesForQuery;
  }

  /**
   * Delete data whose timestamp <= 'timestamp' and belongs to the time series
   * deviceId.measurementId.
   *
   * @param path the timeseries path of the to be deleted.
   * @param startTime the startTime of delete range.
   * @param endTime the endTime of delete range.
   */
  public void delete(PartialPath path, long startTime, long endTime, long planIndex)
      throws IOException {
    // If there are still some old version tsfiles, the delete won't succeeded.
    if (upgradeFileCount.get() != 0) {
      throw new IOException(
          "Delete failed. " + "Please do not delete until the old files upgraded.");
    }
    // TODO: how to avoid partial deletion?
    // FIXME: notice that if we may remove a SGProcessor out of memory, we need to close all opened
    // mod files in mergingModification, sequenceFileList, and unsequenceFileList
    writeLock("delete");

    // record files which are updated so that we can roll back them in case of exception
    List<ModificationFile> updatedModFiles = new ArrayList<>();

    try {
      Set<PartialPath> devicePaths = IoTDB.metaManager.getDevices(path.getDevicePath());
      for (PartialPath device : devicePaths) {
        Long lastUpdateTime = null;
        for (Map<String, Long> latestTimeMap : latestTimeForEachDevice.values()) {
          Long curTime = latestTimeMap.get(device.getFullPath());
          if (curTime != null && (lastUpdateTime == null || lastUpdateTime < curTime)) {
            lastUpdateTime = curTime;
          }
        }

        // delete Last cache record if necessary
        tryToDeleteLastCache(device, path, startTime, endTime);
      }

      // write log to impacted working TsFileProcessors
      logDeletion(startTime, endTime, path);

      Deletion deletion = new Deletion(path, MERGE_MOD_START_VERSION_NUM, startTime, endTime);
      if (tsFileManagement.mergingModification != null) {
        tsFileManagement.mergingModification.write(deletion);
        updatedModFiles.add(tsFileManagement.mergingModification);
      }

      deleteDataInFiles(
          tsFileManagement.getTsFileList(true), deletion, devicePaths, updatedModFiles, planIndex);
      deleteDataInFiles(
          tsFileManagement.getTsFileList(false), deletion, devicePaths, updatedModFiles, planIndex);

    } catch (Exception e) {
      // roll back
      for (ModificationFile modFile : updatedModFiles) {
        modFile.abort();
      }
      throw new IOException(e);
    } finally {
      writeUnlock();
    }
  }

  private void logDeletion(long startTime, long endTime, PartialPath path) throws IOException {
    long timePartitionStartId = StorageEngine.getTimePartition(startTime);
    long timePartitionEndId = StorageEngine.getTimePartition(endTime);
    if (IoTDBDescriptor.getInstance().getConfig().isEnableWal()) {
      DeletePlan deletionPlan = new DeletePlan(startTime, endTime, path);
      for (Map.Entry<Long, TsFileProcessor> entry : workSequenceTsFileProcessors.entrySet()) {
        if (timePartitionStartId <= entry.getKey() && entry.getKey() <= timePartitionEndId) {
          entry.getValue().getLogNode().write(deletionPlan);
        }
      }

      for (Map.Entry<Long, TsFileProcessor> entry : workUnsequenceTsFileProcessors.entrySet()) {
        if (timePartitionStartId <= entry.getKey() && entry.getKey() <= timePartitionEndId) {
          entry.getValue().getLogNode().write(deletionPlan);
        }
      }
    }
  }

  private boolean canSkipDelete(
      TsFileResource tsFileResource,
      Set<PartialPath> devicePaths,
      long deleteStart,
      long deleteEnd) {
    for (PartialPath device : devicePaths) {
      String deviceId = device.getFullPath();
      long endTime = tsFileResource.getEndTime(deviceId);
      if (endTime == Long.MIN_VALUE) {
        return false;
      }

      if (tsFileResource.getDevices().contains(deviceId)
          && (deleteEnd >= tsFileResource.getStartTime(deviceId) && deleteStart <= endTime)) {
        return false;
      }
    }
    return true;
  }

  private void deleteDataInFiles(
      Collection<TsFileResource> tsFileResourceList,
      Deletion deletion,
      Set<PartialPath> devicePaths,
      List<ModificationFile> updatedModFiles,
      long planIndex)
      throws IOException {
    for (TsFileResource tsFileResource : tsFileResourceList) {
      if (canSkipDelete(
          tsFileResource, devicePaths, deletion.getStartTime(), deletion.getEndTime())) {
        continue;
      }

      deletion.setFileOffset(tsFileResource.getTsFileSize());
      // write deletion into modification file
      tsFileResource.getModFile().write(deletion);
      // remember to close mod file
      tsFileResource.getModFile().close();
      logger.info(
          "[Deletion] Deletion with path:{}, time:{}-{} written into mods file.",
          deletion.getPath(),
          deletion.getStartTime(),
          deletion.getEndTime());

      tsFileResource.updatePlanIndexes(planIndex);

      // delete data in memory of unsealed file
      if (!tsFileResource.isClosed()) {
        TsFileProcessor tsfileProcessor = tsFileResource.getUnsealedFileProcessor();
        tsfileProcessor.deleteDataInMemory(deletion, devicePaths);
      }

      // add a record in case of rollback
      updatedModFiles.add(tsFileResource.getModFile());
    }
  }

  private void tryToDeleteLastCache(
      PartialPath deviceId, PartialPath originalPath, long startTime, long endTime)
      throws WriteProcessException {
    if (!IoTDBDescriptor.getInstance().getConfig().isLastCacheEnabled()) {
      return;
    }
    try {
      MNode node = IoTDB.metaManager.getDeviceNode(deviceId);

      for (MNode measurementNode : node.getChildren().values()) {
        if (measurementNode != null
            && originalPath.matchFullPath(measurementNode.getPartialPath())) {
          TimeValuePair lastPair = ((MeasurementMNode) measurementNode).getCachedLast();
          if (lastPair != null
              && startTime <= lastPair.getTimestamp()
              && lastPair.getTimestamp() <= endTime) {
            ((MeasurementMNode) measurementNode).resetCache();
            logger.info(
                "[tryToDeleteLastCache] Last cache for path: {} is set to null",
                measurementNode.getFullPath());
          }
        }
      }
    } catch (MetadataException e) {
      throw new WriteProcessException(e);
    }
  }

  /**
   * when close an TsFileProcessor, update its EndTimeMap immediately
   *
   * @param tsFileProcessor processor to be closed
   */
  private void updateEndTimeMap(TsFileProcessor tsFileProcessor) {
    TsFileResource resource = tsFileProcessor.getTsFileResource();
    for (String deviceId : resource.getDevices()) {
      resource.updateEndTime(
          deviceId, latestTimeForEachDevice.get(tsFileProcessor.getTimeRangeId()).get(deviceId));
    }
  }

  private boolean unsequenceFlushCallback(TsFileProcessor processor) {
    return true;
  }

  private boolean updateLatestFlushTimeCallback(TsFileProcessor processor) {
    // update the largest timestamp in the last flushing memtable
    Map<String, Long> curPartitionDeviceLatestTime =
        latestTimeForEachDevice.get(processor.getTimeRangeId());

    if (curPartitionDeviceLatestTime == null) {
      logger.warn(
          "Partition: {} does't have latest time for each device. "
              + "No valid record is written into memtable. Flushing tsfile is: {}",
          processor.getTimeRangeId(),
          processor.getTsFileResource().getTsFile());
      return false;
    }

    for (Entry<String, Long> entry : curPartitionDeviceLatestTime.entrySet()) {
      partitionLatestFlushedTimeForEachDevice
          .computeIfAbsent(processor.getTimeRangeId(), id -> new HashMap<>())
          .put(entry.getKey(), entry.getValue());
      updateNewlyFlushedPartitionLatestFlushedTimeForEachDevice(
          processor.getTimeRangeId(), entry.getKey(), entry.getValue());
      if (globalLatestFlushedTimeForEachDevice.getOrDefault(entry.getKey(), Long.MIN_VALUE)
          < entry.getValue()) {
        globalLatestFlushedTimeForEachDevice.put(entry.getKey(), entry.getValue());
      }
    }
    return true;
  }

  /**
   * update latest flush time for partition id
   *
   * @param partitionId partition id
   * @param latestFlushTime lastest flush time
   * @return true if update latest flush time success
   */
  private boolean updateLatestFlushTimeToPartition(long partitionId, long latestFlushTime) {
    // update the largest timestamp in the last flushing memtable
    Map<String, Long> curPartitionDeviceLatestTime = latestTimeForEachDevice.get(partitionId);

    if (curPartitionDeviceLatestTime == null) {
      logger.warn(
          "Partition: {} does't have latest time for each device. "
              + "No valid record is written into memtable.  latest flush time is: {}",
          partitionId,
          latestFlushTime);
      return false;
    }

    for (Entry<String, Long> entry : curPartitionDeviceLatestTime.entrySet()) {
      // set lastest flush time to latestTimeForEachDevice
      entry.setValue(latestFlushTime);

      partitionLatestFlushedTimeForEachDevice
          .computeIfAbsent(partitionId, id -> new HashMap<>())
          .put(entry.getKey(), entry.getValue());
      newlyFlushedPartitionLatestFlushedTimeForEachDevice
          .computeIfAbsent(partitionId, id -> new HashMap<>())
          .put(entry.getKey(), entry.getValue());
      if (globalLatestFlushedTimeForEachDevice.getOrDefault(entry.getKey(), Long.MIN_VALUE)
          < entry.getValue()) {
        globalLatestFlushedTimeForEachDevice.put(entry.getKey(), entry.getValue());
      }
    }
    return true;
  }

  /** used for upgrading */
  public void updateNewlyFlushedPartitionLatestFlushedTimeForEachDevice(
      long partitionId, String deviceId, long time) {
    newlyFlushedPartitionLatestFlushedTimeForEachDevice
        .computeIfAbsent(partitionId, id -> new HashMap<>())
        .compute(deviceId, (k, v) -> v == null ? time : Math.max(v, time));
  }

  /** put the memtable back to the MemTablePool and make the metadata in writer visible */
  // TODO please consider concurrency with query and insert method.
  private void closeUnsealedTsFileProcessorCallBack(TsFileProcessor tsFileProcessor)
      throws TsFileProcessorException {
    closeQueryLock.writeLock().lock();
    try {
      tsFileProcessor.close();
      deviceNumInLastClosedTsFile = tsFileProcessor.getTsFileResource().getDevices().size();
    } finally {
      closeQueryLock.writeLock().unlock();
    }
    // closingSequenceTsFileProcessor is a thread safety class.
    if (closingSequenceTsFileProcessor.contains(tsFileProcessor)) {
      closingSequenceTsFileProcessor.remove(tsFileProcessor);
    } else {
      closingUnSequenceTsFileProcessor.remove(tsFileProcessor);
    }
    synchronized (closeStorageGroupCondition) {
      closeStorageGroupCondition.notifyAll();
    }
    logger.info(
        "signal closing storage group condition in {}",
        logicalStorageGroupName + "-" + virtualStorageGroupId);

    executeCompaction(
        tsFileProcessor.getTimeRangeId(),
        IoTDBDescriptor.getInstance().getConfig().isForceFullMerge());
  }

  private void executeCompaction(long timePartition, boolean fullMerge) {
    if (!compactionMergeWorking && !CompactionTaskManager.getInstance().isTerminated()) {
      compactionMergeWorking = true;
      logger.info(
          "{} submit a compaction merge task",
          logicalStorageGroupName + "-" + virtualStorageGroupId);
      try {
        // fork and filter current tsfile, then commit then to compaction merge
        tsFileManagement.forkCurrentFileList(timePartition);
        tsFileManagement.setForceFullMerge(fullMerge);
        CompactionTaskManager.getInstance()
            .submitTask(
                logicalStorageGroupName,
                tsFileManagement
                .new CompactionMergeTask(this::closeCompactionMergeCallBack, timePartition));
      } catch (IOException | RejectedExecutionException e) {
        this.closeCompactionMergeCallBack(false, timePartition);
        logger.error(
            "{} compaction submit task failed",
            logicalStorageGroupName + "-" + virtualStorageGroupId,
            e);
      }
    } else {
      logger.info(
          "{} last compaction merge task is working, skip current merge",
          logicalStorageGroupName + "-" + virtualStorageGroupId);
    }
  }

  /** close compaction merge callback, to release some locks */
  private void closeCompactionMergeCallBack(boolean isMerge, long timePartitionId) {
    this.compactionMergeWorking = false;
  }

  /**
   * count all Tsfiles in the storage group which need to be upgraded
   *
   * @return total num of the tsfiles which need to be upgraded in the storage group
   */
  public int countUpgradeFiles() {
    return upgradeFileCount.get();
  }

  /** upgrade all files belongs to this storage group */
  public void upgrade() {
    for (TsFileResource seqTsFileResource : upgradeSeqFileList) {
      seqTsFileResource.setSeq(true);
      seqTsFileResource.setUpgradeTsFileResourceCallBack(this::upgradeTsFileResourceCallBack);
      seqTsFileResource.doUpgrade();
    }
    for (TsFileResource unseqTsFileResource : upgradeUnseqFileList) {
      unseqTsFileResource.setSeq(false);
      unseqTsFileResource.setUpgradeTsFileResourceCallBack(this::upgradeTsFileResourceCallBack);
      unseqTsFileResource.doUpgrade();
    }
  }

  private void upgradeTsFileResourceCallBack(TsFileResource tsFileResource) {
    List<TsFileResource> upgradedResources = tsFileResource.getUpgradedResources();
    for (TsFileResource resource : upgradedResources) {
      long partitionId = resource.getTimePartition();
      resource
          .getDevices()
          .forEach(
              device ->
                  updateNewlyFlushedPartitionLatestFlushedTimeForEachDevice(
                      partitionId, device, resource.getEndTime(device)));
    }
    upgradeFileCount.getAndAdd(-1);
    // load all upgraded resources in this sg to tsFileManagement
    if (upgradeFileCount.get() == 0) {
      writeLock("upgradeTsFileResourceCallBack");
      try {
        loadUpgradedResources(upgradeSeqFileList, true);
        loadUpgradedResources(upgradeUnseqFileList, false);
      } finally {
        writeUnlock();
      }
      // after upgrade complete, update partitionLatestFlushedTimeForEachDevice
      for (Entry<Long, Map<String, Long>> entry :
          newlyFlushedPartitionLatestFlushedTimeForEachDevice.entrySet()) {
        long timePartitionId = entry.getKey();
        Map<String, Long> latestFlushTimeForPartition =
            partitionLatestFlushedTimeForEachDevice.getOrDefault(timePartitionId, new HashMap<>());
        for (Entry<String, Long> endTimeMap : entry.getValue().entrySet()) {
          String device = endTimeMap.getKey();
          long endTime = endTimeMap.getValue();
          if (latestFlushTimeForPartition.getOrDefault(device, Long.MIN_VALUE) < endTime) {
            partitionLatestFlushedTimeForEachDevice
                .computeIfAbsent(timePartitionId, id -> new HashMap<>())
                .put(device, endTime);
          }
        }
      }
    }
  }

  private void loadUpgradedResources(List<TsFileResource> resources, boolean isseq) {
    if (resources.isEmpty()) {
      return;
    }
    for (TsFileResource resource : resources) {
      try {
        UpgradeUtils.moveUpgradedFiles(resource);
        tsFileManagement.addAll(resource.getUpgradedResources(), isseq);
        // delete old TsFile and resource
        resource.delete();
        Files.deleteIfExists(
            fsFactory
                .getFile(resource.getTsFile().toPath() + ModificationFile.FILE_SUFFIX)
                .toPath());
        UpgradeLog.writeUpgradeLogFile(
            resource.getTsFile().getAbsolutePath() + "," + UpgradeCheckStatus.UPGRADE_SUCCESS);
      } catch (IOException e) {
        logger.error("Unable to load {}, caused by ", resource, e);
      }
    }
    // delete upgrade folder when it is empty
    if (resources.get(0).getTsFile().getParentFile().isDirectory()
        && resources.get(0).getTsFile().getParentFile().listFiles().length == 0) {
      try {
        Files.delete(resources.get(0).getTsFile().getParentFile().toPath());
      } catch (IOException e) {
        logger.error(
            "Delete upgrade folder {} failed, caused by ",
            resources.get(0).getTsFile().getParentFile(),
            e);
      }
    }
    resources.clear();
  }

  /**
   * merge file under this storage group processor
   *
   * @param isFullMerge whether this merge is a full merge or not
   */
  public void merge(boolean isFullMerge) {
    writeLock("merge");
    try {
      for (long timePartitionId : partitionLatestFlushedTimeForEachDevice.keySet()) {
        executeCompaction(timePartitionId, isFullMerge);
      }
    } finally {
      writeUnlock();
    }
  }

  /**
   * Load a new tsfile to storage group processor. Tne file may have overlap with other files.
   *
   * <p>or unsequence list.
   *
   * <p>Secondly, execute the loading process by the type.
   *
   * <p>Finally, update the latestTimeForEachDevice and partitionLatestFlushedTimeForEachDevice.
   *
   * @param newTsFileResource tsfile resource @UsedBy sync module.
   */
  public void loadNewTsFileForSync(TsFileResource newTsFileResource) throws LoadFileException {
    File tsfileToBeInserted = newTsFileResource.getTsFile();
    long newFilePartitionId = newTsFileResource.getTimePartitionWithCheck();
    writeLock("loadNewTsFileForSync");
    try {
      if (loadTsFileByType(
          LoadTsFileType.LOAD_SEQUENCE,
          tsfileToBeInserted,
          newTsFileResource,
          newFilePartitionId)) {
        updateLatestTimeMap(newTsFileResource);
      }
      resetLastCacheWhenLoadingTsfile(newTsFileResource);
    } catch (DiskSpaceInsufficientException e) {
      logger.error(
          "Failed to append the tsfile {} to storage group processor {} because the disk space is insufficient.",
          tsfileToBeInserted.getAbsolutePath(),
          tsfileToBeInserted.getParentFile().getName());
      IoTDBDescriptor.getInstance().getConfig().setReadOnly(true);
      throw new LoadFileException(e);
    } catch (IllegalPathException | WriteProcessException e) {
      logger.error(
          "Failed to reset last cache when loading file {}", newTsFileResource.getTsFilePath());
      throw new LoadFileException(e);
    } finally {
      writeUnlock();
    }
  }

  private void resetLastCacheWhenLoadingTsfile(TsFileResource newTsFileResource)
      throws IllegalPathException, WriteProcessException {
    for (String device : newTsFileResource.getDevices()) {
      tryToDeleteLastCacheByDevice(new PartialPath(device));
    }
  }

  private void tryToDeleteLastCacheByDevice(PartialPath deviceId) throws WriteProcessException {
    if (!IoTDBDescriptor.getInstance().getConfig().isLastCacheEnabled()) {
      return;
    }
    try {
      MNode node = IoTDB.metaManager.getDeviceNode(deviceId);

      for (MNode measurementNode : node.getChildren().values()) {
        if (measurementNode != null) {
          ((MeasurementMNode) measurementNode).resetCache();
          logger.debug(
              "[tryToDeleteLastCacheByDevice] Last cache for path: {} is set to null",
              measurementNode.getFullPath());
        }
      }
    } catch (MetadataException e) {
      throw new WriteProcessException(e);
    }
  }

  /**
   * Load a new tsfile to storage group processor. Tne file may have overlap with other files.
   *
   * <p>that there has no file which is overlapping with the new file.
   *
   * <p>Firstly, determine the loading type of the file, whether it needs to be loaded in sequence
   * list or unsequence list.
   *
   * <p>Secondly, execute the loading process by the type.
   *
   * <p>Finally, update the latestTimeForEachDevice and partitionLatestFlushedTimeForEachDevice.
   *
   * @param newTsFileResource tsfile resource @UsedBy load external tsfile module
   */
  public void loadNewTsFile(TsFileResource newTsFileResource) throws LoadFileException {
    File tsfileToBeInserted = newTsFileResource.getTsFile();
    long newFilePartitionId = newTsFileResource.getTimePartitionWithCheck();
    writeLock("loadNewTsFile");
    try {
      List<TsFileResource> sequenceList = tsFileManagement.getTsFileList(true);

      int insertPos = findInsertionPosition(newTsFileResource, newFilePartitionId, sequenceList);
      if (insertPos == POS_ALREADY_EXIST) {
        return;
      }

      // loading tsfile by type
      if (insertPos == POS_OVERLAP) {
        loadTsFileByType(
            LoadTsFileType.LOAD_UNSEQUENCE,
            tsfileToBeInserted,
            newTsFileResource,
            newFilePartitionId);
      } else {

        // check whether the file name needs to be renamed.
        if (!tsFileManagement.isEmpty(true)) {
          String newFileName =
              getFileNameForLoadingFile(
                  tsfileToBeInserted.getName(),
                  insertPos,
                  newTsFileResource.getTimePartition(),
                  sequenceList);
          if (!newFileName.equals(tsfileToBeInserted.getName())) {
            logger.info(
                "Tsfile {} must be renamed to {} for loading into the sequence list.",
                tsfileToBeInserted.getName(),
                newFileName);
            newTsFileResource.setFile(
                fsFactory.getFile(tsfileToBeInserted.getParentFile(), newFileName));
          }
        }
        loadTsFileByType(
            LoadTsFileType.LOAD_SEQUENCE,
            tsfileToBeInserted,
            newTsFileResource,
            newFilePartitionId);
      }
      resetLastCacheWhenLoadingTsfile(newTsFileResource);

      // update latest time map
      updateLatestTimeMap(newTsFileResource);
      long partitionNum = newTsFileResource.getTimePartition();
      updatePartitionFileVersion(partitionNum, newTsFileResource.getVersion());
    } catch (DiskSpaceInsufficientException e) {
      logger.error(
          "Failed to append the tsfile {} to storage group processor {} because the disk space is insufficient.",
          tsfileToBeInserted.getAbsolutePath(),
          tsfileToBeInserted.getParentFile().getName());
      IoTDBDescriptor.getInstance().getConfig().setReadOnly(true);
      throw new LoadFileException(e);
    } catch (IllegalPathException | WriteProcessException e) {
      logger.error(
          "Failed to reset last cache when loading file {}", newTsFileResource.getTsFilePath());
      throw new LoadFileException(e);
    } finally {
      writeUnlock();
    }
  }

  /**
   * Set the version in "partition" to "version" if "version" is larger than the current version.
   */
  public void setPartitionFileVersionToMax(long partition, long version) {
    partitionMaxFileVersions.compute(
        partition, (prt, oldVer) -> computeMaxVersion(oldVer, version));
  }

  private long computeMaxVersion(Long oldVersion, Long newVersion) {
    if (oldVersion == null) {
      return newVersion;
    }
    return Math.max(oldVersion, newVersion);
  }

  /**
   * Find the position of "newTsFileResource" in the sequence files if it can be inserted into them.
   *
   * @return POS_ALREADY_EXIST(- 2) if some file has the same name as the one to be inserted
   *     POS_OVERLAP(-3) if some file overlaps the new file an insertion position i >= -1 if the new
   *     file can be inserted between [i, i+1]
   */
  private int findInsertionPosition(
      TsFileResource newTsFileResource,
      long newFilePartitionId,
      List<TsFileResource> sequenceList) {
    File tsfileToBeInserted = newTsFileResource.getTsFile();

    int insertPos = -1;

    // find the position where the new file should be inserted
    for (int i = 0; i < sequenceList.size(); i++) {
      TsFileResource localFile = sequenceList.get(i);
      long localPartitionId = Long.parseLong(localFile.getTsFile().getParentFile().getName());
      if (localPartitionId == newFilePartitionId
          && localFile.getTsFile().getName().equals(tsfileToBeInserted.getName())) {
        return POS_ALREADY_EXIST;
      }

      if (i == sequenceList.size() - 1 && localFile.endTimeEmpty()
          || newFilePartitionId > localPartitionId) {
        // skip files that are in the previous partition and the last empty file, as the all data
        // in those files must be older than the new file
        continue;
      }

      if (!localFile.isClosed() && localFile.getProcessor() != null) {
        // we cannot compare two files by TsFileResource unless they are both closed
        syncCloseOneTsFileProcessor(true, localFile.getProcessor());
      }
      int fileComparison = compareTsFileDevices(newTsFileResource, localFile);
      switch (fileComparison) {
        case 0:
          // some devices are newer but some devices are older, the two files overlap in general
          return POS_OVERLAP;
        case -1:
          // all devices in localFile are newer than the new file, the new file can be
          // inserted before localFile
          return i - 1;
        default:
          // all devices in the local file are older than the new file, proceed to the next file
          insertPos = i;
      }
    }
    return insertPos;
  }

  /**
   * Compare each device in the two files to find the time relation of them.
   *
   * @return -1 if fileA is totally older than fileB (A < B) 0 if fileA is partially older than
   *     fileB and partially newer than fileB (A X B) 1 if fileA is totally newer than fileB (B < A)
   */
  private int compareTsFileDevices(TsFileResource fileA, TsFileResource fileB) {
    boolean hasPre = false, hasSubsequence = false;
    for (String device : fileA.getDevices()) {
      if (!fileB.getDevices().contains(device)) {
        continue;
      }
      long startTimeA = fileA.getStartTime(device);
      long endTimeA = fileA.getEndTime(device);
      long startTimeB = fileB.getStartTime(device);
      long endTimeB = fileB.getEndTime(device);
      if (startTimeA > endTimeB) {
        // A's data of the device is later than to the B's data
        hasPre = true;
      } else if (startTimeB > endTimeA) {
        // A's data of the device is previous to the B's data
        hasSubsequence = true;
      } else {
        // the two files overlap in the device
        return 0;
      }
    }
    if (hasPre && hasSubsequence) {
      // some devices are newer but some devices are older, the two files overlap in general
      return 0;
    }
    if (!hasPre && hasSubsequence) {
      // all devices in B are newer than those in A
      return -1;
    }
    // all devices in B are older than those in A
    return 1;
  }

  /**
   * If the historical versions of a file is a sub-set of the given file's, (close and) remove it to
   * reduce unnecessary merge. Only used when the file sender and the receiver share the same file
   * close policy. Warning: DO NOT REMOVE
   */
  @SuppressWarnings("unused")
  public void removeFullyOverlapFiles(TsFileResource resource) {
    writeLock("removeFullyOverlapFiles");
    try {
      Iterator<TsFileResource> iterator = tsFileManagement.getIterator(true);
      removeFullyOverlapFiles(resource, iterator, true);

      iterator = tsFileManagement.getIterator(false);
      removeFullyOverlapFiles(resource, iterator, false);
    } finally {
      writeUnlock();
    }
  }

  private void removeFullyOverlapFiles(
      TsFileResource newTsFile, Iterator<TsFileResource> iterator, boolean isSeq) {
    while (iterator.hasNext()) {
      TsFileResource existingTsFile = iterator.next();
      if (newTsFile.isPlanRangeCovers(existingTsFile)
          && !newTsFile.getTsFile().equals(existingTsFile.getTsFile())
          && existingTsFile.tryWriteLock()) {
        logger.info(
            "{} is covered by {}: [{}, {}], [{}, {}], remove it",
            existingTsFile,
            newTsFile,
            existingTsFile.minPlanIndex,
            existingTsFile.maxPlanIndex,
            newTsFile.minPlanIndex,
            newTsFile.maxPlanIndex);
        // if we fail to lock the file, it means it is being queried or merged and we will not
        // wait until it is free, we will just leave it to the next merge
        try {
          removeFullyOverlapFile(existingTsFile, iterator, isSeq);
        } catch (Exception e) {
          logger.error(
              "Something gets wrong while removing FullyOverlapFiles: {}",
              existingTsFile.getTsFile().getAbsolutePath(),
              e);
        } finally {
          existingTsFile.writeUnlock();
        }
      }
    }
  }

  /**
   * remove the given tsFileResource. If the corresponding tsFileProcessor is in the working status,
   * close it before remove the related resource files. maybe time-consuming for closing a tsfile.
   */
  private void removeFullyOverlapFile(
      TsFileResource tsFileResource, Iterator<TsFileResource> iterator, boolean isSeq) {
    logger.info(
        "Removing a covered file {}, closed: {}", tsFileResource, tsFileResource.isClosed());
    if (!tsFileResource.isClosed()) {
      try {
        // also remove the TsFileProcessor if the overlapped file is not closed
        long timePartition = tsFileResource.getTimePartition();
        Map<Long, TsFileProcessor> fileProcessorMap =
            isSeq ? workSequenceTsFileProcessors : workUnsequenceTsFileProcessors;
        TsFileProcessor tsFileProcessor = fileProcessorMap.get(timePartition);
        if (tsFileProcessor != null && tsFileProcessor.getTsFileResource() == tsFileResource) {
          // have to take some time to close the tsFileProcessor
          tsFileProcessor.syncClose();
          fileProcessorMap.remove(timePartition);
        }
      } catch (Exception e) {
        logger.error("Cannot close {}", tsFileResource, e);
      }
    }
    tsFileManagement.remove(tsFileResource, isSeq);
    iterator.remove();
    tsFileResource.remove();
  }

  /**
   * Get an appropriate filename to ensure the order between files. The tsfile is named after
   * ({systemTime}-{versionNum}-{mergeNum}.tsfile).
   *
   * <p>The sorting rules for tsfile names @see {@link this#compareFileName}, we can restore the
   * list based on the file name and ensure the correctness of the order, so there are three cases.
   *
   * <p>1. The tsfile is to be inserted in the first place of the list. If the timestamp in the file
   * name is less than the timestamp in the file name of the first tsfile in the list, then the file
   * name is legal and the file name is returned directly. Otherwise, its timestamp can be set to
   * half of the timestamp value in the file name of the first tsfile in the list , and the version
   * number is the version number in the file name of the first tsfile in the list.
   *
   * <p>2. The tsfile is to be inserted in the last place of the list. If the timestamp in the file
   * name is lager than the timestamp in the file name of the last tsfile in the list, then the file
   * name is legal and the file name is returned directly. Otherwise, the file name is generated by
   * the system according to the naming rules and returned.
   *
   * <p>3. This file is inserted between two files. If the timestamp in the name of the file
   * satisfies the timestamp between the timestamps in the name of the two files, then it is a legal
   * name and returns directly; otherwise, the time stamp is the mean of the timestamps of the two
   * files, the version number is the version number in the tsfile with a larger timestamp.
   *
   * @param tsfileName origin tsfile name
   * @param insertIndex the new file will be inserted between the files [insertIndex, insertIndex +
   *     1]
   * @return appropriate filename
   */
  private String getFileNameForLoadingFile(
      String tsfileName, int insertIndex, long timePartitionId, List<TsFileResource> sequenceList) {
    long currentTsFileTime = Long.parseLong(tsfileName.split(FILE_NAME_SEPARATOR)[0]);
    long preTime;
    if (insertIndex == -1) {
      preTime = 0L;
    } else {
      String preName = sequenceList.get(insertIndex).getTsFile().getName();
      preTime = Long.parseLong(preName.split(FILE_NAME_SEPARATOR)[0]);
    }
    if (insertIndex == tsFileManagement.size(true) - 1) {
      if (preTime < currentTsFileTime) {
        return tsfileName;
      } else {
        return getNewTsFileName(timePartitionId);
      }
    }

    String subsequenceName = sequenceList.get(insertIndex + 1).getTsFile().getName();
    long subsequenceTime = Long.parseLong(subsequenceName.split(FILE_NAME_SEPARATOR)[0]);
    long subsequenceVersion = Long.parseLong(subsequenceName.split(FILE_NAME_SEPARATOR)[1]);
    if (preTime < currentTsFileTime && currentTsFileTime < subsequenceTime) {
      return tsfileName;
    }

    return TsFileResource.getNewTsFileName(
        preTime + ((subsequenceTime - preTime) >> 1), subsequenceVersion, 0, 0);
  }

  /**
   * Update latest time in latestTimeForEachDevice and
   * partitionLatestFlushedTimeForEachDevice. @UsedBy sync module, load external tsfile module.
   */
  private void updateLatestTimeMap(TsFileResource newTsFileResource) {
    for (String device : newTsFileResource.getDevices()) {
      long endTime = newTsFileResource.getEndTime(device);
      long timePartitionId = StorageEngine.getTimePartition(endTime);
      if (!latestTimeForEachDevice
              .computeIfAbsent(timePartitionId, id -> new HashMap<>())
              .containsKey(device)
          || latestTimeForEachDevice.get(timePartitionId).get(device) < endTime) {
        latestTimeForEachDevice.get(timePartitionId).put(device, endTime);
      }

      Map<String, Long> latestFlushTimeForPartition =
          partitionLatestFlushedTimeForEachDevice.getOrDefault(timePartitionId, new HashMap<>());

      if (latestFlushTimeForPartition.getOrDefault(device, Long.MIN_VALUE) < endTime) {
        partitionLatestFlushedTimeForEachDevice
            .computeIfAbsent(timePartitionId, id -> new HashMap<>())
            .put(device, endTime);
      }
      if (globalLatestFlushedTimeForEachDevice.getOrDefault(device, Long.MIN_VALUE) < endTime) {
        globalLatestFlushedTimeForEachDevice.put(device, endTime);
      }
    }
  }

  /**
   * Execute the loading process by the type.
   *
   * @param type load type
   * @param tsFileResource tsfile resource to be loaded
   * @param filePartitionId the partition id of the new file
   * @return load the file successfully @UsedBy sync module, load external tsfile module.
   */
  private boolean loadTsFileByType(
      LoadTsFileType type, File syncedTsFile, TsFileResource tsFileResource, long filePartitionId)
      throws LoadFileException, DiskSpaceInsufficientException {
    File targetFile;
    switch (type) {
      case LOAD_UNSEQUENCE:
        targetFile =
            fsFactory.getFile(
                DirectoryManager.getInstance().getNextFolderForUnSequenceFile(),
                logicalStorageGroupName
                    + File.separatorChar
                    + virtualStorageGroupId
                    + File.separatorChar
                    + filePartitionId
                    + File.separator
                    + tsFileResource.getTsFile().getName());
        tsFileResource.setFile(targetFile);
        if (tsFileManagement.contains(tsFileResource, false)) {
          logger.error("The file {} has already been loaded in unsequence list", tsFileResource);
          return false;
        }
        tsFileManagement.add(tsFileResource, false);
        logger.info(
            "Load tsfile in unsequence list, move file from {} to {}",
            syncedTsFile.getAbsolutePath(),
            targetFile.getAbsolutePath());
        break;
      case LOAD_SEQUENCE:
        targetFile =
            fsFactory.getFile(
                DirectoryManager.getInstance().getNextFolderForSequenceFile(),
                logicalStorageGroupName
                    + File.separatorChar
                    + virtualStorageGroupId
                    + File.separatorChar
                    + filePartitionId
                    + File.separator
                    + tsFileResource.getTsFile().getName());
        tsFileResource.setFile(targetFile);
        if (tsFileManagement.contains(tsFileResource, true)) {
          logger.error("The file {} has already been loaded in sequence list", tsFileResource);
          return false;
        }
        tsFileManagement.add(tsFileResource, true);
        logger.info(
            "Load tsfile in sequence list, move file from {} to {}",
            syncedTsFile.getAbsolutePath(),
            targetFile.getAbsolutePath());
        break;
      default:
        throw new LoadFileException(String.format("Unsupported type of loading tsfile : %s", type));
    }

    // move file from sync dir to data dir
    if (!targetFile.getParentFile().exists()) {
      targetFile.getParentFile().mkdirs();
    }
    try {
      FileUtils.moveFile(syncedTsFile, targetFile);
    } catch (IOException e) {
      logger.error(
          "File renaming failed when loading tsfile. Origin: {}, Target: {}",
          syncedTsFile.getAbsolutePath(),
          targetFile.getAbsolutePath(),
          e);
      throw new LoadFileException(
          String.format(
              "File renaming failed when loading tsfile. Origin: %s, Target: %s, because %s",
              syncedTsFile.getAbsolutePath(), targetFile.getAbsolutePath(), e.getMessage()));
    }

    File syncedResourceFile =
        fsFactory.getFile(syncedTsFile.getAbsolutePath() + TsFileResource.RESOURCE_SUFFIX);
    File targetResourceFile =
        fsFactory.getFile(targetFile.getAbsolutePath() + TsFileResource.RESOURCE_SUFFIX);
    try {
      FileUtils.moveFile(syncedResourceFile, targetResourceFile);
    } catch (IOException e) {
      logger.error(
          "File renaming failed when loading .resource file. Origin: {}, Target: {}",
          syncedResourceFile.getAbsolutePath(),
          targetResourceFile.getAbsolutePath(),
          e);
      throw new LoadFileException(
          String.format(
              "File renaming failed when loading .resource file. Origin: %s, Target: %s, because %s",
              syncedResourceFile.getAbsolutePath(),
              targetResourceFile.getAbsolutePath(),
              e.getMessage()));
    }

    updatePartitionFileVersion(filePartitionId, tsFileResource.getVersion());
    return true;
  }

  /**
   * Delete tsfile if it exists.
   *
   * <p>Firstly, remove the TsFileResource from sequenceFileList/unSequenceFileList.
   *
   * <p>Secondly, delete the tsfile and .resource file.
   *
   * @param tsfieToBeDeleted tsfile to be deleted
   * @return whether the file to be deleted exists. @UsedBy sync module, load external tsfile
   *     module.
   */
  public boolean deleteTsfile(File tsfieToBeDeleted) {
    writeLock("deleteTsfile");
    TsFileResource tsFileResourceToBeDeleted = null;
    try {
      Iterator<TsFileResource> sequenceIterator = tsFileManagement.getIterator(true);
      while (sequenceIterator.hasNext()) {
        TsFileResource sequenceResource = sequenceIterator.next();
        if (sequenceResource.getTsFile().getName().equals(tsfieToBeDeleted.getName())) {
          tsFileResourceToBeDeleted = sequenceResource;
          tsFileManagement.remove(tsFileResourceToBeDeleted, true);
          break;
        }
      }
      if (tsFileResourceToBeDeleted == null) {
        Iterator<TsFileResource> unsequenceIterator = tsFileManagement.getIterator(false);
        while (unsequenceIterator.hasNext()) {
          TsFileResource unsequenceResource = unsequenceIterator.next();
          if (unsequenceResource.getTsFile().getName().equals(tsfieToBeDeleted.getName())) {
            tsFileResourceToBeDeleted = unsequenceResource;
            tsFileManagement.remove(tsFileResourceToBeDeleted, false);
            break;
          }
        }
      }
    } finally {
      writeUnlock();
    }
    if (tsFileResourceToBeDeleted == null) {
      return false;
    }
    tsFileResourceToBeDeleted.writeLock();
    try {
      tsFileResourceToBeDeleted.remove();
      logger.info("Delete tsfile {} successfully.", tsFileResourceToBeDeleted.getTsFile());
    } finally {
      tsFileResourceToBeDeleted.writeUnlock();
    }
    return true;
  }

  /**
   * get all working sequence tsfile processors
   *
   * @return all working sequence tsfile processors
   */
  public Collection<TsFileProcessor> getWorkSequenceTsFileProcessors() {
    return workSequenceTsFileProcessors.values();
  }

  /**
   * Move tsfile to the target directory if it exists.
   *
   * <p>Firstly, remove the TsFileResource from sequenceFileList/unSequenceFileList.
   *
   * <p>Secondly, move the tsfile and .resource file to the target directory.
   *
   * @param fileToBeMoved tsfile to be moved
   * @return whether the file to be moved exists. @UsedBy load external tsfile module.
   */
  public boolean moveTsfile(File fileToBeMoved, File targetDir) {
    writeLock("moveTsfile");
    TsFileResource tsFileResourceToBeMoved = null;
    try {
      Iterator<TsFileResource> sequenceIterator = tsFileManagement.getIterator(true);
      while (sequenceIterator.hasNext()) {
        TsFileResource sequenceResource = sequenceIterator.next();
        if (sequenceResource.getTsFile().getName().equals(fileToBeMoved.getName())) {
          tsFileResourceToBeMoved = sequenceResource;
          tsFileManagement.remove(tsFileResourceToBeMoved, true);
          break;
        }
      }
      if (tsFileResourceToBeMoved == null) {
        Iterator<TsFileResource> unsequenceIterator = tsFileManagement.getIterator(false);
        while (unsequenceIterator.hasNext()) {
          TsFileResource unsequenceResource = unsequenceIterator.next();
          if (unsequenceResource.getTsFile().getName().equals(fileToBeMoved.getName())) {
            tsFileResourceToBeMoved = unsequenceResource;
            tsFileManagement.remove(tsFileResourceToBeMoved, false);
            break;
          }
        }
      }
    } finally {
      writeUnlock();
    }
    if (tsFileResourceToBeMoved == null) {
      return false;
    }
    tsFileResourceToBeMoved.writeLock();
    try {
      tsFileResourceToBeMoved.moveTo(targetDir);
      logger.info(
          "Move tsfile {} to target dir {} successfully.",
          tsFileResourceToBeMoved.getTsFile(),
          targetDir.getPath());
    } finally {
      tsFileResourceToBeMoved.writeUnlock();
    }
    return true;
  }

  /**
   * get all working unsequence tsfile processors
   *
   * @return all working unsequence tsfile processors
   */
  public Collection<TsFileProcessor> getWorkUnsequenceTsFileProcessors() {
    return workUnsequenceTsFileProcessors.values();
  }

  public void setDataTTL(long dataTTL) {
    this.dataTTL = dataTTL;
    checkFilesTTL();
  }

  public List<TsFileResource> getSequenceFileTreeSet() {
    return tsFileManagement.getTsFileList(true);
  }

  public List<TsFileResource> getUnSequenceFileList() {
    return tsFileManagement.getTsFileList(false);
  }

  public String getVirtualStorageGroupId() {
    return virtualStorageGroupId;
  }

  public StorageGroupInfo getStorageGroupInfo() {
    return storageGroupInfo;
  }

  /**
   * Check if the data of "tsFileResource" all exist locally by comparing planIndexes in the
   * partition of "partitionNumber". This is available only when the IoTDB instances which generated
   * "tsFileResource" have the same plan indexes as the local one.
   *
   * @return true if any file contains plans with indexes no less than the max plan index of
   *     "tsFileResource", otherwise false.
   */
  public boolean isFileAlreadyExist(TsFileResource tsFileResource, long partitionNum) {
    // examine working processor first as they have the largest plan index
    return isFileAlreadyExistInWorking(
            tsFileResource, partitionNum, getWorkSequenceTsFileProcessors())
        || isFileAlreadyExistInWorking(
            tsFileResource, partitionNum, getWorkUnsequenceTsFileProcessors())
        || isFileAlreadyExistInClosed(tsFileResource, partitionNum, getSequenceFileTreeSet())
        || isFileAlreadyExistInClosed(tsFileResource, partitionNum, getUnSequenceFileList());
  }

  private boolean isFileAlreadyExistInClosed(
      TsFileResource tsFileResource, long partitionNum, Collection<TsFileResource> existingFiles) {
    for (TsFileResource resource : existingFiles) {
      if (resource.getTimePartition() == partitionNum
          && resource.getMaxPlanIndex() >= tsFileResource.getMaxPlanIndex()) {
        logger.info(
            "{} is covered by a closed file {}: [{}, {}] [{}, {}]",
            tsFileResource,
            resource,
            tsFileResource.minPlanIndex,
            tsFileResource.maxPlanIndex,
            resource.minPlanIndex,
            resource.maxPlanIndex);
        return true;
      }
    }
    return false;
  }

  private boolean isFileAlreadyExistInWorking(
      TsFileResource tsFileResource,
      long partitionNum,
      Collection<TsFileProcessor> workingProcessors) {
    for (TsFileProcessor workingProcesssor : workingProcessors) {
      if (workingProcesssor.getTimeRangeId() == partitionNum) {
        TsFileResource workResource = workingProcesssor.getTsFileResource();
        boolean isCovered = workResource.getMaxPlanIndex() >= tsFileResource.getMaxPlanIndex();
        if (isCovered) {
          logger.info(
              "{} is covered by a working file {}: [{}, {}] [{}, {}]",
              tsFileResource,
              workResource,
              tsFileResource.minPlanIndex,
              tsFileResource.maxPlanIndex,
              workResource.minPlanIndex,
              workResource.maxPlanIndex);
        }
        return isCovered;
      }
    }
    return false;
  }

  /** remove all partitions that satisfy a filter. */
  public void removePartitions(TimePartitionFilter filter) {
    // this requires blocking all other activities
    writeLock("removePartitions");
    try {
      // abort ongoing comapctions and merges
      CompactionTaskManager.getInstance().abortCompaction(logicalStorageGroupName);
      MergeManager.getINSTANCE().abortMerge(logicalStorageGroupName);
      // close all working files that should be removed
      removePartitions(filter, workSequenceTsFileProcessors.entrySet());
      removePartitions(filter, workUnsequenceTsFileProcessors.entrySet());

      // remove data files
      removePartitions(filter, tsFileManagement.getIterator(true), true);
      removePartitions(filter, tsFileManagement.getIterator(false), false);

    } finally {
      writeUnlock();
    }
  }

  // may remove the processorEntrys
  private void removePartitions(
      TimePartitionFilter filter, Set<Entry<Long, TsFileProcessor>> processorEntrys) {
    for (Iterator<Entry<Long, TsFileProcessor>> iterator = processorEntrys.iterator();
        iterator.hasNext(); ) {
      Entry<Long, TsFileProcessor> longTsFileProcessorEntry = iterator.next();
      long partitionId = longTsFileProcessorEntry.getKey();
      TsFileProcessor processor = longTsFileProcessorEntry.getValue();
      if (filter.satisfy(logicalStorageGroupName, partitionId)) {
        processor.syncClose();
        iterator.remove();
        updateLatestFlushTimeToPartition(partitionId, Long.MIN_VALUE);
        logger.debug(
            "{} is removed during deleting partitions",
            processor.getTsFileResource().getTsFilePath());
      }
    }
  }

  // may remove the iterator's data
  private void removePartitions(
      TimePartitionFilter filter, Iterator<TsFileResource> iterator, boolean sequence) {
    while (iterator.hasNext()) {
      TsFileResource tsFileResource = iterator.next();
      if (filter.satisfy(logicalStorageGroupName, tsFileResource.getTimePartition())) {
        tsFileResource.remove();
        tsFileManagement.remove(tsFileResource, sequence);
        updateLatestFlushTimeToPartition(tsFileResource.getTimePartition(), Long.MIN_VALUE);
        logger.debug("{} is removed during deleting partitions", tsFileResource.getTsFilePath());
      }
    }
  }

  public TsFileManagement getTsFileManagement() {
    return tsFileManagement;
  }

  /**
   * insert batch of rows belongs to one device
   *
   * @param insertRowsOfOneDevicePlan batch of rows belongs to one device
   */
  public void insert(InsertRowsOfOneDevicePlan insertRowsOfOneDevicePlan)
      throws WriteProcessException, TriggerExecutionException {
    writeLock("InsertRowsOfOneDevice");
    try {
      boolean isSequence = false;
      InsertRowPlan[] rowPlans = insertRowsOfOneDevicePlan.getRowPlans();
      for (int i = 0, rowPlansLength = rowPlans.length; i < rowPlansLength; i++) {

        InsertRowPlan plan = rowPlans[i];
        if (!isAlive(plan.getTime()) || insertRowsOfOneDevicePlan.isExecuted(i)) {
          // we do not need to write these part of data, as they can not be queried
          // or the sub-plan has already been executed, we are retrying other sub-plans
          continue;
        }
        // init map
        long timePartitionId = StorageEngine.getTimePartition(plan.getTime());

        partitionLatestFlushedTimeForEachDevice.computeIfAbsent(
            timePartitionId, id -> new HashMap<>());
        // as the plans have been ordered, and we have get the write lock,
        // So, if a plan is sequenced, then all the rest plans are sequenced.
        //
        if (!isSequence) {
          isSequence =
              plan.getTime()
                  > partitionLatestFlushedTimeForEachDevice
                      .get(timePartitionId)
                      .getOrDefault(plan.getPrefixPath().getFullPath(), Long.MIN_VALUE);
        }
        // is unsequence and user set config to discard out of order data
        if (!isSequence
            && IoTDBDescriptor.getInstance().getConfig().isEnableDiscardOutOfOrderData()) {
          return;
        }
        latestTimeForEachDevice.computeIfAbsent(timePartitionId, l -> new HashMap<>());

        // fire trigger before insertion
        TriggerEngine.fire(TriggerEvent.BEFORE_INSERT, plan);
        // insert to sequence or unSequence file
        insertToTsFileProcessor(plan, isSequence, timePartitionId);
        // fire trigger before insertion
        TriggerEngine.fire(TriggerEvent.AFTER_INSERT, plan);
      }
    } finally {
      writeUnlock();
    }
  }

  @TestOnly
  public long getPartitionMaxFileVersions(long partitionId) {
    return partitionMaxFileVersions.getOrDefault(partitionId, -1L);
  }

  public void setCustomCloseFileListeners(List<CloseFileListener> customCloseFileListeners) {
    this.customCloseFileListeners = customCloseFileListeners;
  }

  public void setCustomFlushListeners(List<FlushListener> customFlushListeners) {
    this.customFlushListeners = customFlushListeners;
  }

  private enum LoadTsFileType {
    LOAD_SEQUENCE,
    LOAD_UNSEQUENCE
  }

  @FunctionalInterface
  public interface CloseTsFileCallBack {

    void call(TsFileProcessor caller) throws TsFileProcessorException, IOException;
  }

  @FunctionalInterface
  public interface UpdateEndTimeCallBack {

    boolean call(TsFileProcessor caller);
  }

  @FunctionalInterface
  public interface UpgradeTsFileResourceCallBack {

    void call(TsFileResource caller);
  }

  @FunctionalInterface
  public interface CloseCompactionMergeCallBack {

    void call(boolean isMergeExecutedInCurrentTask, long timePartitionId);
  }

  @FunctionalInterface
  public interface TimePartitionFilter {

    boolean satisfy(String storageGroupName, long timePartitionId);
  }

  public String getInsertWriteLockHolder() {
    return insertWriteLockHolder;
  }
}<|MERGE_RESOLUTION|>--- conflicted
+++ resolved
@@ -530,10 +530,6 @@
           .putAll(endTimeMap);
       globalLatestFlushedTimeForEachDevice.putAll(endTimeMap);
     }
-<<<<<<< HEAD
-=======
-
->>>>>>> d2283b29
   }
 
   private void recoverCompaction() {
