/*
 * Licensed to the Apache Software Foundation (ASF) under one
 * or more contributor license agreements.  See the NOTICE file
 * distributed with this work for additional information
 * regarding copyright ownership.  The ASF licenses this file
 * to you under the Apache License, Version 2.0 (the
 * "License"); you may not use this file except in compliance
 * with the License.  You may obtain a copy of the License at
 *
 *      http://www.apache.org/licenses/LICENSE-2.0
 *
 * Unless required by applicable law or agreed to in writing,
 * software distributed under the License is distributed on an
 * "AS IS" BASIS, WITHOUT WARRANTIES OR CONDITIONS OF ANY
 * KIND, either express or implied.  See the License for the
 * specific language governing permissions and limitations
 * under the License.
 */
package org.apache.iotdb.db.engine.storagegroup;

import static org.apache.iotdb.db.engine.merge.task.MergeTask.MERGE_SUFFIX;
import static org.apache.iotdb.db.engine.storagegroup.TsFileResource.TEMP_SUFFIX;
import static org.apache.iotdb.tsfile.common.constant.TsFileConstant.TSFILE_SUFFIX;

import java.io.File;
import java.io.IOException;
import java.util.ArrayList;
import java.util.Collection;
import java.util.Collections;
import java.util.Date;
import java.util.HashMap;
import java.util.HashSet;
import java.util.Iterator;
import java.util.LinkedList;
import java.util.List;
import java.util.Map;
import java.util.Map.Entry;
import java.util.Set;
import java.util.TreeMap;
import java.util.TreeSet;
import java.util.concurrent.locks.ReadWriteLock;
import java.util.concurrent.locks.ReentrantReadWriteLock;
import org.apache.commons.io.FileUtils;
import org.apache.iotdb.db.conf.IoTDBConstant;
import org.apache.iotdb.db.conf.IoTDBDescriptor;
import org.apache.iotdb.db.conf.directories.DirectoryManager;
import org.apache.iotdb.db.engine.StorageEngine;
import org.apache.iotdb.db.engine.fileSystem.SystemFileFactory;
import org.apache.iotdb.db.engine.flush.TsFileFlushPolicy;
import org.apache.iotdb.db.engine.merge.manage.MergeManager;
import org.apache.iotdb.db.engine.merge.manage.MergeResource;
import org.apache.iotdb.db.engine.merge.selector.IMergeFileSelector;
import org.apache.iotdb.db.engine.merge.selector.MaxFileMergeFileSelector;
import org.apache.iotdb.db.engine.merge.selector.MaxSeriesMergeFileSelector;
import org.apache.iotdb.db.engine.merge.selector.MergeFileStrategy;
import org.apache.iotdb.db.engine.merge.task.MergeTask;
import org.apache.iotdb.db.engine.merge.task.RecoverMergeTask;
import org.apache.iotdb.db.engine.modification.Deletion;
import org.apache.iotdb.db.engine.modification.Modification;
import org.apache.iotdb.db.engine.modification.ModificationFile;
import org.apache.iotdb.db.engine.querycontext.QueryDataSource;
import org.apache.iotdb.db.engine.querycontext.ReadOnlyMemChunk;
import org.apache.iotdb.db.engine.version.SimpleFileVersionController;
import org.apache.iotdb.db.engine.version.VersionController;
import org.apache.iotdb.db.exception.DiskSpaceInsufficientException;
import org.apache.iotdb.db.exception.LoadFileException;
import org.apache.iotdb.db.exception.MergeException;
import org.apache.iotdb.db.exception.StorageGroupProcessorException;
import org.apache.iotdb.db.exception.TsFileProcessorException;
import org.apache.iotdb.db.exception.WriteProcessException;
import org.apache.iotdb.db.exception.metadata.MetadataException;
import org.apache.iotdb.db.exception.query.OutOfTTLException;
import org.apache.iotdb.db.exception.query.QueryProcessException;
import org.apache.iotdb.db.metadata.MManager;
import org.apache.iotdb.db.metadata.mnode.InternalMNode;
import org.apache.iotdb.db.metadata.mnode.LeafMNode;
import org.apache.iotdb.db.metadata.mnode.MNode;
import org.apache.iotdb.db.qp.physical.crud.DeletePlan;
import org.apache.iotdb.db.qp.physical.crud.InsertPlan;
import org.apache.iotdb.db.qp.physical.crud.InsertTabletPlan;
import org.apache.iotdb.db.query.context.QueryContext;
import org.apache.iotdb.db.query.control.QueryFileManager;
import org.apache.iotdb.db.service.UpgradeSevice;
import org.apache.iotdb.db.utils.CopyOnReadLinkedList;
import org.apache.iotdb.db.writelog.recover.TsFileRecoverPerformer;
import org.apache.iotdb.rpc.RpcUtils;
import org.apache.iotdb.rpc.TSStatusCode;
import org.apache.iotdb.service.rpc.thrift.TSStatus;
import org.apache.iotdb.tsfile.file.metadata.ChunkMetadata;
import org.apache.iotdb.tsfile.fileSystem.FSFactoryProducer;
import org.apache.iotdb.tsfile.fileSystem.fsFactory.FSFactory;
import org.apache.iotdb.tsfile.read.common.Path;
import org.apache.iotdb.tsfile.read.filter.basic.Filter;
import org.apache.iotdb.tsfile.utils.Pair;
import org.apache.iotdb.tsfile.write.schema.MeasurementSchema;
import org.apache.iotdb.tsfile.write.writer.RestorableTsFileIOWriter;
import org.slf4j.Logger;
import org.slf4j.LoggerFactory;

/**
 * For sequence data, a StorageGroupProcessor has some TsFileProcessors, in which there is only one
 * TsFileProcessor in the working status. <br/>
 * <p>
 * There are two situations to set the working TsFileProcessor to closing status:<br/>
 * <p>
 * (1) when inserting data into the TsFileProcessor, and the TsFileProcessor shouldFlush() (or
 * shouldClose())<br/>
 * <p>
 * (2) someone calls syncCloseAllWorkingTsFileProcessors(). (up to now, only flush command from cli
 * will call this method)<br/>
 * <p>
 * UnSequence data has the similar process as above.
 * <p>
 * When a sequence TsFileProcessor is submitted to be flushed, the updateLatestFlushTimeCallback()
 * method will be called as a callback.<br/>
 * <p>
 * When a TsFileProcessor is closed, the closeUnsealedTsFileProcessorCallBack() method will be
 * called as a callback.
 */
public class StorageGroupProcessor {

  private static final String MERGING_MODIFICATION_FILE_NAME = "merge.mods";
  private static final Logger logger = LoggerFactory.getLogger(StorageGroupProcessor.class);

  /**
   * indicating the file to be loaded already exists locally.
   */
  private static final int POS_ALREADY_EXIST = -2;
  /**
   * indicating the file to be loaded overlap with some files.
   */
  private static final int POS_OVERLAP = -3;
  /**
   * a read write lock for guaranteeing concurrent safety when accessing all fields in this class
   * (i.e., schema, (un)sequenceFileList, work(un)SequenceTsFileProcessor,
   * closing(Un)SequenceTsFileProcessor, latestTimeForEachDevice, and
   * partitionLatestFlushedTimeForEachDevice)
   */
  private final ReadWriteLock insertLock = new ReentrantReadWriteLock();
  /**
   * closeStorageGroupCondition is used to wait for all currently closing TsFiles to be done.
   */
  private final Object closeStorageGroupCondition = new Object();
  /**
   * avoid some tsfileResource is changed (e.g., from unsealed to sealed) when a query is executed.
   */
  private final ReadWriteLock closeQueryLock = new ReentrantReadWriteLock();
  /**
   * time partition id in the storage group -> tsFileProcessor for this time partition
   */
  private final TreeMap<Long, TsFileProcessor> workSequenceTsFileProcessors = new TreeMap<>();
  /**
   * time partition id in the storage group -> tsFileProcessor for this time partition
   */
  private final TreeMap<Long, TsFileProcessor> workUnsequenceTsFileProcessors = new TreeMap<>();

  // includes sealed and unsealed sequence TsFiles
  private TreeSet<TsFileResource> sequenceFileTreeSet = new TreeSet<>(
      (o1, o2) -> {
        int rangeCompare = Long.compare(Long.parseLong(o1.getFile().getParentFile().getName()),
            Long.parseLong(o2.getFile().getParentFile().getName()));
        return rangeCompare == 0 ? compareFileName(o1.getFile(), o2.getFile()) : rangeCompare;
      });

  // upgrading sequence TsFile resource list
  private List<TsFileResource> upgradeSeqFileList = new LinkedList<>();

  private CopyOnReadLinkedList<TsFileProcessor> closingSequenceTsFileProcessor = new CopyOnReadLinkedList<>();
  // includes sealed and unsealed unSequence TsFiles
  private List<TsFileResource> unSequenceFileList = new ArrayList<>();

  // upgrading unsequence TsFile resource list
  private List<TsFileResource> upgradeUnseqFileList = new LinkedList<>();

  private CopyOnReadLinkedList<TsFileProcessor> closingUnSequenceTsFileProcessor = new CopyOnReadLinkedList<>();
  /*
   * time partition id -> map, which contains
   * device -> global latest timestamp of each device latestTimeForEachDevice caches non-flushed
   * changes upon timestamps of each device, and is used to update partitionLatestFlushedTimeForEachDevice
   * when a flush is issued.
   */
  private Map<Long, Map<String, Long>> latestTimeForEachDevice = new HashMap<>();
  /**
   * time partition id -> map, which contains device -> largest timestamp of the latest memtable to
   * be submitted to asyncTryToFlush partitionLatestFlushedTimeForEachDevice determines whether a
   * data point should be put into a sequential file or an unsequential file. Data of some device
   * with timestamp less than or equals to the device's latestFlushedTime should go into an
   * unsequential file.
   */
  private Map<Long, Map<String, Long>> partitionLatestFlushedTimeForEachDevice = new HashMap<>();

  /**
   * used to record the latest flush time while upgrading and inserting
   */
  private Map<Long, Map<String, Long>> newlyFlushedPartitionLatestFlushedTimeForEachDevice = new HashMap<>();
  /**
   * global mapping of device -> largest timestamp of the latest memtable to * be submitted to
   * asyncTryToFlush, globalLatestFlushedTimeForEachDevice is utilized to maintain global
   * latestFlushedTime of devices and will be updated along with partitionLatestFlushedTimeForEachDevice
   */
  private Map<String, Long> globalLatestFlushedTimeForEachDevice = new HashMap<>();
  private String storageGroupName;
  private File storageGroupSysDir;
  /**
   * time partition id -> version controller which assigns a version for each MemTable and
   * deletion/update such that after they are persisted, the order of insertions, deletions and
   * updates can be re-determined.
   */
  private HashMap<Long, VersionController> timePartitionIdVersionControllerMap = new HashMap<>();
  /**
   * mergeLock is to be used in the merge process. Concurrent queries, deletions and merges may
   * result in losing some deletion in the merged new file, so a lock is necessary.
   */
  private ReentrantReadWriteLock mergeLock = new ReentrantReadWriteLock();
  /**
   * This is the modification file of the result of the current merge. Because the merged file may
   * be invisible at this moment, without this, deletion/update during merge could be lost.
   */
  private ModificationFile mergingModification;
  private volatile boolean isMerging = false;
  private long mergeStartTime;
  /**
   * when the data in a storage group is older than dataTTL, it is considered invalid and will be
   * eventually removed.
   */
  private long dataTTL = Long.MAX_VALUE;
  private FSFactory fsFactory = FSFactoryProducer.getFSFactory();
  private TsFileFlushPolicy fileFlushPolicy;

  /**
   * partitionDirectFileVersions records the versions of the direct TsFiles (generated by close,
   * not including the files generated by merge) of each partition.
   * As data file close is managed by the leader in the distributed version, the files with the
   * same version(s) have the same data, despite that the inner structure (the size and
   * organization of chunks) may be different, so we can easily find what remote files we do not
   * have locally.
   * partition number -> version number set
   */
  private Map<Long, Set<Long>> partitionDirectFileVersions = new HashMap<>();

  /**
   * The max file versions in each partition. By recording this, if several IoTDB instances have
   * the same policy of closing file and their ingestion is identical, then files of the same
   * version in different IoTDB instance will have identical data, providing convenience for data
   * comparison across different instances.
   * partition number -> max version number
   */
  private Map<Long, Long> partitionMaxFileVersions = new HashMap<>();

  public StorageGroupProcessor(String systemDir, String storageGroupName,
      TsFileFlushPolicy fileFlushPolicy) throws StorageGroupProcessorException {
    this.storageGroupName = storageGroupName;
    this.fileFlushPolicy = fileFlushPolicy;

    storageGroupSysDir = SystemFileFactory.INSTANCE.getFile(systemDir, storageGroupName);
    if (storageGroupSysDir.mkdirs()) {
      logger.info("Storage Group system Directory {} doesn't exist, create it",
          storageGroupSysDir.getPath());
    } else if (!storageGroupSysDir.exists()) {
      logger.error("create Storage Group system Directory {} failed",
          storageGroupSysDir.getPath());
    }

    recover();

  }

  private Map<Long, List<TsFileResource>> splitResourcesByPartition(List<TsFileResource> resources) {
    Map<Long, List<TsFileResource>> ret = new HashMap<>();
    for (TsFileResource resource : resources) {
      ret.computeIfAbsent(resource.getTimePartition(), l -> new ArrayList<>()).add(resource);
    }
    return ret;
  }

  private void recover() throws StorageGroupProcessorException {
    logger.info("recover Storage Group  {}", storageGroupName);

    try {
      // collect candidate TsFiles from sequential and unsequential data directory
      Pair<List<TsFileResource>, List<TsFileResource>> seqTsFilesPair = getAllFiles(
              DirectoryManager.getInstance().getAllSequenceFileFolders());
      List<TsFileResource> tmpSeqTsFiles = seqTsFilesPair.left;
      List<TsFileResource> oldSeqTsFiles = seqTsFilesPair.right;
      upgradeSeqFileList.addAll(oldSeqTsFiles);
      Pair<List<TsFileResource>, List<TsFileResource>> unseqTsFilesPair = getAllFiles(
              DirectoryManager.getInstance().getAllUnSequenceFileFolders());
      List<TsFileResource> tmpUnseqTsFiles = unseqTsFilesPair.left;
      List<TsFileResource> oldUnseqTsFiles = unseqTsFilesPair.right;
      upgradeUnseqFileList.addAll(oldUnseqTsFiles);

      // split by partition so that we can find the last file of each partition and decide to
      // close it or not
      Map<Long, List<TsFileResource>> partitionTmpSeqTsFiles = splitResourcesByPartition(tmpSeqTsFiles);
      Map<Long, List<TsFileResource>> partitionTmpUnseqTsFiles = splitResourcesByPartition(tmpUnseqTsFiles);
      for (List<TsFileResource> value : partitionTmpSeqTsFiles.values()) {
        recoverSeqFiles(value);
      }
      for (List<TsFileResource> value : partitionTmpUnseqTsFiles.values()) {
        recoverUnseqFiles(value);
      }

      for (TsFileResource resource : sequenceFileTreeSet) {
        long partitionNum = resource.getTimePartition();
        partitionDirectFileVersions.computeIfAbsent(partitionNum, p -> new HashSet<>()).addAll(resource.getHistoricalVersions());
        updatePartitionFileVersion(partitionNum, Collections.max(resource.getHistoricalVersions()));
      }
      for (TsFileResource resource : unSequenceFileList) {
        long partitionNum = resource.getTimePartition();
        partitionDirectFileVersions.computeIfAbsent(partitionNum, p -> new HashSet<>()).addAll(resource.getHistoricalVersions());
        updatePartitionFileVersion(partitionNum, Collections.max(resource.getHistoricalVersions()));
      }

      String taskName = storageGroupName + "-" + System.currentTimeMillis();
      File mergingMods = SystemFileFactory.INSTANCE.getFile(storageGroupSysDir,
          MERGING_MODIFICATION_FILE_NAME);
      if (mergingMods.exists()) {
        mergingModification = new ModificationFile(mergingMods.getPath());
      }
      RecoverMergeTask recoverMergeTask = new RecoverMergeTask(new ArrayList<>(sequenceFileTreeSet),
          unSequenceFileList, storageGroupSysDir.getPath(), this::mergeEndAction, taskName,
          IoTDBDescriptor.getInstance().getConfig().isForceFullMerge(), storageGroupName);
      logger.info("{} a RecoverMergeTask {} starts...", storageGroupName, taskName);
      recoverMergeTask
          .recoverMerge(IoTDBDescriptor.getInstance().getConfig().isContinueMergeAfterReboot());
      if (!IoTDBDescriptor.getInstance().getConfig().isContinueMergeAfterReboot()) {
        mergingMods.delete();
      }

      updateLastestFlushedTime();
    } catch (IOException | MetadataException e) {
      throw new StorageGroupProcessorException(e);
    }


    for (TsFileResource resource : sequenceFileTreeSet) {
      long timePartitionId = resource.getTimePartition();
      Map<String, Long> endTimeMap = new HashMap<>();
      for (Entry<String, Integer> entry : resource.getDeviceToIndexMap().entrySet()) {
        String deviceId = entry.getKey();
        int index = entry.getValue();
        long endTime = resource.getEndTime(index);
        endTimeMap.put(deviceId, endTime);
      }
      latestTimeForEachDevice.computeIfAbsent(timePartitionId, l -> new HashMap<>())
          .putAll(endTimeMap);
      partitionLatestFlushedTimeForEachDevice
          .computeIfAbsent(timePartitionId, id -> new HashMap<>())
          .putAll(endTimeMap);
      globalLatestFlushedTimeForEachDevice.putAll(endTimeMap);
    }
  }

  private void updatePartitionFileVersion(long partitionNum, long fileVersion) {
    long oldVersion = partitionMaxFileVersions.getOrDefault(partitionNum, 0L);
    if (fileVersion > oldVersion) {
      partitionMaxFileVersions.put(partitionNum, fileVersion);
    }
  }

  /**
   * use old seq file to update latestTimeForEachDevice, globalLatestFlushedTimeForEachDevice,
   * partitionLatestFlushedTimeForEachDevice and timePartitionIdVersionControllerMap
   *
   */
  private void updateLastestFlushedTime() throws IOException {

    VersionController versionController = new SimpleFileVersionController(storageGroupSysDir.getPath());
    long currentVersion = versionController.currVersion();
    for (TsFileResource resource : upgradeSeqFileList) {
      for (Entry<String, Integer> entry : resource.getDeviceToIndexMap().entrySet()) {
        String deviceId = entry.getKey();
        int index = entry.getValue();
        long endTime = resource.getEndTime(index);
        long endTimePartitionId = StorageEngine.getTimePartition(endTime);
        latestTimeForEachDevice.computeIfAbsent(endTimePartitionId, l -> new HashMap<>())
                .put(deviceId, endTime);
        globalLatestFlushedTimeForEachDevice.put(deviceId, endTime);

        // set all the covered partition's LatestFlushedTime to Long.MAX_VALUE
        long partitionId = StorageEngine.getTimePartition(resource.getStartTime(index));
        while (partitionId <= endTimePartitionId) {
          partitionLatestFlushedTimeForEachDevice.computeIfAbsent(partitionId, l -> new HashMap<>())
                  .put(deviceId, Long.MAX_VALUE);
          if (!timePartitionIdVersionControllerMap.containsKey(partitionId)) {
            File directory = SystemFileFactory.INSTANCE.getFile(storageGroupSysDir, String.valueOf(partitionId));
            if(!directory.exists()){
              directory.mkdirs();
            }
            File versionFile = SystemFileFactory.INSTANCE.getFile(directory, SimpleFileVersionController.FILE_PREFIX + currentVersion);
            if (!versionFile.createNewFile()) {
              logger.warn("Version file {} has already been created ", versionFile);
            }
            timePartitionIdVersionControllerMap.put(partitionId, new SimpleFileVersionController(storageGroupSysDir.getPath(), partitionId));
          }
          partitionId++;
        }
      }
    }
  }

  /**
   * get version controller by time partition Id Thread-safety should be ensure by caller
   *
   * @param timePartitionId time partition Id
   * @return version controller
   */
  private VersionController getVersionControllerByTimePartitionId(long timePartitionId) {
    return timePartitionIdVersionControllerMap.computeIfAbsent(timePartitionId,
        id -> {
          try {
            return new SimpleFileVersionController(storageGroupSysDir.getPath(), timePartitionId);
          } catch (IOException e) {
            logger.error("can't build a version controller for time partition {}", timePartitionId);
            return null;
          }
        });
  }

  private Pair<List<TsFileResource>, List<TsFileResource>> getAllFiles(List<String> folders) throws IOException {
    List<File> tsFiles = new ArrayList<>();
    List<File> upgradeFiles = new ArrayList<>();
    for (String baseDir : folders) {
      File fileFolder = fsFactory.getFile(baseDir, storageGroupName);
      if (!fileFolder.exists()) {
        continue;
      }

      // old version
      // some TsFileResource may be being persisted when the system crashed, try recovering such
      // resources
      continueFailedRenames(fileFolder, TEMP_SUFFIX);

      // some TsFiles were going to be replaced by the merged files when the system crashed and
      // the process was interrupted before the merged files could be named
      continueFailedRenames(fileFolder, MERGE_SUFFIX);

      File[] oldTsfileArray = fsFactory.listFilesBySuffix(fileFolder.getAbsolutePath(), TSFILE_SUFFIX);
      File[] oldResourceFileArray = fsFactory.listFilesBySuffix(fileFolder.getAbsolutePath(), TsFileResource.RESOURCE_SUFFIX);
      File[] oldModificationFileArray = fsFactory.listFilesBySuffix(fileFolder.getAbsolutePath(), ModificationFile.FILE_SUFFIX);
      File upgradeFolder = fsFactory.getFile(fileFolder, IoTDBConstant.UPGRADE_FOLDER_NAME);
      // move the old files to upgrade folder if exists
      if (oldTsfileArray.length != 0 || oldResourceFileArray.length != 0) {
        // create upgrade directory if not exist
        if (upgradeFolder.mkdirs()) {
          logger.info("Upgrade Directory {} doesn't exist, create it",
              upgradeFolder.getPath());
        } else if (!upgradeFolder.exists()) {
          logger.error("Create upgrade Directory {} failed",
              upgradeFolder.getPath());
        }
        // move .tsfile to upgrade folder
        for (File file : oldTsfileArray) {
          if (!file.renameTo(fsFactory.getFile(upgradeFolder, file.getName()))) {
            logger.error("Failed to move {} to upgrade folder", file);
          }
        }
        // move .resource to upgrade folder
        for (File file : oldResourceFileArray) {
          if (!file.renameTo(fsFactory.getFile(upgradeFolder, file.getName()))) {
            logger.error("Failed to move {} to upgrade folder", file);
          }
        }
        // move .mods to upgrade folder
        for (File file : oldModificationFileArray) {
          if (!file.renameTo(fsFactory.getFile(upgradeFolder, file.getName()))) {
            logger.error("Failed to move {} to upgrade folder", file);
          }
        }

        Collections.addAll(upgradeFiles,
            fsFactory.listFilesBySuffix(upgradeFolder.getAbsolutePath(), TSFILE_SUFFIX));
      }
      // if already move old files to upgradeFolder 
      else if (upgradeFolder.exists()) {
        Collections.addAll(upgradeFiles,
            fsFactory.listFilesBySuffix(upgradeFolder.getAbsolutePath(), TSFILE_SUFFIX));
      }

      File[] subFiles = fileFolder.listFiles();
      if (subFiles != null) {
        for (File partitionFolder : subFiles) {
          if (!partitionFolder.isDirectory()) {
            logger.warn("{} is not a directory.", partitionFolder.getAbsolutePath());
          } else if (!partitionFolder.getName().equals(IoTDBConstant.UPGRADE_FOLDER_NAME)) {
            // some TsFileResource may be being persisted when the system crashed, try recovering such
            // resources
            continueFailedRenames(partitionFolder, TEMP_SUFFIX);

            // some TsFiles were going to be replaced by the merged files when the system crashed and
            // the process was interrupted before the merged files could be named
            continueFailedRenames(partitionFolder, MERGE_SUFFIX);

            Collections.addAll(tsFiles,
                fsFactory.listFilesBySuffix(partitionFolder.getAbsolutePath(), TSFILE_SUFFIX));
          }
        }
      }

    }
    tsFiles.sort(this::compareFileName);
    List<TsFileResource> ret = new ArrayList<>();
    tsFiles.forEach(f -> ret.add(new TsFileResource(f)));
    upgradeFiles.sort(this::compareFileName);
    List<TsFileResource> upgradeRet = new ArrayList<>();
    for (File f : upgradeFiles) {
      TsFileResource fileResource = new TsFileResource(f);
      fileResource.setClosed(true);
      // make sure the flush command is called before IoTDB is down.
      fileResource.deserialize();
      upgradeRet.add(fileResource);
    }
    return new Pair<>(ret, upgradeRet);
  }

  private void continueFailedRenames(File fileFolder, String suffix) {
    File[] files = fsFactory.listFilesBySuffix(fileFolder.getAbsolutePath(), suffix);
    if (files != null) {
      for (File tempResource : files) {
        File originResource = fsFactory.getFile(tempResource.getPath().replace(suffix, ""));
        if (originResource.exists()) {
          tempResource.delete();
        } else {
          tempResource.renameTo(originResource);
        }
      }
    }
  }

  private void recoverSeqFiles(List<TsFileResource> tsFiles) {
    for (int i = 0; i < tsFiles.size(); i++) {
      TsFileResource tsFileResource = tsFiles.get(i);
      long timePartitionId = tsFileResource.getTimePartition();

      TsFileRecoverPerformer recoverPerformer = new TsFileRecoverPerformer(storageGroupName + "-",
          getVersionControllerByTimePartitionId(timePartitionId), tsFileResource, false,
          i == tsFiles.size() - 1);

      RestorableTsFileIOWriter writer;
      try {
        writer = recoverPerformer.recover();
      } catch (StorageGroupProcessorException e) {
        logger.warn("Skip TsFile: {} because of error in recover: ", tsFileResource.getPath(), e);
        continue;
      }
      if (i != tsFiles.size() - 1 || !writer.canWrite()) {
        // not the last file or cannot write, just close it
        tsFileResource.setClosed(true);
      } else if (writer.canWrite()) {
        // the last file is not closed, continue writing to in
        TsFileProcessor tsFileProcessor = new TsFileProcessor(storageGroupName, tsFileResource,
            getVersionControllerByTimePartitionId(timePartitionId),
            this::closeUnsealedTsFileProcessorCallBack,
            this::updateLatestFlushTimeCallback, true, writer);
        workSequenceTsFileProcessors
            .put(timePartitionId, tsFileProcessor);
        tsFileResource.setProcessor(tsFileProcessor);
        tsFileResource.removeResourceFile();
        tsFileProcessor.setTimeRangeId(timePartitionId);
        writer.makeMetadataVisible();
      }
      sequenceFileTreeSet.add(tsFileResource);
    }
  }

  private void recoverUnseqFiles(List<TsFileResource> tsFiles) {
    for (int i = 0; i < tsFiles.size(); i++) {
      TsFileResource tsFileResource = tsFiles.get(i);
      long timePartitionId = tsFileResource.getTimePartition();

      TsFileRecoverPerformer recoverPerformer = new TsFileRecoverPerformer(storageGroupName + "-",
          getVersionControllerByTimePartitionId(timePartitionId), tsFileResource, true,
          i == tsFiles.size() - 1);
      RestorableTsFileIOWriter writer;
      try {
        writer = recoverPerformer.recover();
      } catch (StorageGroupProcessorException e) {
        logger.warn("Skip TsFile: {} because of error in recover: ", tsFileResource.getPath(), e);
        continue;
      }
      if (i != tsFiles.size() - 1 || !writer.canWrite()) {
        // not the last file or cannot write, just close it
        tsFileResource.setClosed(true);
      } else if (writer.canWrite()) {
        // the last file is not closed, continue writing to in
        TsFileProcessor tsFileProcessor = new TsFileProcessor(storageGroupName, tsFileResource,
            getVersionControllerByTimePartitionId(timePartitionId),
            this::closeUnsealedTsFileProcessorCallBack,
            this::unsequenceFlushCallback, false, writer);
        workUnsequenceTsFileProcessors
            .put(timePartitionId, tsFileProcessor);
        tsFileResource.setProcessor(tsFileProcessor);
        tsFileResource.removeResourceFile();
        tsFileProcessor.setTimeRangeId(timePartitionId);
        writer.makeMetadataVisible();
      }
      unSequenceFileList.add(tsFileResource);
    }
  }

  // ({systemTime}-{versionNum}-{mergeNum}.tsfile)
  private int compareFileName(File o1, File o2) {
    String[] items1 = o1.getName().replace(TSFILE_SUFFIX, "")
        .split(IoTDBConstant.TSFILE_NAME_SEPARATOR);
    String[] items2 = o2.getName().replace(TSFILE_SUFFIX, "")
        .split(IoTDBConstant.TSFILE_NAME_SEPARATOR);
    long ver1 = Long.parseLong(items1[0]);
    long ver2 = Long.parseLong(items2[0]);
    int cmp = Long.compare(ver1, ver2);
    if (cmp == 0) {
      return Long.compare(Long.parseLong(items1[1]), Long.parseLong(items2[1]));
    } else {
      return cmp;
    }
  }


  public void insert(InsertPlan insertPlan) throws WriteProcessException {
    // reject insertions that are out of ttl
    if (!isAlive(insertPlan.getTime())) {
      throw new OutOfTTLException(insertPlan.getTime(), (System.currentTimeMillis() - dataTTL));
    }
    writeLock();
    try {
      // init map
      long timePartitionId = StorageEngine.getTimePartition(insertPlan.getTime());

      latestTimeForEachDevice.computeIfAbsent(timePartitionId, l -> new HashMap<>());
      partitionLatestFlushedTimeForEachDevice.computeIfAbsent(timePartitionId, id -> new HashMap<>());

      // insert to sequence or unSequence file
      insertToTsFileProcessor(insertPlan,
          insertPlan.getTime() > partitionLatestFlushedTimeForEachDevice.get(timePartitionId)
              .getOrDefault(insertPlan.getDeviceId(), Long.MIN_VALUE));

    } finally {
      writeUnlock();
    }
  }

  public TSStatus[] insertTablet(InsertTabletPlan insertTabletPlan) throws WriteProcessException {
    writeLock();
    try {
      TSStatus[] results = new TSStatus[insertTabletPlan.getRowCount()];

      /*
       * assume that batch has been sorted by client
       */
      int loc = 0;
      while (loc < insertTabletPlan.getRowCount()) {
        long currTime = insertTabletPlan.getTimes()[loc];
        // skip points that do not satisfy TTL
        if (!isAlive(currTime)) {
          results[loc] = RpcUtils.getStatus(TSStatusCode.OUT_OF_TTL_ERROR,
              "time " + currTime + " in current line is out of TTL: " + dataTTL);
          loc++;
        } else {
          break;
        }
      }
      // loc pointing at first legal position
      if (loc == insertTabletPlan.getRowCount()) {
        return results;
      }
      // before is first start point
      int before = loc;
      // before time partition
      long beforeTimePartition = StorageEngine.getTimePartition(insertTabletPlan.getTimes()[before]);
      // init map
      long lastFlushTime = partitionLatestFlushedTimeForEachDevice.
          computeIfAbsent(beforeTimePartition, id -> new HashMap<>()).
          computeIfAbsent(insertTabletPlan.getDeviceId(), id -> Long.MIN_VALUE);
      // if is sequence
      boolean isSequence = false;
      while (loc < insertTabletPlan.getRowCount()) {
        long time = insertTabletPlan.getTimes()[loc];
        long curTimePartition = StorageEngine.getTimePartition(time);
        results[loc] = RpcUtils.SUCCESS_STATUS;
        // start next partition
        if (curTimePartition != beforeTimePartition) {
          // insert last time partition
          insertTabletToTsFileProcessor(insertTabletPlan, before, loc, isSequence, results,
              beforeTimePartition);
          // re initialize
          before = loc;
          beforeTimePartition = curTimePartition;
          lastFlushTime = partitionLatestFlushedTimeForEachDevice.
              computeIfAbsent(beforeTimePartition, id -> new HashMap<>()).
              computeIfAbsent(insertTabletPlan.getDeviceId(), id -> Long.MIN_VALUE);
          isSequence = false;
        }
        // still in this partition
        else {
          // judge if we should insert sequence
          if (!isSequence && time > lastFlushTime) {
            // insert into unsequence and then start sequence
            insertTabletToTsFileProcessor(insertTabletPlan, before, loc, false, results,
                beforeTimePartition);
            before = loc;
            isSequence = true;
          }
          loc++;
        }
      }

      // do not forget last part
      if (before < loc) {
        insertTabletToTsFileProcessor(insertTabletPlan, before, loc, isSequence, results,
            beforeTimePartition);
      }
      long globalLatestFlushedTime = globalLatestFlushedTimeForEachDevice.getOrDefault(
          insertTabletPlan.getDeviceId(), Long.MIN_VALUE);
      tryToUpdateBatchInsertLastCache(insertTabletPlan, globalLatestFlushedTime);

      return results;
    } finally {
      writeUnlock();
    }
  }

  /**
   * @return whether the given time falls in ttl
   */
  private boolean isAlive(long time) {
    return dataTTL == Long.MAX_VALUE || (System.currentTimeMillis() - time) <= dataTTL;
  }

  /**
   * insert batch to tsfile processor thread-safety that the caller need to guarantee
   * The rows to be inserted are in the range [start, end)
   *
   * @param insertTabletPlan insert a tablet of a device
   * @param sequence whether is sequence
   * @param start start index of rows to be inserted in insertTabletPlan
   * @param end end index of rows to be inserted in insertTabletPlan
   * @param results result array
   * @param timePartitionId time partition id
   */
  private void insertTabletToTsFileProcessor(InsertTabletPlan insertTabletPlan,
      int start, int end, boolean sequence, TSStatus[] results, long timePartitionId) {
    // return when start >= end
    if (start >= end) {
      return;
    }

    TsFileProcessor tsFileProcessor = getOrCreateTsFileProcessor(timePartitionId, sequence);
    if (tsFileProcessor == null) {
      for (int i = start; i < end; i++) {
        results[i] = RpcUtils.getStatus(TSStatusCode.INTERNAL_SERVER_ERROR,
            "can not create TsFileProcessor, timePartitionId: " + timePartitionId);
      }
      return;
    }

    try {
      tsFileProcessor.insertTablet(insertTabletPlan, start, end, results);
    } catch (WriteProcessException e) {
      logger.error("insert to TsFileProcessor error ", e);
      return;
    }

    latestTimeForEachDevice.computeIfAbsent(timePartitionId, t -> new HashMap<>());
    // try to update the latest time of the device of this tsRecord
    if (sequence && latestTimeForEachDevice.get(timePartitionId)
        .getOrDefault(insertTabletPlan.getDeviceId(), Long.MIN_VALUE)
        < insertTabletPlan.getTimes()[end - 1]) {
      latestTimeForEachDevice.get(timePartitionId)
          .put(insertTabletPlan.getDeviceId(), insertTabletPlan.getTimes()[end - 1]);
    }

    // check memtable size and may async try to flush the work memtable
    if (tsFileProcessor.shouldFlush()) {
      fileFlushPolicy.apply(this, tsFileProcessor, sequence);
    }
  }

  private void tryToUpdateBatchInsertLastCache(InsertTabletPlan plan, Long latestFlushedTime)
      throws WriteProcessException {
    MNode node = null;
    try {
      MManager manager = MManager.getInstance();
      node = manager.getDeviceNodeWithAutoCreateAndReadLock(plan.getDeviceId());
      String[] measurementList = plan.getMeasurements();
      for (int i = 0; i < measurementList.length; i++) {
        // Update cached last value with high priority
        ((LeafMNode) manager.getChild(node, measurementList[i]))
            .updateCachedLast(plan.composeLastTimeValuePair(i), true, latestFlushedTime);
      }
    } catch (MetadataException e) {
      throw new WriteProcessException(e);
    } finally {
      if (node != null) {
        ((InternalMNode) node).readUnlock();
      }
    }
  }

  private void insertToTsFileProcessor(InsertPlan insertPlan, boolean sequence)
      throws WriteProcessException {
    long timePartitionId = StorageEngine.getTimePartition(insertPlan.getTime());

    TsFileProcessor tsFileProcessor = getOrCreateTsFileProcessor(timePartitionId, sequence);

    if (tsFileProcessor == null) {
      return;
    }

    // insert TsFileProcessor
    tsFileProcessor.insert(insertPlan);

    // try to update the latest time of the device of this tsRecord
    if (latestTimeForEachDevice.get(timePartitionId)
        .getOrDefault(insertPlan.getDeviceId(), Long.MIN_VALUE) < insertPlan.getTime()) {
      latestTimeForEachDevice.get(timePartitionId)
          .put(insertPlan.getDeviceId(), insertPlan.getTime());
    }

    long globalLatestFlushTime = globalLatestFlushedTimeForEachDevice.getOrDefault(
        insertPlan.getDeviceId(), Long.MIN_VALUE);

    tryToUpdateInsertLastCache(insertPlan, globalLatestFlushTime);

    // check memtable size and may asyncTryToFlush the work memtable
    if (tsFileProcessor.shouldFlush()) {
      fileFlushPolicy.apply(this, tsFileProcessor, sequence);
    }
  }

<<<<<<< HEAD
  public void tryToUpdateInsertLastCache(InsertPlan plan, Long latestFlushedTime) {
=======
  private void tryToUpdateInsertLastCache(InsertPlan plan, Long latestFlushedTime)
      throws WriteProcessException {
>>>>>>> 51c2ade2
    MNode node = null;
    try {
      MManager manager = MManager.getInstance();
      node = manager.getDeviceNodeWithAutoCreateAndReadLock(plan.getDeviceId());
      String[] measurementList = plan.getMeasurements();
      for (int i = 0; i < measurementList.length; i++) {
        if (plan.getValues()[i] == null) {
          continue;
        }
        // Update cached last value with high priority
<<<<<<< HEAD
        MNode measurementNode = node.getChild(measurementList[i]);
=======
        MNode measurementNode = manager.getChild(node, measurementList[i]);
>>>>>>> 51c2ade2
        if (measurementNode != null) {
          ((LeafMNode) measurementNode)
              .updateCachedLast(plan.composeTimeValuePair(i), true, latestFlushedTime);
        }
      }
    } catch (MetadataException e) {
      // skip last cache update if the local MTree does not contain the schema
    } finally {
      if (node != null) {
        ((InternalMNode) node).readUnlock();
      }
    }
  }

  private TsFileProcessor getOrCreateTsFileProcessor(long timeRangeId, boolean sequence) {
    TsFileProcessor tsFileProcessor = null;
    try {
      if (sequence) {
        tsFileProcessor = getOrCreateTsFileProcessorIntern(timeRangeId,
            workSequenceTsFileProcessors, sequenceFileTreeSet, true);
      } else {
        tsFileProcessor = getOrCreateTsFileProcessorIntern(timeRangeId,
            workUnsequenceTsFileProcessors, unSequenceFileList, false);
      }
    } catch (DiskSpaceInsufficientException e) {
      logger.error(
          "disk space is insufficient when creating TsFile processor, change system mode to read-only",
          e);
      IoTDBDescriptor.getInstance().getConfig().setReadOnly(true);
    } catch (IOException e) {
      logger
          .error("meet IOException when creating TsFileProcessor, change system mode to read-only",
              e);
      IoTDBDescriptor.getInstance().getConfig().setReadOnly(true);
    }
    return tsFileProcessor;
  }

  /**
   * get processor from hashmap, flush oldest processor if necessary
   *
   * @param timeRangeId time partition range
   * @param tsFileProcessorTreeMap tsFileProcessorTreeMap
   * @param fileList file list to add new processor
   * @param sequence whether is sequence or not
   */
  private TsFileProcessor getOrCreateTsFileProcessorIntern(long timeRangeId,
      TreeMap<Long, TsFileProcessor> tsFileProcessorTreeMap,
      Collection<TsFileResource> fileList,
      boolean sequence)
      throws IOException, DiskSpaceInsufficientException {

    TsFileProcessor res;
    // we have to ensure only one thread can change workSequenceTsFileProcessors
    writeLock();
    try {
      if (!tsFileProcessorTreeMap.containsKey(timeRangeId)) {
        // we have to remove oldest processor to control the num of the memtables
        // TODO: use a method to control the number of memtables
        if (tsFileProcessorTreeMap.size()
            >= IoTDBDescriptor.getInstance().getConfig().getConcurrentWritingTimePartition()) {
          Map.Entry<Long, TsFileProcessor> processorEntry = tsFileProcessorTreeMap.firstEntry();
          logger.info(
              "will close a {} TsFile because too many active partitions ({} > {}) in the storage group {},",
              sequence, tsFileProcessorTreeMap.size(),
              IoTDBDescriptor.getInstance().getConfig().getConcurrentWritingTimePartition(),
              storageGroupName);
          asyncCloseOneTsFileProcessor(sequence, processorEntry.getValue());
        }

        // build new processor
        TsFileProcessor newProcessor = createTsFileProcessor(sequence, timeRangeId);
        tsFileProcessorTreeMap.put(timeRangeId, newProcessor);
        fileList.add(newProcessor.getTsFileResource());
        res = newProcessor;
      } else {
        res = tsFileProcessorTreeMap.get(timeRangeId);
      }

    } finally {
      // unlock in finally
      writeUnlock();
    }

    return res;
  }


  private TsFileProcessor createTsFileProcessor(boolean sequence, long timePartitionId)
      throws IOException, DiskSpaceInsufficientException {
    String baseDir;
    if (sequence) {
      baseDir = DirectoryManager.getInstance().getNextFolderForSequenceFile();
    } else {
      baseDir = DirectoryManager.getInstance().getNextFolderForUnSequenceFile();
    }
    fsFactory.getFile(baseDir, storageGroupName).mkdirs();

    String filePath =
        baseDir + File.separator + storageGroupName + File.separator + timePartitionId
            + File.separator
            + getNewTsFileName(timePartitionId);

    TsFileProcessor tsFileProcessor;
    VersionController versionController = getVersionControllerByTimePartitionId(timePartitionId);
    if (sequence) {
      tsFileProcessor = new TsFileProcessor(storageGroupName,
          fsFactory.getFileWithParent(filePath),
          versionController, this::closeUnsealedTsFileProcessorCallBack,
          this::updateLatestFlushTimeCallback, true);
    } else {
      tsFileProcessor = new TsFileProcessor(storageGroupName,
          fsFactory.getFileWithParent(filePath),
          versionController, this::closeUnsealedTsFileProcessorCallBack,
          this::unsequenceFlushCallback, false);
    }

    tsFileProcessor.setTimeRangeId(timePartitionId);
    return tsFileProcessor;
  }

  /**
   * Create a new tsfile name
   *
   * @return file name
   */
  private String getNewTsFileName(long timePartitionId) {
    long version = partitionMaxFileVersions.getOrDefault(timePartitionId, 0L) + 1;
    partitionMaxFileVersions.put(timePartitionId, version);
    partitionDirectFileVersions.computeIfAbsent(timePartitionId, p -> new HashSet<>()).add(version);
    return getNewTsFileName(System.currentTimeMillis(), version, 0);
  }

  private String getNewTsFileName(long time, long version, int mergeCnt) {
    return time + IoTDBConstant.TSFILE_NAME_SEPARATOR + version
        + IoTDBConstant.TSFILE_NAME_SEPARATOR + mergeCnt + TSFILE_SUFFIX;
  }


  /**
   * thread-safety should be ensured by caller
   */
  public void asyncCloseOneTsFileProcessor(boolean sequence, TsFileProcessor tsFileProcessor) {
    //for sequence tsfile, we update the endTimeMap only when the file is prepared to be closed.
    //for unsequence tsfile, we have maintained the endTimeMap when an insertion comes.
    if (sequence) {
      closingSequenceTsFileProcessor.add(tsFileProcessor);
      updateEndTimeMap(tsFileProcessor);
      tsFileProcessor.asyncClose();

      workSequenceTsFileProcessors.remove(tsFileProcessor.getTimeRangeId());
      // if unsequence files don't contain this time range id, we should remove it's version controller
      if (!workUnsequenceTsFileProcessors.containsKey(tsFileProcessor.getTimeRangeId())) {
        timePartitionIdVersionControllerMap.remove(tsFileProcessor.getTimeRangeId());
      }
      logger.info("close a sequence tsfile processor {}", storageGroupName);
    } else {
      closingUnSequenceTsFileProcessor.add(tsFileProcessor);
      tsFileProcessor.asyncClose();

      workUnsequenceTsFileProcessors.remove(tsFileProcessor.getTimeRangeId());
      // if sequence files don't contain this time range id, we should remove it's version controller
      if (!workSequenceTsFileProcessors.containsKey(tsFileProcessor.getTimeRangeId())) {
        timePartitionIdVersionControllerMap.remove(tsFileProcessor.getTimeRangeId());
      }
    }
  }

  /**
   * delete the storageGroup's own folder in folder data/system/storage_groups
   */
  public void deleteFolder(String systemDir) {
    logger.info("{} will close all files for deleting data folder {}", storageGroupName, systemDir);
    writeLock();
    syncCloseAllWorkingTsFileProcessors();
    try {
      File storageGroupFolder = SystemFileFactory.INSTANCE.getFile(systemDir, storageGroupName);
      if (storageGroupFolder.exists()) {
        org.apache.iotdb.db.utils.FileUtils.deleteDirectory(storageGroupFolder);
      }
    } catch (IOException e) {
      logger.error("Cannot delete the folder in storage group {}, because", storageGroupName, e);
    } finally {
      writeUnlock();
    }
  }

  public void closeAllResources() {
    for (TsFileResource tsFileResource : unSequenceFileList) {
      try {
        tsFileResource.close();
      } catch (IOException e) {
        logger.error("Cannot close a TsFileResource {}", tsFileResource, e);
      }
    }
    for (TsFileResource tsFileResource : sequenceFileTreeSet) {
      try {
        tsFileResource.close();
      } catch (IOException e) {
        logger.error("Cannot close a TsFileResource {}", tsFileResource, e);
      }
    }
  }

  public void syncDeleteDataFiles() {
    logger.info("{} will close all files for deleting data files", storageGroupName);
    writeLock();
    syncCloseAllWorkingTsFileProcessors();
    //normally, mergingModification is just need to be closed by after a merge task is finished.
    //we close it here just for IT test.
    if (this.mergingModification != null) {
      try {
        mergingModification.close();
      } catch (IOException e) {
        logger.error("Cannot close the mergingMod file {}", mergingModification.getFilePath(), e);
      }

    }
    try {
      closeAllResources();
      List<String> folder = DirectoryManager.getInstance().getAllSequenceFileFolders();
      folder.addAll(DirectoryManager.getInstance().getAllUnSequenceFileFolders());
      deleteAllSGFolders(folder);

      this.workSequenceTsFileProcessors.clear();
      this.workUnsequenceTsFileProcessors.clear();
      this.sequenceFileTreeSet.clear();
      this.unSequenceFileList.clear();
      this.partitionLatestFlushedTimeForEachDevice.clear();
      this.globalLatestFlushedTimeForEachDevice.clear();
      this.latestTimeForEachDevice.clear();
    } finally {
      writeUnlock();
    }
  }

  private void deleteAllSGFolders(List<String> folder) {
    for (String tsfilePath : folder) {
      File storageGroupFolder = fsFactory.getFile(tsfilePath, storageGroupName);
      if (storageGroupFolder.exists()) {
        try {
          org.apache.iotdb.db.utils.FileUtils.deleteDirectory(storageGroupFolder);
        } catch (IOException e) {
          logger.error("Delete TsFiles failed", e);
        }
      }
    }
  }

  /**
   * Iterate each TsFile and try to lock and remove those out of TTL.
   */
  public synchronized void checkFilesTTL() {
    if (dataTTL == Long.MAX_VALUE) {
      logger.debug("{}: TTL not set, ignore the check", storageGroupName);
      return;
    }
    long timeLowerBound = System.currentTimeMillis() - dataTTL;
    if (logger.isDebugEnabled()) {
      logger.debug("{}: TTL removing files before {}", storageGroupName, new Date(timeLowerBound));
    }

    // copy to avoid concurrent modification of deletion
    List<TsFileResource> seqFiles = new ArrayList<>(sequenceFileTreeSet);
    List<TsFileResource> unseqFiles = new ArrayList<>(unSequenceFileList);

    for (TsFileResource tsFileResource : seqFiles) {
      checkFileTTL(tsFileResource, timeLowerBound, true);
    }
    for (TsFileResource tsFileResource : unseqFiles) {
      checkFileTTL(tsFileResource, timeLowerBound, false);
    }
  }

  private void checkFileTTL(TsFileResource resource, long timeLowerBound, boolean isSeq) {
    if (resource.isMerging() || !resource.isClosed()
        || !resource.isDeleted() && resource.stillLives(timeLowerBound)) {
      return;
    }

    writeLock();
    try {
      // prevent new merges and queries from choosing this file
      resource.setDeleted(true);
      // the file may be chosen for merge after the last check and before writeLock()
      // double check to ensure the file is not used by a merge
      if (resource.isMerging()) {
        return;
      }

      // ensure that the file is not used by any queries
      if (resource.tryWriteLock()) {
        try {
          // physical removal
          resource.remove();
          if (logger.isInfoEnabled()) {
            logger.info("Removed a file {} before {} by ttl ({}ms)", resource.getPath(),
                new Date(timeLowerBound), dataTTL);
          }
          if (isSeq) {
            sequenceFileTreeSet.remove(resource);
          } else {
            unSequenceFileList.remove(resource);
          }
        } finally {
          resource.writeUnlock();
        }
      }
    } finally {
      writeUnlock();
    }
  }

  /**
   * This method will be blocked until all tsfile processors are closed.
   */
  public void syncCloseAllWorkingTsFileProcessors() {
    synchronized (closeStorageGroupCondition) {
      try {
        asyncCloseAllWorkingTsFileProcessors();
        long startTime = System.currentTimeMillis();
        while (!closingSequenceTsFileProcessor.isEmpty() || !closingUnSequenceTsFileProcessor
            .isEmpty()) {
          closeStorageGroupCondition.wait(60_000);
          if (System.currentTimeMillis() - startTime > 60_000) {
            logger.warn("{} has spent {}s to wait for closing all TsFiles.", this.storageGroupName,
                (System.currentTimeMillis() - startTime) / 1000);
          }
        }
      } catch (InterruptedException e) {
        logger.error("CloseFileNodeCondition error occurs while waiting for closing the storage "
            + "group {}", storageGroupName, e);
      }
    }
  }

  public void asyncCloseAllWorkingTsFileProcessors() {
    writeLock();
    try {
      logger.info("async force close all files in storage group: {}", storageGroupName);
      // to avoid concurrent modification problem, we need a new array list
      for (TsFileProcessor tsFileProcessor : new ArrayList<>(
          workSequenceTsFileProcessors.values())) {
        asyncCloseOneTsFileProcessor(true, tsFileProcessor);
      }
      // to avoid concurrent modification problem, we need a new array list
      for (TsFileProcessor tsFileProcessor : new ArrayList<>(
          workUnsequenceTsFileProcessors.values())) {
        asyncCloseOneTsFileProcessor(false, tsFileProcessor);
      }
    } finally {
      writeUnlock();
    }
  }

  // TODO need a read lock, please consider the concurrency with flush manager threads.
  public QueryDataSource query(String deviceId, String measurementId, QueryContext context,
      QueryFileManager filePathsManager, Filter timeFilter) throws QueryProcessException {
    insertLock.readLock().lock();
    mergeLock.readLock().lock();
    try {
      List<TsFileResource> seqResources = getFileResourceListForQuery(sequenceFileTreeSet,
          upgradeSeqFileList, deviceId, measurementId, context, timeFilter, true);
      List<TsFileResource> unseqResources = getFileResourceListForQuery(unSequenceFileList,
          upgradeUnseqFileList, deviceId, measurementId, context, timeFilter, false);
      QueryDataSource dataSource = new QueryDataSource(new Path(deviceId, measurementId),
          seqResources, unseqResources);
      // used files should be added before mergeLock is unlocked, or they may be deleted by
      // running merge
      // is null only in tests
      if (filePathsManager != null) {
        filePathsManager.addUsedFilesForQuery(context.getQueryId(), dataSource);
      }
      dataSource.setDataTTL(dataTTL);
      return dataSource;
    } catch (MetadataException e) {
      throw new QueryProcessException(e);
    } finally {
      insertLock.readLock().unlock();
      mergeLock.readLock().unlock();
    }
  }

  public void writeLock() {
    insertLock.writeLock().lock();
  }

  public void writeUnlock() {
    insertLock.writeLock().unlock();
  }


  /**
   * @param tsFileResources includes sealed and unsealed tsfile resources
   * @return fill unsealed tsfile resources with memory data and ChunkMetadataList of data in disk
   */
  private List<TsFileResource> getFileResourceListForQuery(
      Collection<TsFileResource> tsFileResources, List<TsFileResource> upgradeTsFileResources,
      String deviceId, String measurementId, QueryContext context, Filter timeFilter, boolean isSeq)
      throws MetadataException {

    MeasurementSchema schema = MManager.getInstance().getSeriesSchema(deviceId, measurementId);

    List<TsFileResource> tsfileResourcesForQuery = new ArrayList<>();
    long timeLowerBound = dataTTL != Long.MAX_VALUE ? System.currentTimeMillis() - dataTTL : Long
        .MIN_VALUE;
    context.setQueryTimeLowerBound(timeLowerBound);

    for (TsFileResource tsFileResource : tsFileResources) {
      if (!isTsFileResourceSatisfied(tsFileResource, deviceId, timeFilter, isSeq)) {
        continue;
      }
      closeQueryLock.readLock().lock();

      try {
        if (tsFileResource.isClosed()) {
          tsfileResourcesForQuery.add(tsFileResource);
        } else {
          // left: in-memory data, right: meta of disk data
          Pair<List<ReadOnlyMemChunk>, List<ChunkMetadata>> pair =
              tsFileResource.getUnsealedFileProcessor()
                  .query(deviceId, measurementId, schema.getType(), schema.getEncodingType(),
                      schema.getProps(), context);

          tsfileResourcesForQuery.add(new TsFileResource(tsFileResource.getFile(), 
              tsFileResource.getDeviceToIndexMap(),
              tsFileResource.getStartTimes(), tsFileResource.getEndTimes(), pair.left,
              pair.right));
        }
      } catch (IOException e) {
        throw new MetadataException(e);
      } finally {
        closeQueryLock.readLock().unlock();
      }
    }
    // for upgrade files and old files must be closed
    for (TsFileResource tsFileResource : upgradeTsFileResources) {
      if (!isTsFileResourceSatisfied(tsFileResource, deviceId, timeFilter, isSeq)) {
        continue;
      }
      closeQueryLock.readLock().lock();
      try {
        tsfileResourcesForQuery.add(tsFileResource);
      } finally {
        closeQueryLock.readLock().unlock();
      }
    }
    return tsfileResourcesForQuery;
  }

  /**
   * @return true if the device is contained in the TsFile and it lives beyond TTL
   */
  private boolean isTsFileResourceSatisfied(TsFileResource tsFileResource, String deviceId,
      Filter timeFilter, boolean isSeq) {
    if (!tsFileResource.containsDevice(deviceId)) {
      return false;
    }

    int deviceIndex = tsFileResource.getDeviceToIndexMap().get(deviceId);
    long startTime = tsFileResource.getStartTime(deviceIndex);
    long endTime = tsFileResource.isClosed() || !isSeq ? tsFileResource.getEndTime(deviceIndex) : Long.MAX_VALUE;

    if (!isAlive(endTime)) {
      return false;
    }

    if (timeFilter != null) {
      return timeFilter.satisfyStartEndTime(startTime, endTime);
    }
    return true;
  }


  /**
   * Delete data whose timestamp <= 'timestamp' and belongs to the time series
   * deviceId.measurementId.
   *
   * @param deviceId the deviceId of the timeseries to be deleted.
   * @param measurementId the measurementId of the timeseries to be deleted.
   * @param timestamp the delete range is (0, timestamp].
   */
  public void delete(String deviceId, String measurementId, long timestamp) throws IOException {
    // TODO: how to avoid partial deletion?
    //FIXME: notice that if we may remove a SGProcessor out of memory, we need to close all opened
    //mod files in mergingModification, sequenceFileList, and unsequenceFileList
    writeLock();
    mergeLock.writeLock().lock();

    // record files which are updated so that we can roll back them in case of exception
    List<ModificationFile> updatedModFiles = new ArrayList<>();

    try {
      Long lastUpdateTime = null;
      for (Map<String, Long> latestTimeMap : latestTimeForEachDevice.values()) {
        Long curTime = latestTimeMap.get(deviceId);
        if (curTime != null && (lastUpdateTime == null || lastUpdateTime < curTime)) {
          lastUpdateTime = curTime;
        }
      }

      // There is no tsfile data, the delete operation is invalid
      if (lastUpdateTime == null) {
        logger.debug("No device {} in SG {}, deletion invalid", deviceId, storageGroupName);
        return;
      }

      // time partition to divide storage group
      long timePartitionId = StorageEngine.getTimePartition(timestamp);
      // write log to impacted working TsFileProcessors
      logDeletion(timestamp, deviceId, measurementId, timePartitionId);

      Path fullPath = new Path(deviceId, measurementId);
      Deletion deletion = new Deletion(fullPath,
          getVersionControllerByTimePartitionId(timePartitionId).nextVersion(), timestamp);
      if (mergingModification != null) {
        mergingModification.write(deletion);
        updatedModFiles.add(mergingModification);
      }

      deleteDataInFiles(sequenceFileTreeSet, deletion, updatedModFiles);
      deleteDataInFiles(unSequenceFileList, deletion, updatedModFiles);

    } catch (Exception e) {
      // roll back
      for (ModificationFile modFile : updatedModFiles) {
        modFile.abort();
      }
      throw new IOException(e);
    } finally {
      writeUnlock();
      mergeLock.writeLock().unlock();
    }
  }

  private void logDeletion(long timestamp, String deviceId, String measurementId, long timePartitionId)
      throws IOException {
    if (IoTDBDescriptor.getInstance().getConfig().isEnableWal()) {
      DeletePlan deletionPlan = new DeletePlan(timestamp, new Path(deviceId, measurementId));
      for (Map.Entry<Long, TsFileProcessor> entry : workSequenceTsFileProcessors.entrySet()) {
        if (entry.getKey() <= timePartitionId) {
          entry.getValue().getLogNode().write(deletionPlan);
        }
      }

      for (Map.Entry<Long, TsFileProcessor> entry : workUnsequenceTsFileProcessors.entrySet()) {
        if (entry.getKey() <= timePartitionId) {
          entry.getValue().getLogNode().write(deletionPlan);
        }
      }
    }
  }


  private void deleteDataInFiles(Collection<TsFileResource> tsFileResourceList, Deletion deletion,
      List<ModificationFile> updatedModFiles)
      throws IOException {
    String deviceId = deletion.getDevice();
    for (TsFileResource tsFileResource : tsFileResourceList) {
      if (!tsFileResource.containsDevice(deviceId) ||
          deletion.getTimestamp() < tsFileResource.getStartTime(deviceId)) {
        continue;
      }

      long partitionId = tsFileResource.getTimePartition();
      deletion.setVersionNum(getVersionControllerByTimePartitionId(partitionId).nextVersion());

      // write deletion into modification file
      tsFileResource.getModFile().write(deletion);
      // remember to close mod file
      tsFileResource.getModFile().close();

      // delete data in memory of unsealed file
      if (!tsFileResource.isClosed()) {
        TsFileProcessor tsfileProcessor = tsFileResource.getUnsealedFileProcessor();
        tsfileProcessor.deleteDataInMemory(deletion);
      }

      // add a record in case of rollback
      updatedModFiles.add(tsFileResource.getModFile());
    }
  }

  /**
   * when close an TsFileProcessor, update its EndTimeMap immediately
   *
   * @param tsFileProcessor processor to be closed
   */
  private void updateEndTimeMap(TsFileProcessor tsFileProcessor) {
    TsFileResource resource = tsFileProcessor.getTsFileResource();
    for (Entry<String, Integer> startTime : resource.getDeviceToIndexMap().entrySet()) {
      String deviceId = startTime.getKey();
      resource.forceUpdateEndTime(deviceId,
          latestTimeForEachDevice.get(tsFileProcessor.getTimeRangeId()).get(deviceId));
    }
  }

  private boolean unsequenceFlushCallback(TsFileProcessor processor) {
    return true;
  }

  private boolean updateLatestFlushTimeCallback(TsFileProcessor processor) {
    // update the largest timestamp in the last flushing memtable
    Map<String, Long> curPartitionDeviceLatestTime = latestTimeForEachDevice
        .get(processor.getTimeRangeId());

    if (curPartitionDeviceLatestTime == null) {
      logger.warn("Partition: {} does't have latest time for each device. "
              + "No valid record is written into memtable. Flushing tsfile is: {}",
          processor.getTimeRangeId(), processor.getTsFileResource().getFile());
      return false;
    }

    for (Entry<String, Long> entry : curPartitionDeviceLatestTime.entrySet()) {
      partitionLatestFlushedTimeForEachDevice
          .computeIfAbsent(processor.getTimeRangeId(), id -> new HashMap<>())
          .put(entry.getKey(), entry.getValue());
      updateNewlyFlushedPartitionLatestFlushedTimeForEachDevice(processor.getTimeRangeId(), entry.getKey(), entry.getValue());
      if (globalLatestFlushedTimeForEachDevice
          .getOrDefault(entry.getKey(), Long.MIN_VALUE) < entry.getValue()) {
        globalLatestFlushedTimeForEachDevice.put(entry.getKey(), entry.getValue());
      }
    }
    return true;
  }


  /**
   * used for upgrading
   */
  public void updateNewlyFlushedPartitionLatestFlushedTimeForEachDevice(long partitionId, String deviceId, long time) {
    newlyFlushedPartitionLatestFlushedTimeForEachDevice
            .computeIfAbsent(partitionId, id -> new HashMap<>())
            .compute(deviceId, (k, v) -> v == null ? time : Math.max(v, time));
  }

  /**
   * put the memtable back to the MemTablePool and make the metadata in writer visible
   */
  // TODO please consider concurrency with query and insert method.
  private void closeUnsealedTsFileProcessorCallBack(
      TsFileProcessor tsFileProcessor) throws TsFileProcessorException {
    closeQueryLock.writeLock().lock();
    try {
      tsFileProcessor.close();
    } finally {
      closeQueryLock.writeLock().unlock();
    }
    //closingSequenceTsFileProcessor is a thread safety class.
    if (closingSequenceTsFileProcessor.contains(tsFileProcessor)) {
      closingSequenceTsFileProcessor.remove(tsFileProcessor);
    } else {
      closingUnSequenceTsFileProcessor.remove(tsFileProcessor);
    }
    logger.info("signal closing storage group condition in {}", storageGroupName);
    synchronized (closeStorageGroupCondition) {
      closeStorageGroupCondition.notifyAll();
    }
  }

  /**
   * count all Tsfiles in the storage group which need to be upgraded
   *
   * @return total num of the tsfiles which need to be upgraded in the storage group
   */
  public int countUpgradeFiles() {
    return upgradeSeqFileList.size() + upgradeUnseqFileList.size();
  }

  public void upgrade() {
    for (TsFileResource seqTsFileResource : upgradeSeqFileList) {
      seqTsFileResource.setSeq(true);
      seqTsFileResource.setUpgradeTsFileResourceCallBack(this::upgradeTsFileResourceCallBack);
      seqTsFileResource.doUpgrade();
    }
    for (TsFileResource unseqTsFileResource : upgradeUnseqFileList) {
      unseqTsFileResource.setSeq(false);
      unseqTsFileResource.setUpgradeTsFileResourceCallBack(this::upgradeTsFileResourceCallBack);
      unseqTsFileResource.doUpgrade();
    }
  }

  private void upgradeTsFileResourceCallBack(TsFileResource tsFileResource) {
    List<TsFileResource> upgradedResources = tsFileResource.getUpgradedResources();
    for (TsFileResource resource : upgradedResources) {
      long partitionId = resource.getTimePartition();
      resource.getDeviceToIndexMap().forEach((device, index) -> 
        updateNewlyFlushedPartitionLatestFlushedTimeForEachDevice(partitionId, device, 
            resource.getEndTime(index))
      );
    }
    insertLock.writeLock().lock();
    mergeLock.writeLock().lock();
    if (tsFileResource.isSeq()) {
      sequenceFileTreeSet.addAll(upgradedResources);
      upgradeSeqFileList.remove(tsFileResource);
    } else {
      unSequenceFileList.addAll(upgradedResources);
      upgradeUnseqFileList.remove(tsFileResource);
    }
    mergeLock.writeLock().unlock();
    insertLock.writeLock().unlock();
    
    // after upgrade complete, update partitionLatestFlushedTimeForEachDevice
    if (countUpgradeFiles() == 0) {
      for (Entry<Long, Map<String, Long>> entry : newlyFlushedPartitionLatestFlushedTimeForEachDevice
          .entrySet()) {
        long timePartitionId = entry.getKey();
        Map<String, Long> latestFlushTimeForPartition = partitionLatestFlushedTimeForEachDevice
            .getOrDefault(timePartitionId, new HashMap<>());
        for (Entry<String, Long> endTimeMap : entry.getValue().entrySet()) {
          String device = endTimeMap.getKey();
          long endTime = endTimeMap.getValue();
          if (latestFlushTimeForPartition.getOrDefault(device, Long.MIN_VALUE) < endTime) {
            partitionLatestFlushedTimeForEachDevice
                .computeIfAbsent(timePartitionId, id -> new HashMap<>()).put(device, endTime);
          }
        }
      }
      UpgradeSevice.getINSTANCE().stop();
    }
  }

  public void merge(boolean fullMerge) {
    writeLock();
    try {
      if (isMerging) {
        if (logger.isInfoEnabled()) {
          logger.info("{} Last merge is ongoing, currently consumed time: {}ms", storageGroupName,
              (System.currentTimeMillis() - mergeStartTime));
        }
        return;
      }
      logger.info("{} will close all files for starting a merge (fullmerge = {})", storageGroupName,
          fullMerge);

      if (unSequenceFileList.isEmpty() || sequenceFileTreeSet.isEmpty()) {
        logger.info("{} no files to be merged", storageGroupName);
        return;
      }

      long budget = IoTDBDescriptor.getInstance().getConfig().getMergeMemoryBudget();
      long timeLowerBound = System.currentTimeMillis() - dataTTL;
      MergeResource mergeResource = new MergeResource(sequenceFileTreeSet, unSequenceFileList,
          timeLowerBound);

      IMergeFileSelector fileSelector = getMergeFileSelector(budget, mergeResource);
      try {
        List[] mergeFiles = fileSelector.select();
        if (mergeFiles.length == 0) {
          logger.info("{} cannot select merge candidates under the budget {}", storageGroupName,
              budget);
          return;
        }
        // avoid pending tasks holds the metadata and streams
        mergeResource.clear();
        String taskName = storageGroupName + "-" + System.currentTimeMillis();
        // do not cache metadata until true candidates are chosen, or too much metadata will be
        // cached during selection
        mergeResource.setCacheDeviceMeta(true);

        for (TsFileResource tsFileResource : mergeResource.getSeqFiles()) {
          tsFileResource.setMerging(true);
        }
        for (TsFileResource tsFileResource : mergeResource.getUnseqFiles()) {
          tsFileResource.setMerging(true);
        }

        MergeTask mergeTask = new MergeTask(mergeResource, storageGroupSysDir.getPath(),
            this::mergeEndAction, taskName, fullMerge, fileSelector.getConcurrentMergeNum(),
            storageGroupName);
        mergingModification = new ModificationFile(
            storageGroupSysDir + File.separator + MERGING_MODIFICATION_FILE_NAME);
        MergeManager.getINSTANCE().submitMainTask(mergeTask);
        if (logger.isInfoEnabled()) {
          logger.info("{} submits a merge task {}, merging {} seqFiles, {} unseqFiles",
              storageGroupName, taskName, mergeFiles[0].size(), mergeFiles[1].size());
        }
        isMerging = true;
        mergeStartTime = System.currentTimeMillis();

      } catch (MergeException | IOException e) {
        logger.error("{} cannot select file for merge", storageGroupName, e);
      }
    } finally {
      writeUnlock();
    }
  }

  private IMergeFileSelector getMergeFileSelector(long budget, MergeResource resource) {
    MergeFileStrategy strategy = IoTDBDescriptor.getInstance().getConfig().getMergeFileStrategy();
    switch (strategy) {
      case MAX_FILE_NUM:
        return new MaxFileMergeFileSelector(resource, budget);
      case MAX_SERIES_NUM:
        return new MaxSeriesMergeFileSelector(resource, budget);
      default:
        throw new UnsupportedOperationException("Unknown MergeFileStrategy " + strategy);
    }
  }

  private void removeUnseqFiles(List<TsFileResource> unseqFiles) {
    mergeLock.writeLock().lock();
    try {
      unSequenceFileList.removeAll(unseqFiles);
    } finally {
      mergeLock.writeLock().unlock();
    }

    for (TsFileResource unseqFile : unseqFiles) {
      unseqFile.writeLock();
      try {
        unseqFile.remove();
      } finally {
        unseqFile.writeUnlock();
      }
    }
  }

  @SuppressWarnings("squid:S1141")
  private void updateMergeModification(TsFileResource seqFile) {
    try {
      // remove old modifications and write modifications generated during merge
      seqFile.removeModFile();
      if (mergingModification != null) {
        for (Modification modification : mergingModification.getModifications()) {
          seqFile.getModFile().write(modification);
        }
        try {
          seqFile.getModFile().close();
        } catch (IOException e) {
          logger
              .error("Cannot close the ModificationFile {}", seqFile.getModFile().getFilePath(), e);
        }
      }
    } catch (IOException e) {
      logger.error("{} cannot clean the ModificationFile of {} after merge", storageGroupName,
          seqFile.getFile(), e);
    }
  }

  private void removeMergingModification() {
    try {
      if (mergingModification != null) {
        mergingModification.remove();
        mergingModification = null;
      }
    } catch (IOException e) {
      logger.error("{} cannot remove merging modification ", storageGroupName, e);
    }
  }

  protected void mergeEndAction(List<TsFileResource> seqFiles, List<TsFileResource> unseqFiles,
      File mergeLog) {
    logger.info("{} a merge task is ending...", storageGroupName);

    if (unseqFiles.isEmpty()) {
      // merge runtime exception arose, just end this merge
      isMerging = false;
      logger.info("{} a merge task abnormally ends", storageGroupName);
      return;
    }

    removeUnseqFiles(unseqFiles);

    for (int i = 0; i < seqFiles.size(); i++) {
      TsFileResource seqFile = seqFiles.get(i);
      // get both seqFile lock and merge lock
      doubleWriteLock(seqFile);

      try {
        updateMergeModification(seqFile);
        if (i == seqFiles.size() - 1) {
          //FIXME if there is an exception, the the modification file will be not closed.
          removeMergingModification();
          isMerging = false;
          mergeLog.delete();
        }
      } finally {
        doubleWriteUnlock(seqFile);
      }
    }
    logger.info("{} a merge task ends", storageGroupName);
  }

  /**
   * acquire the write locks of the resource and the merge lock
   * @param seqFile
   */
  private void doubleWriteLock(TsFileResource seqFile) {
    boolean fileLockGot;
    boolean mergeLockGot;
    while (true) {
      fileLockGot = seqFile.tryWriteLock();
      mergeLockGot = mergeLock.writeLock().tryLock();

      if (fileLockGot && mergeLockGot) {
        break;
      } else {
        // did not get all of them, release the gotten one and retry
        if (fileLockGot) {
          seqFile.writeUnlock();
        }
        if(mergeLockGot) {
          mergeLock.writeLock().unlock();
        }
      }
    }
  }

  /**
   * release the write locks of the resource and the merge lock
   * @param seqFile
   */
  private void doubleWriteUnlock(TsFileResource seqFile) {
    mergeLock.writeLock().unlock();
    seqFile.writeUnlock();
  }

  /**
   * Load a new tsfile to storage group processor. Tne file may have overlap with other files.
   * <p>
   * or unsequence list.
   * <p>
   * Secondly, execute the loading process by the type.
   * <p>
   * Finally, update the latestTimeForEachDevice and partitionLatestFlushedTimeForEachDevice.
   *
   * @param newTsFileResource tsfile resource
   * @UsedBy sync module.
   */
  public void loadNewTsFileForSync(TsFileResource newTsFileResource) throws LoadFileException {
    File tsfileToBeInserted = newTsFileResource.getFile();
    long newFilePartitionId = newTsFileResource.getTimePartitionWithCheck();
    writeLock();
    mergeLock.writeLock().lock();
    try {
      if (loadTsFileByType(LoadTsFileType.LOAD_SEQUENCE, tsfileToBeInserted, newTsFileResource,
          newFilePartitionId)){
        updateLatestTimeMap(newTsFileResource);
      }
    } catch (DiskSpaceInsufficientException e) {
      logger.error(
          "Failed to append the tsfile {} to storage group processor {} because the disk space is insufficient.",
          tsfileToBeInserted.getAbsolutePath(), tsfileToBeInserted.getParentFile().getName());
      IoTDBDescriptor.getInstance().getConfig().setReadOnly(true);
      throw new LoadFileException(e);
    } finally {
      mergeLock.writeLock().unlock();
      writeUnlock();
    }
  }

  /**
   * Load a new tsfile to storage group processor. Tne file may have overlap with other files. <p>
   * that there has no file which is overlapping with the new file.
   * <p>
   * Firstly, determine the loading type of the file, whether it needs to be loaded in sequence list
   * or unsequence list.
   * <p>
   * Secondly, execute the loading process by the type.
   * <p>
   * Finally, update the latestTimeForEachDevice and partitionLatestFlushedTimeForEachDevice.
   *
   * @param newTsFileResource tsfile resource
   * @UsedBy load external tsfile module
   */
  public void loadNewTsFile(TsFileResource newTsFileResource) throws LoadFileException {
    File tsfileToBeInserted = newTsFileResource.getFile();
    long newFilePartitionId = newTsFileResource.getTimePartitionWithCheck();
    writeLock();
    mergeLock.writeLock().lock();
    try {
      List<TsFileResource> sequenceList = new ArrayList<>(sequenceFileTreeSet);

      int insertPos = findInsertionPosition(newTsFileResource, newFilePartitionId, sequenceList);
      if (insertPos == POS_ALREADY_EXIST) {
        return;
      }

      // loading tsfile by type
      if (insertPos == POS_OVERLAP) {
        loadTsFileByType(LoadTsFileType.LOAD_UNSEQUENCE, tsfileToBeInserted, newTsFileResource,
            newFilePartitionId);
      } else {

        // check whether the file name needs to be renamed.
        if (!sequenceFileTreeSet.isEmpty()) {
          String newFileName = getFileNameForLoadingFile(tsfileToBeInserted.getName(), insertPos,
              newTsFileResource.getTimePartition(), sequenceList);
          if (!newFileName.equals(tsfileToBeInserted.getName())) {
            logger.info("Tsfile {} must be renamed to {} for loading into the sequence list.",
                tsfileToBeInserted.getName(), newFileName);
            newTsFileResource.setFile(new File(tsfileToBeInserted.getParentFile(), newFileName));
          }
        }
        loadTsFileByType(LoadTsFileType.LOAD_SEQUENCE, tsfileToBeInserted, newTsFileResource,
            newFilePartitionId);
      }

      // update latest time map
      updateLatestTimeMap(newTsFileResource);
      long partitionNum = newTsFileResource.getTimePartition();
      partitionDirectFileVersions.computeIfAbsent(partitionNum, p -> new HashSet<>())
          .addAll(newTsFileResource.getHistoricalVersions());
      updatePartitionFileVersion(partitionNum, Collections.max(newTsFileResource.getHistoricalVersions()));
    } catch (DiskSpaceInsufficientException e) {
      logger.error(
          "Failed to append the tsfile {} to storage group processor {} because the disk space is insufficient.",
          tsfileToBeInserted.getAbsolutePath(), tsfileToBeInserted.getParentFile().getName());
      IoTDBDescriptor.getInstance().getConfig().setReadOnly(true);
      throw new LoadFileException(e);
    } finally {
      mergeLock.writeLock().unlock();
      writeUnlock();
    }
  }

  /**
   * Set the version in "partition" to "version" if "version" is larger than the current version.
   * @param partition
   * @param version
   */
  public void setPartitionFileVersionToMax(long partition, long version) {
    partitionMaxFileVersions.compute(partition, (prt, oldVer) -> computeMaxVersion(oldVer, version));
  }

  private long computeMaxVersion(Long oldVersion, Long newVersion) {
    if (oldVersion == null) {
      return newVersion;
    }
    return Math.max(oldVersion, newVersion);
  }

  /**
   * Find the position of "newTsFileResource" in the sequence files if it can be inserted into them.
   * @param newTsFileResource
   * @param newFilePartitionId
   * @return POS_ALREADY_EXIST(-2) if some file has the same name as the one to be inserted
   *         POS_OVERLAP(-3) if some file overlaps the new file
   *         an insertion position i >= -1 if the new file can be inserted between [i, i+1]
   */
  private int findInsertionPosition(TsFileResource newTsFileResource, long newFilePartitionId,
      List<TsFileResource> sequenceList) {
    File tsfileToBeInserted = newTsFileResource.getFile();

    int insertPos = -1;

    // find the position where the new file should be inserted
    for (int i = 0; i < sequenceList.size(); i++) {
      TsFileResource localFile = sequenceList.get(i);
      if (localFile.getFile().getName().equals(tsfileToBeInserted.getName())) {
        return POS_ALREADY_EXIST;
      }
      long localPartitionId = Long.parseLong(localFile.getFile().getParentFile().getName());
      if (i == sequenceList.size() - 1 && localFile.areEndTimesEmpty()
          || newFilePartitionId > localPartitionId) {
        // skip files that are in the previous partition and the last empty file, as the all data
        // in those files must be older than the new file
        continue;
      }

      int fileComparison = compareTsFileDevices(newTsFileResource, localFile);
      switch (fileComparison) {
        case 0:
          // some devices are newer but some devices are older, the two files overlap in general
          return POS_OVERLAP;
        case -1:
          // all devices in localFile are newer than the new file, the new file can be
          // inserted before localFile
          return i - 1;
        default:
          // all devices in the local file are older than the new file, proceed to the next file
          insertPos = i;
      }
    }
    return insertPos;
  }

  /**
   * Compare each device in the two files to find the time relation of them.
   * @param fileA
   * @param fileB
   * @return -1 if fileA is totally older than fileB (A < B)
   *          0 if fileA is partially older than fileB and partially newer than fileB (A X B)
   *          1 if fileA is totally newer than fileB (B < A)
   */
  private int compareTsFileDevices(TsFileResource fileA, TsFileResource fileB) {
    boolean hasPre = false, hasSubsequence = false;
    for (String device : fileA.getDeviceToIndexMap().keySet()) {
      if (!fileB.getDeviceToIndexMap().containsKey(device)) {
        continue;
      }
      long startTimeA = fileA.getStartTime(device);
      long endTimeA = fileA.getEndTime(device);
      long startTimeB = fileB.getStartTime(device);
      long endTimeB = fileB.getEndTime(device);
      if (startTimeA > endTimeB) {
        // A's data of the device is later than to the B's data
        hasPre = true;
      } else if (startTimeB > endTimeA) {
        // A's data of the device is previous to the B's data
        hasSubsequence = true;
      } else {
        // the two files overlap in the device
        return 0;
      }
    }
    if (hasPre && hasSubsequence) {
      // some devices are newer but some devices are older, the two files overlap in general
      return 0;
    }
    if (!hasPre && hasSubsequence) {
      // all devices in B are newer than those in A
      return -1;
    }
    // all devices in B are older than those in A
    return 1;
  }

  /**
   * If the historical versions of a file is a sub-set of the given file's, (close and) remove it to reduce
   * unnecessary merge. Only used when the file sender and the receiver share the same file
   * close policy.
   * Warning: DO NOT REMOVE
   * @param resource
   */
  @SuppressWarnings("unused")
  public void removeFullyOverlapFiles(TsFileResource resource) {
    writeLock();
    closeQueryLock.writeLock().lock();
    try {
      Iterator<TsFileResource> iterator = sequenceFileTreeSet.iterator();
      removeFullyOverlapFiles(resource, iterator, true);

      iterator = unSequenceFileList.iterator();
      removeFullyOverlapFiles(resource, iterator, false);
    } finally {
      closeQueryLock.writeLock().unlock();
      writeUnlock();
    }
  }

  private void removeFullyOverlapFiles(TsFileResource newTsFile, Iterator<TsFileResource> iterator
      , boolean isSeq) {
    while (iterator.hasNext()) {
      TsFileResource existingTsFile = iterator.next();
      if (newTsFile.getHistoricalVersions().containsAll(existingTsFile.getHistoricalVersions())
          && !newTsFile.getHistoricalVersions().equals(existingTsFile.getHistoricalVersions())
          && existingTsFile.tryWriteLock()) {
<<<<<<< HEAD
=======
        // if we fail to lock the file, it means it is being queried or merged and we will not
        // wait until it is free, we will just leave it to the next merge
>>>>>>> 51c2ade2
        try {
          removeFullyOverlapFile(existingTsFile, iterator, isSeq);
        } catch (Exception e) {
          logger.error("Something gets wrong while removing FullyOverlapFiles: {}",
              existingTsFile.getFile().getAbsolutePath(), e);
        } finally {
          existingTsFile.writeUnlock();
        }
      }
    }
  }

  private void removeFullyOverlapFile(TsFileResource tsFileResource, Iterator<TsFileResource> iterator
      , boolean isSeq) {
    if (!tsFileResource.isClosed()) {
      // also remove the TsFileProcessor if the overlapped file is not closed
      long timePartition = tsFileResource.getTimePartition();
      Map<Long, TsFileProcessor> fileProcessorMap = isSeq ? workSequenceTsFileProcessors :
          workUnsequenceTsFileProcessors;
      TsFileProcessor tsFileProcessor = fileProcessorMap.get(timePartition);
      if (tsFileProcessor != null && tsFileProcessor.getTsFileResource() == tsFileResource) {
        tsFileProcessor.syncClose();
        fileProcessorMap.remove(timePartition);
      }
    }
    iterator.remove();
    tsFileResource.remove();
  }

  /**
   * remove the given tsFileResource. If the corresponding tsFileProcessor is in the working status,
   * close it before remove the related resource files.
   * maybe time-consuming for closing a tsfile.
   * @param tsFileResource
   * @param iterator
   * @param isSeq
   */
  private void removeFullyOverlapFile(TsFileResource tsFileResource, Iterator<TsFileResource> iterator
      , boolean isSeq) {
    if (!tsFileResource.isClosed()) {
      // also remove the TsFileProcessor if the overlapped file is not closed
      long timePartition = tsFileResource.getTimePartition();
      Map<Long, TsFileProcessor> fileProcessorMap = isSeq ? workSequenceTsFileProcessors :
          workUnsequenceTsFileProcessors;
      TsFileProcessor tsFileProcessor = fileProcessorMap.get(timePartition);
      if (tsFileProcessor != null && tsFileProcessor.getTsFileResource() == tsFileResource) {
        //have to take some time to close the tsFileProcessor
        tsFileProcessor.syncClose();
        fileProcessorMap.remove(timePartition);
      }
    }
    iterator.remove();
    tsFileResource.remove();
  }

  /**
   * Get an appropriate filename to ensure the order between files. The tsfile is named after
   * ({systemTime}-{versionNum}-{mergeNum}.tsfile).
   * <p>
   * The sorting rules for tsfile names @see {@link this#compareFileName}, we can restore the list
   * based on the file name and ensure the correctness of the order, so there are three cases.
   * <p>
   * 1. The tsfile is to be inserted in the first place of the list. If the timestamp in the file
   * name is less than the timestamp in the file name of the first tsfile  in the list, then the
   * file name is legal and the file name is returned directly. Otherwise, its timestamp can be set
   * to half of the timestamp value in the file name of the first tsfile in the list , and the
   * version number is the version number in the file name of the first tsfile in the list.
   * <p>
   * 2. The tsfile is to be inserted in the last place of the list. If the timestamp in the file
   * name is lager than the timestamp in the file name of the last tsfile  in the list, then the
   * file name is legal and the file name is returned directly. Otherwise, the file name is
   * generated by the system according to the naming rules and returned.
   * <p>
   * 3. This file is inserted between two files. If the timestamp in the name of the file satisfies
   * the timestamp between the timestamps in the name of the two files, then it is a legal name and
   * returns directly; otherwise, the time stamp is the mean of the timestamps of the two files, the
   * version number is the version number in the tsfile with a larger timestamp.
   *
   * @param tsfileName origin tsfile name
   * @param insertIndex the new file will be inserted between the files [insertIndex, insertIndex
   *                   + 1]
   * @return appropriate filename
   */
  private String getFileNameForLoadingFile(String tsfileName, int insertIndex,
      long timePartitionId, List<TsFileResource> sequenceList) {
    long currentTsFileTime = Long
        .parseLong(tsfileName.split(IoTDBConstant.TSFILE_NAME_SEPARATOR)[0]);
    long preTime;
    if (insertIndex == -1) {
      preTime = 0L;
    } else {
      String preName = sequenceList.get(insertIndex).getFile().getName();
      preTime = Long.parseLong(preName.split(IoTDBConstant.TSFILE_NAME_SEPARATOR)[0]);
    }
    if (insertIndex == sequenceFileTreeSet.size() - 1) {
      return preTime < currentTsFileTime ? tsfileName : getNewTsFileName(timePartitionId);
    } else {
      String subsequenceName = sequenceList.get(insertIndex + 1).getFile().getName();
      long subsequenceTime = Long
          .parseLong(subsequenceName.split(IoTDBConstant.TSFILE_NAME_SEPARATOR)[0]);
      long subsequenceVersion = Long
          .parseLong(subsequenceName.split(IoTDBConstant.TSFILE_NAME_SEPARATOR)[1]);
      if (preTime < currentTsFileTime && currentTsFileTime < subsequenceTime) {
        return tsfileName;
      } else {
        return getNewTsFileName(preTime + ((subsequenceTime - preTime) >> 1), subsequenceVersion,
            0);
      }
    }
  }

  /**
   * Update latest time in latestTimeForEachDevice and partitionLatestFlushedTimeForEachDevice.
   *
   * @UsedBy sync module, load external tsfile module.
   */
  private void updateLatestTimeMap(TsFileResource newTsFileResource) {
    for (Entry<String, Integer> entry : newTsFileResource.getDeviceToIndexMap().entrySet()) {
      String device = entry.getKey();
      int index = entry.getValue();
      long endTime = newTsFileResource.getEndTime(index);
      long timePartitionId = StorageEngine.getTimePartition(endTime);
      if (!latestTimeForEachDevice.computeIfAbsent(timePartitionId, id -> new HashMap<>())
          .containsKey(device)
          || latestTimeForEachDevice.get(timePartitionId).get(device) < endTime) {
        latestTimeForEachDevice.get(timePartitionId).put(device, endTime);
      }

      Map<String, Long> latestFlushTimeForPartition = partitionLatestFlushedTimeForEachDevice
          .getOrDefault(timePartitionId, new HashMap<>());

      if (latestFlushTimeForPartition.getOrDefault(device, Long.MIN_VALUE) < endTime) {
        partitionLatestFlushedTimeForEachDevice
            .computeIfAbsent(timePartitionId, id -> new HashMap<>()).put(device, endTime);
      }
      if (globalLatestFlushedTimeForEachDevice.getOrDefault(device, Long.MIN_VALUE) < endTime) {
        globalLatestFlushedTimeForEachDevice.put(device, endTime);
      }
    }
  }

  /**
   * Execute the loading process by the type.
   *
   * @param type load type
   * @param tsFileResource tsfile resource to be loaded
   * @param filePartitionId the partition id of the new file
   * @UsedBy sync module, load external tsfile module.
   * @return load the file successfully
   * @UsedBy sync module, load external tsfile module.
   */
  private boolean loadTsFileByType(LoadTsFileType type, File syncedTsFile,
      TsFileResource tsFileResource, long filePartitionId)
      throws LoadFileException, DiskSpaceInsufficientException {
    File targetFile;
    switch (type) {
      case LOAD_UNSEQUENCE:
        targetFile = new File(DirectoryManager.getInstance().getNextFolderForUnSequenceFile(),
            storageGroupName + File.separatorChar + filePartitionId + File.separator + tsFileResource
                .getFile().getName());
        tsFileResource.setFile(targetFile);
        if (unSequenceFileList.contains(tsFileResource)) {
          logger.error("The file {} has already been loaded in unsequence list", tsFileResource);
          return false;
        }
        unSequenceFileList.add(tsFileResource);
        logger.info("Load tsfile in unsequence list, move file from {} to {}",
            syncedTsFile.getAbsolutePath(), targetFile.getAbsolutePath());
        break;
      case LOAD_SEQUENCE:
        targetFile =
            new File(DirectoryManager.getInstance().getNextFolderForSequenceFile(),
                storageGroupName + File.separatorChar + filePartitionId + File.separator
                    + tsFileResource.getFile().getName());
        tsFileResource.setFile(targetFile);
        if (sequenceFileTreeSet.contains(tsFileResource)) {
          logger.error("The file {} has already been loaded in sequence list", tsFileResource);
          return false;
        }
        sequenceFileTreeSet.add(tsFileResource);
        logger.info("Load tsfile in sequence list, move file from {} to {}",
            syncedTsFile.getAbsolutePath(), targetFile.getAbsolutePath());
        break;
      default:
        throw new LoadFileException(
            String.format("Unsupported type of loading tsfile : %s", type));
    }

    // move file from sync dir to data dir
    if (!targetFile.getParentFile().exists()) {
      targetFile.getParentFile().mkdirs();
    }
    try {
      FileUtils.moveFile(syncedTsFile, targetFile);
    } catch (IOException e) {
      logger.error("File renaming failed when loading tsfile. Origin: {}, Target: {}",
          syncedTsFile.getAbsolutePath(), targetFile.getAbsolutePath(), e);
      throw new LoadFileException(String.format(
          "File renaming failed when loading tsfile. Origin: %s, Target: %s, because %s",
          syncedTsFile.getAbsolutePath(), targetFile.getAbsolutePath(), e.getMessage()));
    }

    File syncedResourceFile = new File(
        syncedTsFile.getAbsolutePath() + TsFileResource.RESOURCE_SUFFIX);
    File targetResourceFile = new File(
        targetFile.getAbsolutePath() + TsFileResource.RESOURCE_SUFFIX);
    try {
      FileUtils.moveFile(syncedResourceFile, targetResourceFile);
    } catch (IOException e) {
      logger.error("File renaming failed when loading .resource file. Origin: {}, Target: {}",
          syncedResourceFile.getAbsolutePath(), targetResourceFile.getAbsolutePath(), e);
      throw new LoadFileException(String.format(
          "File renaming failed when loading .resource file. Origin: %s, Target: %s, because %s",
          syncedResourceFile.getAbsolutePath(), targetResourceFile.getAbsolutePath(),
          e.getMessage()));
    }
    partitionDirectFileVersions.computeIfAbsent(filePartitionId,
        p -> new HashSet<>()).addAll(tsFileResource.getHistoricalVersions());
    updatePartitionFileVersion(filePartitionId, Collections.max(tsFileResource.getHistoricalVersions()));
    return true;
  }

  /**
   * Delete tsfile if it exists.
   * <p>
   * Firstly, remove the TsFileResource from sequenceFileList/unSequenceFileList.
   * <p>
   * Secondly, delete the tsfile and .resource file.
   *
   * @param tsfieToBeDeleted tsfile to be deleted
   * @return whether the file to be deleted exists.
   * @UsedBy sync module, load external tsfile module.
   */
  public boolean deleteTsfile(File tsfieToBeDeleted) {
    writeLock();
    mergeLock.writeLock().lock();
    TsFileResource tsFileResourceToBeDeleted = null;
    try {
      Iterator<TsFileResource> sequenceIterator = sequenceFileTreeSet.iterator();
      while (sequenceIterator.hasNext()) {
        TsFileResource sequenceResource = sequenceIterator.next();
        if (sequenceResource.getFile().getName().equals(tsfieToBeDeleted.getName())) {
          tsFileResourceToBeDeleted = sequenceResource;
          sequenceIterator.remove();
          break;
        }
      }
      if (tsFileResourceToBeDeleted == null) {
        Iterator<TsFileResource> unsequenceIterator = unSequenceFileList.iterator();
        while (unsequenceIterator.hasNext()) {
          TsFileResource unsequenceResource = unsequenceIterator.next();
          if (unsequenceResource.getFile().getName().equals(tsfieToBeDeleted.getName())) {
            tsFileResourceToBeDeleted = unsequenceResource;
            unsequenceIterator.remove();
            break;
          }
        }
      }
    } finally {
      mergeLock.writeLock().unlock();
      writeUnlock();
    }
    if (tsFileResourceToBeDeleted == null) {
      return false;
    }
    tsFileResourceToBeDeleted.writeLock();
    try {
      tsFileResourceToBeDeleted.remove();
      logger.info("Delete tsfile {} successfully.", tsFileResourceToBeDeleted.getFile());
    } finally {
      tsFileResourceToBeDeleted.writeUnlock();
    }
    return true;
  }


  public Collection<TsFileProcessor> getWorkSequenceTsFileProcessors() {
    return workSequenceTsFileProcessors.values();
  }

  /**
   * Move tsfile to the target directory if it exists.
   * <p>
   * Firstly, remove the TsFileResource from sequenceFileList/unSequenceFileList.
   * <p>
   * Secondly, move the tsfile and .resource file to the target directory.
   *
   * @param fileToBeMoved tsfile to be moved
   * @return whether the file to be moved exists.
   * @UsedBy load external tsfile module.
   */
  public boolean moveTsfile(File fileToBeMoved, File targetDir) throws IOException {
    writeLock();
    mergeLock.writeLock().lock();
    TsFileResource tsFileResourceToBeMoved = null;
    try {
      Iterator<TsFileResource> sequenceIterator = sequenceFileTreeSet.iterator();
      while (sequenceIterator.hasNext()) {
        TsFileResource sequenceResource = sequenceIterator.next();
        if (sequenceResource.getFile().getName().equals(fileToBeMoved.getName())) {
          tsFileResourceToBeMoved = sequenceResource;
          sequenceIterator.remove();
          break;
        }
      }
      if (tsFileResourceToBeMoved == null) {
        Iterator<TsFileResource> unsequenceIterator = unSequenceFileList.iterator();
        while (unsequenceIterator.hasNext()) {
          TsFileResource unsequenceResource = unsequenceIterator.next();
          if (unsequenceResource.getFile().getName().equals(fileToBeMoved.getName())) {
            tsFileResourceToBeMoved = unsequenceResource;
            unsequenceIterator.remove();
            break;
          }
        }
      }
    } finally {
      mergeLock.writeLock().unlock();
      writeUnlock();
    }
    if (tsFileResourceToBeMoved == null) {
      return false;
    }
    tsFileResourceToBeMoved.writeLock();
    try {
      tsFileResourceToBeMoved.moveTo(targetDir);
      logger
          .info("Move tsfile {} to target dir {} successfully.", tsFileResourceToBeMoved.getFile(),
              targetDir.getPath());
    } finally {
      tsFileResourceToBeMoved.writeUnlock();
    }
    return true;
  }


  public Collection<TsFileProcessor> getWorkUnsequenceTsFileProcessor() {
    return workUnsequenceTsFileProcessors.values();
  }

  public void setDataTTL(long dataTTL) {
    this.dataTTL = dataTTL;
    checkFilesTTL();
  }

  public List<TsFileResource> getSequenceFileTreeSet() {
    return new ArrayList<>(sequenceFileTreeSet);
  }

  public List<TsFileResource> getUnSequenceFileList() {
    return unSequenceFileList;
  }

  private enum LoadTsFileType {
    LOAD_SEQUENCE, LOAD_UNSEQUENCE
  }

  @FunctionalInterface
  public interface CloseTsFileCallBack {
    void call(TsFileProcessor caller) throws TsFileProcessorException, IOException;
  }

  public String getStorageGroupName() {
    return storageGroupName;
  }

  /**
   * Check if the data of "tsFileResource" all exist locally by comparing the historical versions
<<<<<<< HEAD
   * in the partition of "partitionNumber". This is available only when the IoTDB which generated
   * "tsFileResource" has the same close file policy as the local one.
   * If one of the version in "tsFileResource" equals to a version of a working file, false is
   * also returned because "tsFileResource" may have unwritten data of that file.
   * @param tsFileResource
   * @param partitionNum
   * @return true if the historicalVersions of "tsFileResource" is a subset of
   * partitionDirectFileVersions, or false if it is not a subset and it does not contain any
   * version of a working file
=======
   * in the partition of "partitionNumber". This is available only when the IoTDB instances which generated
   * "tsFileResource" have the same close file policy as the local one.
   * If one of the version in "tsFileResource" equals to a version of a working file, false is
   * returned because "tsFileResource" may have unwritten data of that file.
   * @param tsFileResource
   * @param partitionNum
   * @return true if the historicalVersions of "tsFileResource" is a subset of
   * partitionDirectFileVersions, or false if it is not a subset and it contains any
   * version of a working file
   * USED by cluster module
>>>>>>> 51c2ade2
   */
  public boolean isFileAlreadyExist(TsFileResource tsFileResource, long partitionNum) {
    // consider the case: The local node crashes when it is writing TsFile no.5.
    // when it restarts, the leader has proceeded to no.6. When the leader sends no.5 to this
    // node, the file should be accepted as local no.5 is not closed which means there may be
    // unreceived data in no.5
    // So if the incoming file contains the version of an unclosed file, it should be accepted
    for (TsFileProcessor workSequenceTsFileProcessor : getWorkSequenceTsFileProcessors()) {
      long workingFileVersion = workSequenceTsFileProcessor.getTsFileResource().getMaxVersion();
      if (tsFileResource.getHistoricalVersions().contains(workingFileVersion)) {
        return false;
      }
    }
    for (TsFileProcessor workUnsequenceTsFileProcessor : getWorkUnsequenceTsFileProcessor()) {
      long workingFileVersion = workUnsequenceTsFileProcessor.getTsFileResource().getMaxVersion();
      if (tsFileResource.getHistoricalVersions().contains(workingFileVersion)) {
        return false;
      }
    }
    Set<Long> partitionFileVersions = partitionDirectFileVersions
        .getOrDefault(partitionNum, Collections.emptySet());
    logger.debug("FileVersions/PartitionVersions: {}/{}", tsFileResource.getHistoricalVersions(),
        partitionFileVersions);
    return partitionFileVersions.containsAll(tsFileResource.getHistoricalVersions());
  }

  @FunctionalInterface
  public interface UpdateEndTimeCallBack {

    boolean call(TsFileProcessor caller);
  }

  @FunctionalInterface
  public interface UpgradeTsFileResourceCallBack {

    void call(TsFileResource caller);
  }
}<|MERGE_RESOLUTION|>--- conflicted
+++ resolved
@@ -826,12 +826,7 @@
     }
   }
 
-<<<<<<< HEAD
-  public void tryToUpdateInsertLastCache(InsertPlan plan, Long latestFlushedTime) {
-=======
-  private void tryToUpdateInsertLastCache(InsertPlan plan, Long latestFlushedTime)
-      throws WriteProcessException {
->>>>>>> 51c2ade2
+  private void tryToUpdateInsertLastCache(InsertPlan plan, Long latestFlushedTime) {
     MNode node = null;
     try {
       MManager manager = MManager.getInstance();
@@ -842,11 +837,7 @@
           continue;
         }
         // Update cached last value with high priority
-<<<<<<< HEAD
-        MNode measurementNode = node.getChild(measurementList[i]);
-=======
         MNode measurementNode = manager.getChild(node, measurementList[i]);
->>>>>>> 51c2ade2
         if (measurementNode != null) {
           ((LeafMNode) measurementNode)
               .updateCachedLast(plan.composeTimeValuePair(i), true, latestFlushedTime);
@@ -1997,11 +1988,8 @@
       if (newTsFile.getHistoricalVersions().containsAll(existingTsFile.getHistoricalVersions())
           && !newTsFile.getHistoricalVersions().equals(existingTsFile.getHistoricalVersions())
           && existingTsFile.tryWriteLock()) {
-<<<<<<< HEAD
-=======
         // if we fail to lock the file, it means it is being queried or merged and we will not
         // wait until it is free, we will just leave it to the next merge
->>>>>>> 51c2ade2
         try {
           removeFullyOverlapFile(existingTsFile, iterator, isSeq);
         } catch (Exception e) {
@@ -2012,23 +2000,6 @@
         }
       }
     }
-  }
-
-  private void removeFullyOverlapFile(TsFileResource tsFileResource, Iterator<TsFileResource> iterator
-      , boolean isSeq) {
-    if (!tsFileResource.isClosed()) {
-      // also remove the TsFileProcessor if the overlapped file is not closed
-      long timePartition = tsFileResource.getTimePartition();
-      Map<Long, TsFileProcessor> fileProcessorMap = isSeq ? workSequenceTsFileProcessors :
-          workUnsequenceTsFileProcessors;
-      TsFileProcessor tsFileProcessor = fileProcessorMap.get(timePartition);
-      if (tsFileProcessor != null && tsFileProcessor.getTsFileResource() == tsFileResource) {
-        tsFileProcessor.syncClose();
-        fileProcessorMap.remove(timePartition);
-      }
-    }
-    iterator.remove();
-    tsFileResource.remove();
   }
 
   /**
@@ -2370,17 +2341,6 @@
 
   /**
    * Check if the data of "tsFileResource" all exist locally by comparing the historical versions
-<<<<<<< HEAD
-   * in the partition of "partitionNumber". This is available only when the IoTDB which generated
-   * "tsFileResource" has the same close file policy as the local one.
-   * If one of the version in "tsFileResource" equals to a version of a working file, false is
-   * also returned because "tsFileResource" may have unwritten data of that file.
-   * @param tsFileResource
-   * @param partitionNum
-   * @return true if the historicalVersions of "tsFileResource" is a subset of
-   * partitionDirectFileVersions, or false if it is not a subset and it does not contain any
-   * version of a working file
-=======
    * in the partition of "partitionNumber". This is available only when the IoTDB instances which generated
    * "tsFileResource" have the same close file policy as the local one.
    * If one of the version in "tsFileResource" equals to a version of a working file, false is
@@ -2391,7 +2351,6 @@
    * partitionDirectFileVersions, or false if it is not a subset and it contains any
    * version of a working file
    * USED by cluster module
->>>>>>> 51c2ade2
    */
   public boolean isFileAlreadyExist(TsFileResource tsFileResource, long partitionNum) {
     // consider the case: The local node crashes when it is writing TsFile no.5.
