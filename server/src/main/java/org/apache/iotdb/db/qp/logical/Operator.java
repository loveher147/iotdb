--- conflicted
+++ resolved
@@ -77,10 +77,7 @@
     TTL, DELETE_STORAGE_GROUP, LOAD_CONFIGURATION, SHOW, LOAD_FILES, REMOVE_FILE, MOVE_FILE, LAST, GROUP_BY_FILL,
     ALTER_TIMESERIES, FLUSH, MERGE, FULL_MERGE, CLEAR_CACHE,
     SHOW_MERGE_STATUS, CREATE_SCHEMA_SNAPSHOT, TRACING, DELETE_PARTITION,
-<<<<<<< HEAD
-    CREATE_INDEX, DROP_INDEX, QUERY_INDEX,
-=======
     CREATE_MULTI_TIMESERIES
->>>>>>> 7359c53f
+    , CREATE_INDEX, DROP_INDEX, QUERY_INDEX,
   }
 }