/*
 * Licensed to the Apache Software Foundation (ASF) under one
 * or more contributor license agreements.  See the NOTICE file
 * distributed with this work for additional information
 * regarding copyright ownership.  The ASF licenses this file
 * to you under the Apache License, Version 2.0 (the
 * "License"); you may not use this file except in compliance
 * with the License.  You may obtain a copy of the License at
 *
 *     http://www.apache.org/licenses/LICENSE-2.0
 *
 * Unless required by applicable law or agreed to in writing,
 * software distributed under the License is distributed on an
 * "AS IS" BASIS, WITHOUT WARRANTIES OR CONDITIONS OF ANY
 * KIND, either express or implied.  See the License for the
 * specific language governing permissions and limitations
 * under the License.
 */
package org.apache.iotdb.db.qp.executor;

import org.apache.iotdb.db.auth.AuthException;
import org.apache.iotdb.db.auth.AuthorityChecker;
import org.apache.iotdb.db.auth.authorizer.BasicAuthorizer;
import org.apache.iotdb.db.auth.authorizer.IAuthorizer;
import org.apache.iotdb.db.auth.entity.PathPrivilege;
import org.apache.iotdb.db.auth.entity.Role;
import org.apache.iotdb.db.auth.entity.User;
import org.apache.iotdb.db.conf.IoTDBConstant;
import org.apache.iotdb.db.conf.IoTDBDescriptor;
import org.apache.iotdb.db.engine.StorageEngine;
import org.apache.iotdb.db.engine.cache.ChunkCache;
import org.apache.iotdb.db.engine.cache.ChunkMetadataCache;
import org.apache.iotdb.db.engine.cache.TimeSeriesMetadataCache;
import org.apache.iotdb.db.engine.flush.pool.FlushTaskPoolManager;
import org.apache.iotdb.db.engine.merge.manage.MergeManager;
import org.apache.iotdb.db.engine.merge.manage.MergeManager.TaskStatus;
import org.apache.iotdb.db.engine.storagegroup.StorageGroupProcessor.TimePartitionFilter;
import org.apache.iotdb.db.engine.storagegroup.TsFileResource;
import org.apache.iotdb.db.exception.BatchProcessException;
import org.apache.iotdb.db.exception.QueryIdNotExsitException;
import org.apache.iotdb.db.exception.StorageEngineException;
import org.apache.iotdb.db.exception.UDFRegistrationException;
<<<<<<< HEAD
import org.apache.iotdb.db.exception.index.IndexManagerException;
import org.apache.iotdb.db.exception.metadata.DeleteFailedException;
=======
>>>>>>> abfe0470
import org.apache.iotdb.db.exception.metadata.IllegalPathException;
import org.apache.iotdb.db.exception.metadata.MetadataException;
import org.apache.iotdb.db.exception.metadata.PathNotExistException;
import org.apache.iotdb.db.exception.metadata.StorageGroupNotSetException;
import org.apache.iotdb.db.exception.query.QueryProcessException;
import org.apache.iotdb.db.index.IndexManager;
import org.apache.iotdb.db.index.common.IndexInfo;
import org.apache.iotdb.db.index.common.IndexType;
import org.apache.iotdb.db.metadata.PartialPath;
import org.apache.iotdb.db.metadata.mnode.MNode;
import org.apache.iotdb.db.metadata.mnode.MeasurementMNode;
import org.apache.iotdb.db.metadata.mnode.StorageGroupMNode;
import org.apache.iotdb.db.monitor.StatMonitor;
import org.apache.iotdb.db.qp.constant.SQLConstant;
import org.apache.iotdb.db.qp.logical.Operator.OperatorType;
import org.apache.iotdb.db.qp.logical.sys.AuthorOperator;
import org.apache.iotdb.db.qp.logical.sys.AuthorOperator.AuthorType;
import org.apache.iotdb.db.qp.physical.PhysicalPlan;
import org.apache.iotdb.db.qp.physical.crud.AggregationPlan;
import org.apache.iotdb.db.qp.physical.crud.AlignByDevicePlan;
import org.apache.iotdb.db.qp.physical.crud.DeletePartitionPlan;
import org.apache.iotdb.db.qp.physical.crud.DeletePlan;
import org.apache.iotdb.db.qp.physical.crud.FillQueryPlan;
import org.apache.iotdb.db.qp.physical.crud.GroupByTimeFillPlan;
import org.apache.iotdb.db.qp.physical.crud.GroupByTimePlan;
import org.apache.iotdb.db.qp.physical.crud.InsertMultiTabletPlan;
import org.apache.iotdb.db.qp.physical.crud.InsertPlan;
import org.apache.iotdb.db.qp.physical.crud.InsertRowPlan;
import org.apache.iotdb.db.qp.physical.crud.InsertRowsOfOneDevicePlan;
import org.apache.iotdb.db.qp.physical.crud.InsertRowsPlan;
import org.apache.iotdb.db.qp.physical.crud.InsertTabletPlan;
import org.apache.iotdb.db.qp.physical.crud.LastQueryPlan;
import org.apache.iotdb.db.qp.physical.crud.QueryIndexPlan;
import org.apache.iotdb.db.qp.physical.crud.QueryPlan;
import org.apache.iotdb.db.qp.physical.crud.RawDataQueryPlan;
import org.apache.iotdb.db.qp.physical.crud.UDTFPlan;
import org.apache.iotdb.db.qp.physical.sys.AlterTimeSeriesPlan;
import org.apache.iotdb.db.qp.physical.sys.AuthorPlan;
import org.apache.iotdb.db.qp.physical.sys.CountPlan;
import org.apache.iotdb.db.qp.physical.sys.CreateFunctionPlan;
import org.apache.iotdb.db.qp.physical.sys.CreateIndexPlan;
import org.apache.iotdb.db.qp.physical.sys.CreateMultiTimeSeriesPlan;
import org.apache.iotdb.db.qp.physical.sys.CreateTimeSeriesPlan;
import org.apache.iotdb.db.qp.physical.sys.CreateTriggerPlan;
import org.apache.iotdb.db.qp.physical.sys.DataAuthPlan;
import org.apache.iotdb.db.qp.physical.sys.DeleteStorageGroupPlan;
import org.apache.iotdb.db.qp.physical.sys.DeleteTimeSeriesPlan;
import org.apache.iotdb.db.qp.physical.sys.DropFunctionPlan;
<<<<<<< HEAD
import org.apache.iotdb.db.qp.physical.sys.DropIndexPlan;
=======
import org.apache.iotdb.db.qp.physical.sys.DropTriggerPlan;
>>>>>>> abfe0470
import org.apache.iotdb.db.qp.physical.sys.FlushPlan;
import org.apache.iotdb.db.qp.physical.sys.KillQueryPlan;
import org.apache.iotdb.db.qp.physical.sys.LoadConfigurationPlan;
import org.apache.iotdb.db.qp.physical.sys.MergePlan;
import org.apache.iotdb.db.qp.physical.sys.OperateFilePlan;
import org.apache.iotdb.db.qp.physical.sys.SetStorageGroupPlan;
import org.apache.iotdb.db.qp.physical.sys.SetTTLPlan;
import org.apache.iotdb.db.qp.physical.sys.ShowChildNodesPlan;
import org.apache.iotdb.db.qp.physical.sys.ShowChildPathsPlan;
import org.apache.iotdb.db.qp.physical.sys.ShowDevicesPlan;
import org.apache.iotdb.db.qp.physical.sys.ShowFunctionsPlan;
import org.apache.iotdb.db.qp.physical.sys.ShowPlan;
import org.apache.iotdb.db.qp.physical.sys.ShowStorageGroupPlan;
import org.apache.iotdb.db.qp.physical.sys.ShowTTLPlan;
import org.apache.iotdb.db.qp.physical.sys.ShowTimeSeriesPlan;
import org.apache.iotdb.db.qp.physical.sys.ShowTriggersPlan;
import org.apache.iotdb.db.qp.physical.sys.StartTriggerPlan;
import org.apache.iotdb.db.qp.physical.sys.StopTriggerPlan;
import org.apache.iotdb.db.qp.physical.sys.TracingPlan;
import org.apache.iotdb.db.query.context.QueryContext;
import org.apache.iotdb.db.query.control.QueryTimeManager;
import org.apache.iotdb.db.query.control.QueryTimeManager.QueryInfo;
import org.apache.iotdb.db.query.dataset.AlignByDeviceDataSet;
import org.apache.iotdb.db.query.dataset.ListDataSet;
import org.apache.iotdb.db.query.dataset.ShowDevicesDataSet;
import org.apache.iotdb.db.query.dataset.ShowTimeseriesDataSet;
import org.apache.iotdb.db.query.dataset.SingleDataSet;
import org.apache.iotdb.db.query.executor.IQueryRouter;
import org.apache.iotdb.db.query.executor.QueryRouter;
import org.apache.iotdb.db.query.udf.service.UDFRegistrationInformation;
import org.apache.iotdb.db.query.udf.service.UDFRegistrationService;
import org.apache.iotdb.db.service.IoTDB;
import org.apache.iotdb.db.utils.AuthUtils;
import org.apache.iotdb.db.utils.FileLoaderUtils;
import org.apache.iotdb.db.utils.UpgradeUtils;
import org.apache.iotdb.rpc.RpcUtils;
import org.apache.iotdb.rpc.TSStatusCode;
import org.apache.iotdb.service.rpc.thrift.TSStatus;
import org.apache.iotdb.tsfile.common.constant.TsFileConstant;
import org.apache.iotdb.tsfile.exception.filter.QueryFilterOptimizationException;
import org.apache.iotdb.tsfile.file.metadata.ChunkGroupMetadata;
import org.apache.iotdb.tsfile.file.metadata.ChunkMetadata;
import org.apache.iotdb.tsfile.file.metadata.enums.TSDataType;
import org.apache.iotdb.tsfile.read.TsFileSequenceReader;
import org.apache.iotdb.tsfile.read.common.Field;
import org.apache.iotdb.tsfile.read.common.Path;
import org.apache.iotdb.tsfile.read.common.RowRecord;
import org.apache.iotdb.tsfile.read.query.dataset.EmptyDataSet;
import org.apache.iotdb.tsfile.read.query.dataset.QueryDataSet;
import org.apache.iotdb.tsfile.utils.Binary;
import org.apache.iotdb.tsfile.utils.Pair;
import org.apache.iotdb.tsfile.write.schema.MeasurementSchema;
import org.apache.iotdb.tsfile.write.writer.RestorableTsFileIOWriter;

import java.io.File;
import java.io.IOException;
import java.lang.reflect.InvocationTargetException;
import java.util.ArrayList;
import java.util.Arrays;
import java.util.Collection;
import java.util.Collections;
import java.util.HashMap;
import java.util.HashSet;
import java.util.List;
import java.util.Map;
import java.util.Map.Entry;
import java.util.Set;

import static org.apache.iotdb.db.conf.IoTDBConstant.COLUMN_CANCELLED;
import static org.apache.iotdb.db.conf.IoTDBConstant.COLUMN_CHILD_NODES;
import static org.apache.iotdb.db.conf.IoTDBConstant.COLUMN_CHILD_PATHS;
import static org.apache.iotdb.db.conf.IoTDBConstant.COLUMN_COLUMN;
import static org.apache.iotdb.db.conf.IoTDBConstant.COLUMN_COUNT;
import static org.apache.iotdb.db.conf.IoTDBConstant.COLUMN_CREATED_TIME;
import static org.apache.iotdb.db.conf.IoTDBConstant.COLUMN_DEVICES;
import static org.apache.iotdb.db.conf.IoTDBConstant.COLUMN_DONE;
import static org.apache.iotdb.db.conf.IoTDBConstant.COLUMN_FUNCTION_CLASS;
import static org.apache.iotdb.db.conf.IoTDBConstant.COLUMN_FUNCTION_NAME;
import static org.apache.iotdb.db.conf.IoTDBConstant.COLUMN_FUNCTION_TYPE;
import static org.apache.iotdb.db.conf.IoTDBConstant.COLUMN_ITEM;
import static org.apache.iotdb.db.conf.IoTDBConstant.COLUMN_PRIVILEGE;
import static org.apache.iotdb.db.conf.IoTDBConstant.COLUMN_PROGRESS;
import static org.apache.iotdb.db.conf.IoTDBConstant.COLUMN_ROLE;
import static org.apache.iotdb.db.conf.IoTDBConstant.COLUMN_STORAGE_GROUP;
import static org.apache.iotdb.db.conf.IoTDBConstant.COLUMN_TASK_NAME;
import static org.apache.iotdb.db.conf.IoTDBConstant.COLUMN_TRIGGER_ATTRIBUTES;
import static org.apache.iotdb.db.conf.IoTDBConstant.COLUMN_TRIGGER_CLASS;
import static org.apache.iotdb.db.conf.IoTDBConstant.COLUMN_TRIGGER_EVENT;
import static org.apache.iotdb.db.conf.IoTDBConstant.COLUMN_TRIGGER_NAME;
import static org.apache.iotdb.db.conf.IoTDBConstant.COLUMN_TRIGGER_PATH;
import static org.apache.iotdb.db.conf.IoTDBConstant.COLUMN_TRIGGER_STATUS;
import static org.apache.iotdb.db.conf.IoTDBConstant.COLUMN_TTL;
import static org.apache.iotdb.db.conf.IoTDBConstant.COLUMN_USER;
import static org.apache.iotdb.db.conf.IoTDBConstant.COLUMN_VALUE;
import static org.apache.iotdb.db.conf.IoTDBConstant.FUNCTION_TYPE_BUILTIN_UDAF;
import static org.apache.iotdb.db.conf.IoTDBConstant.FUNCTION_TYPE_BUILTIN_UDTF;
import static org.apache.iotdb.db.conf.IoTDBConstant.FUNCTION_TYPE_EXTERNAL_UDAF;
import static org.apache.iotdb.db.conf.IoTDBConstant.FUNCTION_TYPE_EXTERNAL_UDTF;
import static org.apache.iotdb.db.conf.IoTDBConstant.FUNCTION_TYPE_NATIVE;
import static org.apache.iotdb.db.conf.IoTDBConstant.QUERY_ID;
import static org.apache.iotdb.db.conf.IoTDBConstant.STATEMENT;
import static org.apache.iotdb.tsfile.common.constant.TsFileConstant.TSFILE_SUFFIX;

@SuppressWarnings("java:S1135") // ignore todos
public class PlanExecutor implements IPlanExecutor {

  // for data query
  protected IQueryRouter queryRouter;
  // for administration
  private IAuthorizer authorizer;
  private IndexManager indexManager;

  private static final String INSERT_MEASUREMENTS_FAILED_MESSAGE = "failed to insert measurements ";

  public PlanExecutor() throws QueryProcessException {
    queryRouter = new QueryRouter();
    try {
      authorizer = BasicAuthorizer.getInstance();
      indexManager = IndexManager.getInstance();
    } catch (AuthException e) {
      throw new QueryProcessException(e.getMessage());
    }
  }

  @Override
  public QueryDataSet processQuery(PhysicalPlan queryPlan, QueryContext context)
      throws IOException, StorageEngineException, QueryFilterOptimizationException,
          QueryProcessException, MetadataException, InterruptedException {
    if (queryPlan instanceof QueryPlan) {
      return processDataQuery((QueryPlan) queryPlan, context);
    } else if (queryPlan instanceof AuthorPlan) {
      return processAuthorQuery((AuthorPlan) queryPlan);
    } else if (queryPlan instanceof ShowPlan) {
      return processShowQuery((ShowPlan) queryPlan, context);
    } else {
      throw new QueryProcessException(String.format("Unrecognized query plan %s", queryPlan));
    }
  }

  @Override
  public boolean processNonQuery(PhysicalPlan plan)
      throws QueryProcessException, StorageGroupNotSetException, StorageEngineException {
    switch (plan.getOperatorType()) {
      case DELETE:
        delete((DeletePlan) plan);
        return true;
      case INSERT:
        insert((InsertRowPlan) plan);
        return true;
      case BATCH_INSERT_ONE_DEVICE:
        insert((InsertRowsOfOneDevicePlan) plan);
        return true;
      case BATCH_INSERT_ROWS:
        insert((InsertRowsPlan) plan);
        return true;
      case BATCHINSERT:
        insertTablet((InsertTabletPlan) plan);
        return true;
      case MULTI_BATCH_INSERT:
        insertTablet((InsertMultiTabletPlan) plan);
        return true;
      case CREATE_ROLE:
      case DELETE_ROLE:
      case CREATE_USER:
      case REVOKE_USER_ROLE:
      case REVOKE_ROLE_PRIVILEGE:
      case REVOKE_USER_PRIVILEGE:
      case GRANT_ROLE_PRIVILEGE:
      case GRANT_USER_PRIVILEGE:
      case GRANT_USER_ROLE:
      case MODIFY_PASSWORD:
      case DELETE_USER:
        AuthorPlan author = (AuthorPlan) plan;
        return operateAuthor(author);
      case GRANT_WATERMARK_EMBEDDING:
        return operateWatermarkEmbedding(((DataAuthPlan) plan).getUsers(), true);
      case REVOKE_WATERMARK_EMBEDDING:
        return operateWatermarkEmbedding(((DataAuthPlan) plan).getUsers(), false);
      case DELETE_TIMESERIES:
        return deleteTimeSeries((DeleteTimeSeriesPlan) plan);
      case CREATE_TIMESERIES:
        return createTimeSeries((CreateTimeSeriesPlan) plan);
      case CREATE_MULTI_TIMESERIES:
        return createMultiTimeSeries((CreateMultiTimeSeriesPlan) plan);
      case ALTER_TIMESERIES:
        return alterTimeSeries((AlterTimeSeriesPlan) plan);
      case SET_STORAGE_GROUP:
        return setStorageGroup((SetStorageGroupPlan) plan);
      case DELETE_STORAGE_GROUP:
        return deleteStorageGroups((DeleteStorageGroupPlan) plan);
      case TTL:
        operateTTL((SetTTLPlan) plan);
        return true;
      case LOAD_CONFIGURATION:
        loadConfiguration((LoadConfigurationPlan) plan);
        return true;
      case LOAD_FILES:
        operateLoadFiles((OperateFilePlan) plan);
        return true;
      case REMOVE_FILE:
        operateRemoveFile((OperateFilePlan) plan);
        return true;
      case MOVE_FILE:
        operateMoveFile((OperateFilePlan) plan);
        return true;
      case FLUSH:
        operateFlush((FlushPlan) plan);
        return true;
      case MERGE:
      case FULL_MERGE:
        operateMerge((MergePlan) plan);
        return true;
      case TRACING:
        operateTracing((TracingPlan) plan);
        return true;
      case CLEAR_CACHE:
        operateClearCache();
        return true;
      case DELETE_PARTITION:
        DeletePartitionPlan p = (DeletePartitionPlan) plan;
        TimePartitionFilter filter =
            (storageGroupName, partitionId) ->
                storageGroupName.equals(
                        ((DeletePartitionPlan) plan).getStorageGroupName().getFullPath())
                    && p.getPartitionId().contains(partitionId);
        StorageEngine.getInstance()
            .removePartitions(((DeletePartitionPlan) plan).getStorageGroupName(), filter);
        return true;
      case CREATE_SCHEMA_SNAPSHOT:
        operateCreateSnapshot();
        return true;
      case CREATE_FUNCTION:
        return operateCreateFunction((CreateFunctionPlan) plan);
      case DROP_FUNCTION:
        return operateDropFunction((DropFunctionPlan) plan);
      case CREATE_TRIGGER:
        return operateCreateTrigger((CreateTriggerPlan) plan);
      case DROP_TRIGGER:
        return operateDropTrigger((DropTriggerPlan) plan);
      case START_TRIGGER:
        return operateStartTrigger((StartTriggerPlan) plan);
      case STOP_TRIGGER:
        return operateStopTrigger((StopTriggerPlan) plan);
      case CREATE_INDEX:
        return createIndex((CreateIndexPlan) plan);
      case DROP_INDEX:
        return dropIndex((DropIndexPlan) plan);
      case KILL:
        try {
          operateKillQuery((KillQueryPlan) plan);
        } catch (QueryIdNotExsitException e) {
          throw new QueryProcessException(e.getMessage());
        }
        return true;
      default:
        throw new UnsupportedOperationException(
            String.format("operation %s is not supported", plan.getOperatorType()));
    }
  }

  private boolean operateCreateFunction(CreateFunctionPlan plan) throws UDFRegistrationException {
    UDFRegistrationService.getInstance()
        .register(plan.getUdfName(), plan.getClassName(), plan.isTemporary(), true);
    return true;
  }

  private boolean operateDropFunction(DropFunctionPlan plan) throws UDFRegistrationException {
    UDFRegistrationService.getInstance().deregister(plan.getUdfName());
    return true;
  }

  private boolean operateCreateTrigger(CreateTriggerPlan plan) {
    return false;
  }

  private boolean operateDropTrigger(DropTriggerPlan plan) {
    return false;
  }

  private boolean operateStartTrigger(StartTriggerPlan plan) {
    return false;
  }

  private boolean operateStopTrigger(StopTriggerPlan plan) {
    return false;
  }

  private void operateMerge(MergePlan plan) throws StorageEngineException {
    if (plan.getOperatorType() == OperatorType.FULL_MERGE) {
      StorageEngine.getInstance().mergeAll(true);
    } else {
      StorageEngine.getInstance().mergeAll(false);
    }
  }

  private void operateClearCache() {
    ChunkCache.getInstance().clear();
    ChunkMetadataCache.getInstance().clear();
    TimeSeriesMetadataCache.getInstance().clear();
  }

  private void operateCreateSnapshot() {
    IoTDB.metaManager.createMTreeSnapshot();
  }

  private void operateKillQuery(KillQueryPlan killQueryPlan) throws QueryIdNotExsitException {
    QueryTimeManager queryTimeManager = QueryTimeManager.getInstance();
    long killQueryId = killQueryPlan.getQueryId();
    if (killQueryId != -1) {
      if (queryTimeManager.getQueryInfoMap().get(killQueryId) != null) {
        queryTimeManager.killQuery(killQueryId);
      } else {
        throw new QueryIdNotExsitException(
            String.format(
                "Query Id %d is not exist, please check it.", killQueryPlan.getQueryId()));
      }
    } else {
      // if queryId is not specified, kill all running queries
      if (!queryTimeManager.getQueryInfoMap().isEmpty()) {
        synchronized (queryTimeManager.getQueryInfoMap()) {
          List<Long> queryIdList = new ArrayList<>(queryTimeManager.getQueryInfoMap().keySet());
          for (Long queryId : queryIdList) {
            queryTimeManager.killQuery(queryId);
          }
        }
      }
    }
  }

  private void operateTracing(TracingPlan plan) {
    IoTDBDescriptor.getInstance().getConfig().setEnablePerformanceTracing(plan.isTracingOn());
  }

  private void operateFlush(FlushPlan plan) throws StorageGroupNotSetException {
    if (plan.getPaths().isEmpty()) {
      StorageEngine.getInstance().syncCloseAllProcessor();
    } else {
      flushSpecifiedStorageGroups(plan);
    }

    if (!plan.getPaths().isEmpty()) {
      List<PartialPath> noExistSg = checkStorageGroupExist(plan.getPaths());
      if (!noExistSg.isEmpty()) {
        StringBuilder sb = new StringBuilder();
        noExistSg.forEach(storageGroup -> sb.append(storageGroup.getFullPath()).append(","));
        throw new StorageGroupNotSetException(sb.subSequence(0, sb.length() - 1).toString(), true);
      }
    }
  }

  public static void flushSpecifiedStorageGroups(FlushPlan plan)
      throws StorageGroupNotSetException {
    Map<PartialPath, List<Pair<Long, Boolean>>> storageGroupMap =
        plan.getStorageGroupPartitionIds();
    for (Entry<PartialPath, List<Pair<Long, Boolean>>> entry : storageGroupMap.entrySet()) {
      PartialPath storageGroupName = entry.getKey();
      // normal flush
      if (entry.getValue() == null) {
        if (plan.isSeq() == null) {
          StorageEngine.getInstance()
              .closeStorageGroupProcessor(storageGroupName, true, plan.isSync());
          StorageEngine.getInstance()
              .closeStorageGroupProcessor(storageGroupName, false, plan.isSync());
        } else {
          StorageEngine.getInstance()
              .closeStorageGroupProcessor(storageGroupName, plan.isSeq(), plan.isSync());
        }
      }
      // partition specified flush, for snapshot flush plan
      else {
        List<Pair<Long, Boolean>> partitionIdSequencePairs = entry.getValue();
        for (Pair<Long, Boolean> pair : partitionIdSequencePairs) {
          StorageEngine.getInstance()
              .closeStorageGroupProcessor(storageGroupName, pair.left, pair.right, true);
        }
      }
    }
  }

  protected QueryDataSet processDataQuery(QueryPlan queryPlan, QueryContext context)
      throws StorageEngineException, QueryFilterOptimizationException, QueryProcessException,
          IOException, InterruptedException {
    QueryDataSet queryDataSet;
    if (queryPlan instanceof AlignByDevicePlan) {
      queryDataSet = getAlignByDeviceDataSet((AlignByDevicePlan) queryPlan, context, queryRouter);
    } else {
      if (queryPlan.getPaths() == null || queryPlan.getPaths().isEmpty()) {
        // no time series are selected, return EmptyDataSet
        return new EmptyDataSet();
      } else if (queryPlan instanceof UDTFPlan) {
        UDTFPlan udtfPlan = (UDTFPlan) queryPlan;
        queryDataSet = queryRouter.udtfQuery(udtfPlan, context);
      } else if (queryPlan instanceof GroupByTimeFillPlan) {
        GroupByTimeFillPlan groupByFillPlan = (GroupByTimeFillPlan) queryPlan;
        queryDataSet = queryRouter.groupByFill(groupByFillPlan, context);
      } else if (queryPlan instanceof GroupByTimePlan) {
        GroupByTimePlan groupByTimePlan = (GroupByTimePlan) queryPlan;
        queryDataSet = queryRouter.groupBy(groupByTimePlan, context);
      } else if (queryPlan instanceof QueryIndexPlan) {
        queryDataSet = queryRouter.indexQuery((QueryIndexPlan) queryPlan, context);
      } else if (queryPlan instanceof AggregationPlan) {
        AggregationPlan aggregationPlan = (AggregationPlan) queryPlan;
        queryDataSet = queryRouter.aggregate(aggregationPlan, context);
      } else if (queryPlan instanceof FillQueryPlan) {
        FillQueryPlan fillQueryPlan = (FillQueryPlan) queryPlan;
        queryDataSet = queryRouter.fill(fillQueryPlan, context);
      } else if (queryPlan instanceof LastQueryPlan) {
        queryDataSet = queryRouter.lastQuery((LastQueryPlan) queryPlan, context);
      } else {
        queryDataSet = queryRouter.rawDataQuery((RawDataQueryPlan) queryPlan, context);
      }
    }
    queryDataSet.setRowLimit(queryPlan.getRowLimit());
    queryDataSet.setRowOffset(queryPlan.getRowOffset());
    return queryDataSet;
  }

  protected AlignByDeviceDataSet getAlignByDeviceDataSet(
      AlignByDevicePlan plan, QueryContext context, IQueryRouter router) {
    return new AlignByDeviceDataSet(plan, context, router);
  }

  protected QueryDataSet processShowQuery(ShowPlan showPlan, QueryContext context)
      throws QueryProcessException, MetadataException {
    switch (showPlan.getShowContentType()) {
      case TTL:
        return processShowTTLQuery((ShowTTLPlan) showPlan);
      case FLUSH_TASK_INFO:
        return processShowFlushTaskInfo();
      case VERSION:
        return processShowVersion();
      case TIMESERIES:
        return processShowTimeseries((ShowTimeSeriesPlan) showPlan, context);
      case STORAGE_GROUP:
        return processShowStorageGroup((ShowStorageGroupPlan) showPlan);
      case DEVICES:
        return processShowDevices((ShowDevicesPlan) showPlan);
      case CHILD_PATH:
        return processShowChildPaths((ShowChildPathsPlan) showPlan);
      case CHILD_NODE:
        return processShowChildNodes((ShowChildNodesPlan) showPlan);
      case COUNT_TIMESERIES:
        return processCountTimeSeries((CountPlan) showPlan);
      case COUNT_NODE_TIMESERIES:
        return processCountNodeTimeSeries((CountPlan) showPlan);
      case COUNT_DEVICES:
        return processCountDevices((CountPlan) showPlan);
      case COUNT_STORAGE_GROUP:
        return processCountStorageGroup((CountPlan) showPlan);
      case COUNT_NODES:
        return processCountNodes((CountPlan) showPlan);
      case MERGE_STATUS:
        return processShowMergeStatus();
      case QUERY_PROCESSLIST:
        return processShowQueryProcesslist();
      case FUNCTIONS:
        return processShowFunctions((ShowFunctionsPlan) showPlan);
      case TRIGGERS:
        return processShowTriggers((ShowTriggersPlan) showPlan);
      default:
        throw new QueryProcessException(String.format("Unrecognized show plan %s", showPlan));
    }
  }

  private QueryDataSet processCountNodes(CountPlan countPlan) throws MetadataException {
    int num = getNodesNumInGivenLevel(countPlan.getPath(), countPlan.getLevel());
    return createSingleDataSet(COLUMN_COUNT, TSDataType.INT32, num);
  }

  private QueryDataSet processCountNodeTimeSeries(CountPlan countPlan) throws MetadataException {
    // get the nodes that need to group by first
    List<PartialPath> nodes = getNodesList(countPlan.getPath(), countPlan.getLevel());
    ListDataSet listDataSet =
        new ListDataSet(
            Arrays.asList(
                new PartialPath(COLUMN_COLUMN, false), new PartialPath(COLUMN_COUNT, false)),
            Arrays.asList(TSDataType.TEXT, TSDataType.INT32));
    for (PartialPath columnPath : nodes) {
      RowRecord record = new RowRecord(0);
      Field field = new Field(TSDataType.TEXT);
      field.setBinaryV(new Binary(columnPath.getFullPath()));
      Field field1 = new Field(TSDataType.INT32);
      // get the count of every group
      field1.setIntV(getPathsNum(columnPath));
      record.addField(field);
      record.addField(field1);
      listDataSet.putRecord(record);
    }
    return listDataSet;
  }

  private QueryDataSet processCountDevices(CountPlan countPlan) throws MetadataException {
    int num = getDevicesNum(countPlan.getPath());
    return createSingleDataSet(COLUMN_DEVICES, TSDataType.INT32, num);
  }

  private QueryDataSet processCountStorageGroup(CountPlan countPlan) throws MetadataException {
    int num = getStorageGroupNum(countPlan.getPath());
    return createSingleDataSet(COLUMN_STORAGE_GROUP, TSDataType.INT32, num);
  }

  private QueryDataSet createSingleDataSet(String columnName, TSDataType columnType, Object val) {
    SingleDataSet singleDataSet =
        new SingleDataSet(
            Collections.singletonList(new PartialPath(columnName, false)),
            Collections.singletonList(columnType));
    Field field = new Field(columnType);
    switch (columnType) {
      case TEXT:
        field.setBinaryV(((Binary) val));
        break;
      case FLOAT:
        field.setFloatV(((float) val));
        break;
      case INT32:
        field.setIntV(((int) val));
        break;
      case INT64:
        field.setLongV(((long) val));
        break;
      case DOUBLE:
        field.setDoubleV(((double) val));
        break;
      case BOOLEAN:
        field.setBoolV(((boolean) val));
        break;
    }
    RowRecord record = new RowRecord(0);
    record.addField(field);
    singleDataSet.setRecord(record);
    return singleDataSet;
  }

  private int getDevicesNum(PartialPath path) throws MetadataException {
    return IoTDB.metaManager.getDevicesNum(path);
  }

  private int getStorageGroupNum(PartialPath path) throws MetadataException {
    return IoTDB.metaManager.getStorageGroupNum(path);
  }

  protected int getPathsNum(PartialPath path) throws MetadataException {
    return IoTDB.metaManager.getAllTimeseriesCount(path);
  }

  protected int getNodesNumInGivenLevel(PartialPath path, int level) throws MetadataException {
    return IoTDB.metaManager.getNodesCountInGivenLevel(path, level);
  }

  protected List<PartialPath> getPathsName(PartialPath path) throws MetadataException {
    return IoTDB.metaManager.getAllTimeseriesPath(path);
  }

  protected List<PartialPath> getNodesList(PartialPath schemaPattern, int level)
      throws MetadataException {
    return IoTDB.metaManager.getNodesList(schemaPattern, level);
  }

  private QueryDataSet processCountTimeSeries(CountPlan countPlan) throws MetadataException {
    int num = getPathsNum(countPlan.getPath());
    return createSingleDataSet(COLUMN_COUNT, TSDataType.INT32, num);
  }

  private QueryDataSet processShowDevices(ShowDevicesPlan showDevicesPlan)
      throws MetadataException {
    return new ShowDevicesDataSet(showDevicesPlan);
  }

  protected Set<PartialPath> getDevices(PartialPath path) throws MetadataException {
    return IoTDB.metaManager.getDevices(path);
  }

  private QueryDataSet processShowChildPaths(ShowChildPathsPlan showChildPathsPlan)
      throws MetadataException {
    Set<String> childPathsList = getPathNextChildren(showChildPathsPlan.getPath());
    ListDataSet listDataSet =
        new ListDataSet(
            Collections.singletonList(new PartialPath(COLUMN_CHILD_PATHS, false)),
            Collections.singletonList(TSDataType.TEXT));
    for (String s : childPathsList) {
      RowRecord record = new RowRecord(0);
      Field field = new Field(TSDataType.TEXT);
      field.setBinaryV(new Binary(s));
      record.addField(field);
      listDataSet.putRecord(record);
    }
    return listDataSet;
  }

  protected Set<String> getPathNextChildren(PartialPath path) throws MetadataException {
    return IoTDB.metaManager.getChildNodePathInNextLevel(path);
  }

  private QueryDataSet processShowChildNodes(ShowChildNodesPlan showChildNodesPlan)
      throws MetadataException {
    // getNodeNextChildren
    Set<String> childNodesList = getNodeNextChildren(showChildNodesPlan.getPath());
    ListDataSet listDataSet =
        new ListDataSet(
            Collections.singletonList(new PartialPath(COLUMN_CHILD_NODES, false)),
            Collections.singletonList(TSDataType.TEXT));
    for (String s : childNodesList) {
      RowRecord record = new RowRecord(0);
      Field field = new Field(TSDataType.TEXT);
      field.setBinaryV(new Binary(s));
      record.addField(field);
      listDataSet.putRecord(record);
    }
    return listDataSet;
  }

  protected Set<String> getNodeNextChildren(PartialPath path) throws MetadataException {
    return IoTDB.metaManager.getChildNodeInNextLevel(path);
  }

  protected List<PartialPath> getStorageGroupNames(PartialPath path) throws MetadataException {
    return IoTDB.metaManager.getStorageGroupPaths(path);
  }

  private QueryDataSet processShowStorageGroup(ShowStorageGroupPlan showStorageGroupPlan)
      throws MetadataException {
    ListDataSet listDataSet =
        new ListDataSet(
            Collections.singletonList(new PartialPath(COLUMN_STORAGE_GROUP, false)),
            Collections.singletonList(TSDataType.TEXT));
    List<PartialPath> storageGroupList = getStorageGroupNames(showStorageGroupPlan.getPath());
    addToDataSet(storageGroupList, listDataSet);
    return listDataSet;
  }

  private void addToDataSet(Collection<PartialPath> paths, ListDataSet dataSet) {
    for (PartialPath s : paths) {
      RowRecord record = new RowRecord(0);
      Field field = new Field(TSDataType.TEXT);
      field.setBinaryV(new Binary(s.getFullPath()));
      record.addField(field);
      dataSet.putRecord(record);
    }
  }

  private QueryDataSet processShowTimeseries(
      ShowTimeSeriesPlan showTimeSeriesPlan, QueryContext context) throws MetadataException {
    return new ShowTimeseriesDataSet(showTimeSeriesPlan, context);
  }

  protected List<StorageGroupMNode> getAllStorageGroupNodes() {
    return IoTDB.metaManager.getAllStorageGroupNodes();
  }

  private QueryDataSet processShowTTLQuery(ShowTTLPlan showTTLPlan) {
    ListDataSet listDataSet =
        new ListDataSet(
            Arrays.asList(
                new PartialPath(COLUMN_STORAGE_GROUP, false), new PartialPath(COLUMN_TTL, false)),
            Arrays.asList(TSDataType.TEXT, TSDataType.INT64));
    List<PartialPath> selectedSgs = showTTLPlan.getStorageGroups();

    List<StorageGroupMNode> storageGroups = getAllStorageGroupNodes();
    int timestamp = 0;
    for (StorageGroupMNode mNode : storageGroups) {
      PartialPath sgName = mNode.getPartialPath();
      if (!selectedSgs.isEmpty() && !selectedSgs.contains(sgName)) {
        continue;
      }
      RowRecord rowRecord = new RowRecord(timestamp++);
      Field sg = new Field(TSDataType.TEXT);
      Field ttl;
      sg.setBinaryV(new Binary(sgName.getFullPath()));
      if (mNode.getDataTTL() != Long.MAX_VALUE) {
        ttl = new Field(TSDataType.INT64);
        ttl.setLongV(mNode.getDataTTL());
      } else {
        ttl = null;
      }
      rowRecord.addField(sg);
      rowRecord.addField(ttl);
      listDataSet.putRecord(rowRecord);
    }

    return listDataSet;
  }

  private QueryDataSet processShowVersion() {
    SingleDataSet singleDataSet =
        new SingleDataSet(
            Collections.singletonList(new PartialPath(IoTDBConstant.COLUMN_VERSION, false)),
            Collections.singletonList(TSDataType.TEXT));
    Field field = new Field(TSDataType.TEXT);
    field.setBinaryV(new Binary(IoTDBConstant.VERSION));
    RowRecord rowRecord = new RowRecord(0);
    rowRecord.addField(field);
    singleDataSet.setRecord(rowRecord);
    return singleDataSet;
  }

  private QueryDataSet processShowFlushTaskInfo() {
    ListDataSet listDataSet =
        new ListDataSet(
            Arrays.asList(
                new PartialPath(COLUMN_ITEM, false), new PartialPath(COLUMN_VALUE, false)),
            Arrays.asList(TSDataType.TEXT, TSDataType.TEXT));

    int timestamp = 0;
    addRowRecordForShowQuery(
        listDataSet,
        timestamp++,
        "total number of flush tasks",
        Integer.toString(FlushTaskPoolManager.getInstance().getTotalTasks()));
    addRowRecordForShowQuery(
        listDataSet,
        timestamp++,
        "number of working flush tasks",
        Integer.toString(FlushTaskPoolManager.getInstance().getWorkingTasksNumber()));
    addRowRecordForShowQuery(
        listDataSet,
        timestamp,
        "number of waiting flush tasks",
        Integer.toString(FlushTaskPoolManager.getInstance().getWaitingTasksNumber()));
    return listDataSet;
  }

  private QueryDataSet processShowFunctions(ShowFunctionsPlan showPlan)
      throws QueryProcessException {
    ListDataSet listDataSet =
        new ListDataSet(
            Arrays.asList(
                new PartialPath(COLUMN_FUNCTION_NAME, false),
                new PartialPath(COLUMN_FUNCTION_TYPE, false),
                new PartialPath(COLUMN_FUNCTION_CLASS, false)),
            Arrays.asList(TSDataType.TEXT, TSDataType.TEXT, TSDataType.TEXT));

    appendUDFs(listDataSet, showPlan);
    appendNativeFunctions(listDataSet, showPlan);

    listDataSet.sort(
        (r1, r2) ->
            String.CASE_INSENSITIVE_ORDER.compare(
                r1.getFields().get(0).getStringValue(), r2.getFields().get(0).getStringValue()));
    return listDataSet;
  }

  @SuppressWarnings("squid:S3776")
  private void appendUDFs(ListDataSet listDataSet, ShowFunctionsPlan showPlan)
      throws QueryProcessException {
    for (UDFRegistrationInformation info :
        UDFRegistrationService.getInstance().getRegistrationInformation()) {
      if (showPlan.showTemporary() && !info.isTemporary()) {
        continue;
      }

      RowRecord rowRecord = new RowRecord(0); // ignore timestamp
      rowRecord.addField(Binary.valueOf(info.getFunctionName()), TSDataType.TEXT);
      String functionType = "";
      try {
        if (info.isBuiltin()) {
          if (info.isUDTF()) {
            functionType = FUNCTION_TYPE_BUILTIN_UDTF;
          } else if (info.isUDAF()) {
            functionType = FUNCTION_TYPE_BUILTIN_UDAF;
          }
        } else {
          if (info.isUDTF()) {
            functionType = FUNCTION_TYPE_EXTERNAL_UDTF;
          } else if (info.isUDAF()) {
            functionType = FUNCTION_TYPE_EXTERNAL_UDAF;
          }
        }
      } catch (InstantiationException
          | InvocationTargetException
          | NoSuchMethodException
          | IllegalAccessException e) {
        throw new QueryProcessException(e.toString());
      }
      rowRecord.addField(Binary.valueOf(functionType), TSDataType.TEXT);
      rowRecord.addField(Binary.valueOf(info.getClassName()), TSDataType.TEXT);
      listDataSet.putRecord(rowRecord);
    }
  }

  private void appendNativeFunctions(ListDataSet listDataSet, ShowFunctionsPlan showPlan) {
    if (showPlan.showTemporary()) {
      return;
    }

    final Binary functionType = Binary.valueOf(FUNCTION_TYPE_NATIVE);
    final Binary className = Binary.valueOf("");
    for (String functionName : SQLConstant.getNativeFunctionNames()) {
      RowRecord rowRecord = new RowRecord(0); // ignore timestamp
      rowRecord.addField(Binary.valueOf(functionName.toUpperCase()), TSDataType.TEXT);
      rowRecord.addField(functionType, TSDataType.TEXT);
      rowRecord.addField(className, TSDataType.TEXT);
      listDataSet.putRecord(rowRecord);
    }
  }

  private QueryDataSet processShowTriggers(ShowTriggersPlan showPlan) {
    return new ListDataSet(
        Arrays.asList(
            new PartialPath(COLUMN_TRIGGER_NAME, false),
            new PartialPath(COLUMN_TRIGGER_STATUS, false),
            new PartialPath(COLUMN_TRIGGER_EVENT, false),
            new PartialPath(COLUMN_TRIGGER_PATH, false),
            new PartialPath(COLUMN_TRIGGER_CLASS, false),
            new PartialPath(COLUMN_TRIGGER_ATTRIBUTES, false)),
        Arrays.asList(
            TSDataType.TEXT,
            TSDataType.TEXT,
            TSDataType.TEXT,
            TSDataType.TEXT,
            TSDataType.TEXT,
            TSDataType.TEXT));
  }

  private void addRowRecordForShowQuery(
      ListDataSet listDataSet, int timestamp, String item, String value) {
    RowRecord rowRecord = new RowRecord(timestamp);
    Field itemField = new Field(TSDataType.TEXT);
    itemField.setBinaryV(new Binary(item));
    Field valueField = new Field(TSDataType.TEXT);
    valueField.setBinaryV(new Binary(value));
    rowRecord.addField(itemField);
    rowRecord.addField(valueField);
    listDataSet.putRecord(rowRecord);
  }

  @Override
  public void delete(DeletePlan deletePlan) throws QueryProcessException {
    for (PartialPath path : deletePlan.getPaths()) {
      delete(
          path,
          deletePlan.getDeleteStartTime(),
          deletePlan.getDeleteEndTime(),
          deletePlan.getIndex());
    }
  }

  private void operateLoadFiles(OperateFilePlan plan) throws QueryProcessException {
    File file = plan.getFile();
    if (!file.exists()) {
      throw new QueryProcessException(
          String.format("File path %s doesn't exists.", file.getPath()));
    }
    if (file.isDirectory()) {
      recursionFileDir(file, plan);
    } else {
      loadFile(file, plan);
    }
  }

  private void recursionFileDir(File curFile, OperateFilePlan plan) throws QueryProcessException {
    File[] files = curFile.listFiles();
    for (File file : files) {
      if (file.isDirectory()) {
        recursionFileDir(file, plan);
      } else {
        loadFile(file, plan);
      }
    }
  }

  private void loadFile(File file, OperateFilePlan plan) throws QueryProcessException {
    if (!file.getName().endsWith(TSFILE_SUFFIX)) {
      return;
    }
    TsFileResource tsFileResource = new TsFileResource(file);
    tsFileResource.setClosed(true);
    try {
      // check file
      RestorableTsFileIOWriter restorableTsFileIOWriter = new RestorableTsFileIOWriter(file);
      if (restorableTsFileIOWriter.hasCrashed()) {
        restorableTsFileIOWriter.close();
        throw new QueryProcessException(
            String.format(
                "Cannot load file %s because the file has crashed.", file.getAbsolutePath()));
      }
      Map<Path, MeasurementSchema> schemaMap = new HashMap<>();

      List<ChunkGroupMetadata> chunkGroupMetadataList = new ArrayList<>();
      try (TsFileSequenceReader reader = new TsFileSequenceReader(file.getAbsolutePath(), false)) {
        reader.selfCheck(schemaMap, chunkGroupMetadataList, false);
      }

      FileLoaderUtils.checkTsFileResource(tsFileResource);
      if (UpgradeUtils.isNeedUpgrade(tsFileResource)) {
        throw new QueryProcessException(
            String.format(
                "Cannot load file %s because the file's version is old which needs to be upgraded.",
                file.getAbsolutePath()));
      }

      // create schemas if they doesn't exist
      if (plan.isAutoCreateSchema()) {
        createSchemaAutomatically(chunkGroupMetadataList, schemaMap, plan.getSgLevel());
      }

      StorageEngine.getInstance().loadNewTsFile(tsFileResource);
    } catch (Exception e) {
      throw new QueryProcessException(
          String.format("Cannot load file %s because %s", file.getAbsolutePath(), e.getMessage()));
    }
  }

  @SuppressWarnings("squid:S3776") // Suppress high Cognitive Complexity warning
  private void createSchemaAutomatically(
      List<ChunkGroupMetadata> chunkGroupMetadataList,
      Map<Path, MeasurementSchema> knownSchemas,
      int sgLevel)
      throws QueryProcessException, MetadataException {
    if (chunkGroupMetadataList.isEmpty()) {
      return;
    }

    Set<PartialPath> registeredSeries = new HashSet<>();
    for (ChunkGroupMetadata chunkGroupMetadata : chunkGroupMetadataList) {
      String device = chunkGroupMetadata.getDevice();
      MNode node =
          IoTDB.metaManager.getDeviceNodeWithAutoCreate(new PartialPath(device), true, sgLevel);
      for (ChunkMetadata chunkMetadata : chunkGroupMetadata.getChunkMetadataList()) {
        PartialPath series =
            new PartialPath(
                chunkGroupMetadata.getDevice()
                    + TsFileConstant.PATH_SEPARATOR
                    + chunkMetadata.getMeasurementUid());
        if (!registeredSeries.contains(series)) {
          registeredSeries.add(series);
          MeasurementSchema schema =
              knownSchemas.get(new Path(series.getDevice(), series.getMeasurement()));
          if (schema == null) {
            throw new MetadataException(
                String.format(
                    "Can not get the schema of measurement [%s]",
                    chunkMetadata.getMeasurementUid()));
          }
          if (!node.hasChild(chunkMetadata.getMeasurementUid())) {
            IoTDB.metaManager.createTimeseries(
                series,
                schema.getType(),
                schema.getEncodingType(),
                schema.getCompressor(),
                Collections.emptyMap());
          } else if (!(node.getChild(chunkMetadata.getMeasurementUid())
              instanceof MeasurementMNode)) {
            throw new QueryProcessException(
                String.format("Current Path is not leaf node. %s", series));
          }
        }
      }
    }
  }

  private void operateRemoveFile(OperateFilePlan plan) throws QueryProcessException {
    try {
      if (!StorageEngine.getInstance().deleteTsfile(plan.getFile())) {
        throw new QueryProcessException(
            String.format("File %s doesn't exist.", plan.getFile().getName()));
      }
    } catch (StorageEngineException | IllegalPathException e) {
      throw new QueryProcessException(
          String.format("Cannot remove file because %s", e.getMessage()));
    }
  }

  private void operateMoveFile(OperateFilePlan plan) throws QueryProcessException {
    if (!plan.getTargetDir().exists() || !plan.getTargetDir().isDirectory()) {
      throw new QueryProcessException(
          String.format("Target dir %s is invalid.", plan.getTargetDir().getPath()));
    }
    try {
      if (!StorageEngine.getInstance().moveTsfile(plan.getFile(), plan.getTargetDir())) {
        throw new QueryProcessException(
            String.format("File %s doesn't exist.", plan.getFile().getName()));
      }
    } catch (StorageEngineException | IllegalPathException e) {
      throw new QueryProcessException(
          String.format(
              "Cannot move file %s to target directory %s because %s",
              plan.getFile().getPath(), plan.getTargetDir().getPath(), e.getMessage()));
    }
  }

  private void operateTTL(SetTTLPlan plan) throws QueryProcessException {
    try {
      IoTDB.metaManager.setTTL(plan.getStorageGroup(), plan.getDataTTL());
      StorageEngine.getInstance().setTTL(plan.getStorageGroup(), plan.getDataTTL());
    } catch (MetadataException e) {
      throw new QueryProcessException(e);
    } catch (IOException e) {
      throw new QueryProcessException(e.getMessage());
    }
  }

  @Override
  public void update(PartialPath path, long startTime, long endTime, String value) {
    throw new UnsupportedOperationException("update is not supported now");
  }

  @Override
  public void delete(PartialPath path, long startTime, long endTime, long planIndex)
      throws QueryProcessException {
    try {
      StorageEngine.getInstance().delete(path, startTime, endTime, planIndex);
    } catch (StorageEngineException e) {
      throw new QueryProcessException(e);
    }
  }

  protected MNode getSeriesSchemas(InsertPlan insertPlan) throws MetadataException {
    return IoTDB.metaManager.getSeriesSchemasAndReadLockDevice(insertPlan);
  }

  private void checkFailedMeasurments(InsertPlan plan)
      throws PathNotExistException, StorageEngineException {
    // check if all path not exist exceptions
    List<String> failedPaths = plan.getFailedMeasurements();
    List<Exception> exceptions = plan.getFailedExceptions();
    boolean isPathNotExistException = true;
    for (Exception e : exceptions) {
      Throwable curException = e;
      while (curException.getCause() != null) {
        curException = curException.getCause();
      }
      if (!(curException instanceof PathNotExistException)) {
        isPathNotExistException = false;
        break;
      }
    }
    if (isPathNotExistException) {
      throw new PathNotExistException(failedPaths);
    } else {
      throw new StorageEngineException(
          INSERT_MEASUREMENTS_FAILED_MESSAGE
              + plan.getFailedMeasurements()
              + (!exceptions.isEmpty() ? (" caused by " + exceptions.get(0).getMessage()) : ""));
    }
  }

  @Override
  public void insert(InsertRowsOfOneDevicePlan insertRowsOfOneDevicePlan)
      throws QueryProcessException {
    try {
      for (InsertRowPlan plan : insertRowsOfOneDevicePlan.getRowPlans()) {
        plan.setMeasurementMNodes(new MeasurementMNode[plan.getMeasurements().length]);
        // check whether types are match
        getSeriesSchemas(plan);
        // we do not need to infer data type for insertRowsOfOneDevicePlan
      }
      // ok, we can begin to write data into the engine..
      StorageEngine.getInstance().insert(insertRowsOfOneDevicePlan);

      List<String> notExistedPaths = null;
      List<String> failedMeasurements = null;

      // If there are some exceptions, we assume they caused by the same reason.
      Exception exception = null;
      for (InsertRowPlan plan : insertRowsOfOneDevicePlan.getRowPlans()) {
        if (plan.getFailedMeasurements() != null) {
          if (notExistedPaths == null) {
            notExistedPaths = new ArrayList<>();
            failedMeasurements = new ArrayList<>();
          }
          // check if all path not exist exceptions
          List<String> failedPaths = plan.getFailedMeasurements();
          List<Exception> exceptions = plan.getFailedExceptions();
          boolean isPathNotExistException = true;
          for (Exception e : exceptions) {
            exception = e;
            Throwable curException = e;
            while (curException.getCause() != null) {
              curException = curException.getCause();
            }
            if (!(curException instanceof PathNotExistException)) {
              isPathNotExistException = false;
              break;
            }
          }
          if (isPathNotExistException) {
            notExistedPaths.addAll(failedPaths);
          } else {
            failedMeasurements.addAll(plan.getFailedMeasurements());
          }
        }
      }
      if (notExistedPaths != null && !notExistedPaths.isEmpty()) {
        throw new PathNotExistException(notExistedPaths);
      } else if (notExistedPaths != null && !failedMeasurements.isEmpty()) {
        throw new StorageEngineException(
            "failed to insert points "
                + failedMeasurements
                + (exception != null ? (" caused by " + exception.getMessage()) : ""));
      }

    } catch (StorageEngineException | MetadataException e) {
      throw new QueryProcessException(e);
    }
  }

  @Override
  public void insert(InsertRowsPlan plan) throws QueryProcessException {
    boolean allSuccess = true;
    for (int i = 0; i < plan.getInsertRowPlanList().size(); i++) {
      if (plan.getResults().containsKey(i)) {
        allSuccess = false;
        continue;
      }
      try {
        insert(plan.getInsertRowPlanList().get(i));
        plan.getResults().put(i, RpcUtils.getStatus(TSStatusCode.SUCCESS_STATUS));
      } catch (QueryProcessException e) {
        plan.getResults().put(i, RpcUtils.getStatus(e.getErrorCode(), e.getMessage()));
        allSuccess = false;
      }
      if (!allSuccess) {
        throw new BatchProcessException(plan.getResults().values().toArray(new TSStatus[0]));
      }
    }
  }

  @Override
  public void insert(InsertRowPlan insertRowPlan) throws QueryProcessException {
    try {
      insertRowPlan.setMeasurementMNodes(
          new MeasurementMNode[insertRowPlan.getMeasurements().length]);
      // check whether types are match
      getSeriesSchemas(insertRowPlan);
      insertRowPlan.transferType();
      StorageEngine.getInstance().insert(insertRowPlan);
      if (insertRowPlan.getFailedMeasurements() != null) {
        checkFailedMeasurments(insertRowPlan);
      }
    } catch (StorageEngineException | MetadataException e) {
      if (IoTDBDescriptor.getInstance().getConfig().isEnableStatMonitor()) {
        StatMonitor.getInstance().updateFailedStatValue();
      }
      throw new QueryProcessException(e);
    } catch (Exception e) {
      // update failed statistics
      if (IoTDBDescriptor.getInstance().getConfig().isEnableStatMonitor()) {
        StatMonitor.getInstance().updateFailedStatValue();
      }
    }
  }

  @Override
  public void insertTablet(InsertMultiTabletPlan insertMultiTabletPlan)
      throws QueryProcessException {
    for (int i = 0; i < insertMultiTabletPlan.getInsertTabletPlanList().size(); i++) {
      if (insertMultiTabletPlan.getResults().containsKey(i)) {
        continue;
      }
      insertTablet(insertMultiTabletPlan.getInsertTabletPlanList().get(i));
    }
  }

  @Override
  public void insertTablet(InsertTabletPlan insertTabletPlan) throws QueryProcessException {
    try {
      insertTabletPlan.setMeasurementMNodes(
          new MeasurementMNode[insertTabletPlan.getMeasurements().length]);
      getSeriesSchemas(insertTabletPlan);
      StorageEngine.getInstance().insertTablet(insertTabletPlan);
      if (insertTabletPlan.getFailedMeasurements() != null) {
        checkFailedMeasurments(insertTabletPlan);
      }
    } catch (StorageEngineException | MetadataException e) {
      if (IoTDBDescriptor.getInstance().getConfig().isEnableStatMonitor()) {
        StatMonitor.getInstance().updateFailedStatValue();
      }
      throw new QueryProcessException(e);
    } catch (Exception e) {
      // update failed statistics
      if (IoTDBDescriptor.getInstance().getConfig().isEnableStatMonitor()) {
        StatMonitor.getInstance().updateFailedStatValue();
      }
    }
  }

  private boolean operateAuthor(AuthorPlan author) throws QueryProcessException {
    AuthorOperator.AuthorType authorType = author.getAuthorType();
    String userName = author.getUserName();
    String roleName = author.getRoleName();
    String password = author.getPassword();
    String newPassword = author.getNewPassword();
    Set<Integer> permissions = author.getPermissions();
    PartialPath nodeName = author.getNodeName();
    try {
      switch (authorType) {
        case UPDATE_USER:
          authorizer.updateUserPassword(userName, newPassword);
          break;
        case CREATE_USER:
          authorizer.createUser(userName, password);
          break;
        case CREATE_ROLE:
          authorizer.createRole(roleName);
          break;
        case DROP_USER:
          authorizer.deleteUser(userName);
          break;
        case DROP_ROLE:
          authorizer.deleteRole(roleName);
          break;
        case GRANT_ROLE:
          for (int i : permissions) {
            authorizer.grantPrivilegeToRole(roleName, nodeName.getFullPath(), i);
          }
          break;
        case GRANT_USER:
          for (int i : permissions) {
            authorizer.grantPrivilegeToUser(userName, nodeName.getFullPath(), i);
          }
          break;
        case GRANT_ROLE_TO_USER:
          authorizer.grantRoleToUser(roleName, userName);
          break;
        case REVOKE_USER:
          for (int i : permissions) {
            authorizer.revokePrivilegeFromUser(userName, nodeName.getFullPath(), i);
          }
          break;
        case REVOKE_ROLE:
          for (int i : permissions) {
            authorizer.revokePrivilegeFromRole(roleName, nodeName.getFullPath(), i);
          }
          break;
        case REVOKE_ROLE_FROM_USER:
          authorizer.revokeRoleFromUser(roleName, userName);
          break;
        default:
          throw new QueryProcessException("Unsupported operation " + authorType);
      }
    } catch (AuthException e) {
      throw new QueryProcessException(e.getMessage(), true);
    }
    return true;
  }

  private boolean operateWatermarkEmbedding(List<String> users, boolean useWatermark)
      throws QueryProcessException {
    try {
      for (String user : users) {
        authorizer.setUserUseWaterMark(user, useWatermark);
      }
    } catch (AuthException e) {
      throw new QueryProcessException(e.getMessage());
    }
    return true;
  }

  private boolean createTimeSeries(CreateTimeSeriesPlan createTimeSeriesPlan)
      throws QueryProcessException {
    try {
      IoTDB.metaManager.createTimeseries(createTimeSeriesPlan);
    } catch (MetadataException e) {
      throw new QueryProcessException(e);
    }
    return true;
  }

  private boolean createMultiTimeSeries(CreateMultiTimeSeriesPlan multiPlan)
      throws BatchProcessException {
    for (int i = 0; i < multiPlan.getPaths().size(); i++) {
      if (multiPlan.getResults().containsKey(i)) {
        continue;
      }
      CreateTimeSeriesPlan plan =
          new CreateTimeSeriesPlan(
              multiPlan.getPaths().get(i),
              multiPlan.getDataTypes().get(i),
              multiPlan.getEncodings().get(i),
              multiPlan.getCompressors().get(i),
              multiPlan.getProps() == null ? null : multiPlan.getProps().get(i),
              multiPlan.getTags() == null ? null : multiPlan.getTags().get(i),
              multiPlan.getAttributes() == null ? null : multiPlan.getAttributes().get(i),
              multiPlan.getAlias() == null ? null : multiPlan.getAlias().get(i));
      try {
        createTimeSeries(plan);
      } catch (QueryProcessException e) {
        multiPlan.getResults().put(i, RpcUtils.getStatus(e.getErrorCode(), e.getMessage()));
      }
    }
    if (!multiPlan.getResults().isEmpty()) {
      throw new BatchProcessException(multiPlan.getFailingStatus());
    }
    return true;
  }

  protected boolean deleteTimeSeries(DeleteTimeSeriesPlan deleteTimeSeriesPlan)
      throws QueryProcessException {
    List<PartialPath> deletePathList = deleteTimeSeriesPlan.getPaths();
    for (int i = 0; i < deletePathList.size(); i++) {
      PartialPath path = deletePathList.get(i);
      try {
        StorageEngine.getInstance().deleteTimeseries(path, deleteTimeSeriesPlan.getIndex());
        String failed = IoTDB.metaManager.deleteTimeseries(path);
        if (failed != null) {
          deleteTimeSeriesPlan
              .getResults()
              .put(i, RpcUtils.getStatus(TSStatusCode.NODE_DELETE_FAILED_ERROR, failed));
        }
      } catch (StorageEngineException | MetadataException e) {
        deleteTimeSeriesPlan
            .getResults()
            .put(i, RpcUtils.getStatus(e.getErrorCode(), e.getMessage()));
      }
    }
    if (!deleteTimeSeriesPlan.getResults().isEmpty()) {
      throw new BatchProcessException(deleteTimeSeriesPlan.getFailingStatus());
    }
    return true;
  }

  private boolean createIndex(CreateIndexPlan createIndexPlan) throws QueryProcessException {
    List<PartialPath> paths = createIndexPlan.getPaths();
    List<PartialPath> partialPaths = new ArrayList<>(paths);
    long startTime = createIndexPlan.getTime();
    IndexType indexType = createIndexPlan.getIndexType();
    Map<String, String> props = createIndexPlan.getProps();
    IndexInfo indexInfo = new IndexInfo(indexType, startTime, props);
    try {
      IndexManager.getInstance().createIndex(partialPaths, indexInfo);
    } catch (MetadataException e) {
      throw new IndexManagerException(e);
    }
    return true;
  }

  private boolean dropIndex(DropIndexPlan dropIndexPlan) throws QueryProcessException {
    List<PartialPath> paths = dropIndexPlan.getPaths();
    List<PartialPath> partialPaths = new ArrayList<>(paths);
    IndexType indexType = dropIndexPlan.getIndexType();
    try {
      IndexManager.getInstance().dropIndex(partialPaths, indexType);
    } catch (MetadataException e) {
      throw new IndexManagerException(e);
    } catch (IOException e2) {
      throw new IndexManagerException(e2.getMessage());
    }
    return true;
  }

  private boolean alterTimeSeries(AlterTimeSeriesPlan alterTimeSeriesPlan)
      throws QueryProcessException {
    PartialPath path = alterTimeSeriesPlan.getPath();
    Map<String, String> alterMap = alterTimeSeriesPlan.getAlterMap();
    try {
      switch (alterTimeSeriesPlan.getAlterType()) {
        case RENAME:
          String beforeName = alterMap.keySet().iterator().next();
          String currentName = alterMap.get(beforeName);
          IoTDB.metaManager.renameTagOrAttributeKey(beforeName, currentName, path);
          break;
        case SET:
          IoTDB.metaManager.setTagsOrAttributesValue(alterMap, path);
          break;
        case DROP:
          IoTDB.metaManager.dropTagsOrAttributes(alterMap.keySet(), path);
          break;
        case ADD_TAGS:
          IoTDB.metaManager.addTags(alterMap, path);
          break;
        case ADD_ATTRIBUTES:
          IoTDB.metaManager.addAttributes(alterMap, path);
          break;
        case UPSERT:
          IoTDB.metaManager.upsertTagsAndAttributes(
              alterTimeSeriesPlan.getAlias(),
              alterTimeSeriesPlan.getTagsMap(),
              alterTimeSeriesPlan.getAttributesMap(),
              path);
          break;
      }
    } catch (MetadataException e) {
      throw new QueryProcessException(e);
    } catch (IOException e) {
      throw new QueryProcessException(
          String.format(
              "Something went wrong while read/write the [%s]'s tag/attribute info.",
              path.getFullPath()));
    }
    return true;
  }

  public boolean setStorageGroup(SetStorageGroupPlan setStorageGroupPlan)
      throws QueryProcessException {
    PartialPath path = setStorageGroupPlan.getPath();
    try {
      IoTDB.metaManager.setStorageGroup(path);
    } catch (MetadataException e) {
      throw new QueryProcessException(e);
    }
    return true;
  }

  protected boolean deleteStorageGroups(DeleteStorageGroupPlan deleteStorageGroupPlan)
      throws QueryProcessException {
    List<PartialPath> deletePathList = new ArrayList<>();
    try {
      for (PartialPath storageGroupPath : deleteStorageGroupPlan.getPaths()) {
        List<PartialPath> allRelatedStorageGroupPath =
            IoTDB.metaManager.getStorageGroupPaths(storageGroupPath);
        if (allRelatedStorageGroupPath.isEmpty()) {
          throw new PathNotExistException(storageGroupPath.getFullPath(), true);
        }
        for (PartialPath path : allRelatedStorageGroupPath) {
          StorageEngine.getInstance().deleteStorageGroup(path);
          deletePathList.add(path);
        }
      }
      IoTDB.metaManager.deleteStorageGroups(deletePathList);
    } catch (MetadataException e) {
      throw new QueryProcessException(e);
    }
    return true;
  }

  protected QueryDataSet processAuthorQuery(AuthorPlan plan) throws QueryProcessException {
    AuthorType authorType = plan.getAuthorType();
    String userName = plan.getUserName();
    String roleName = plan.getRoleName();
    PartialPath path = plan.getNodeName();

    ListDataSet dataSet;

    try {
      switch (authorType) {
        case LIST_ROLE:
          dataSet = executeListRole(plan);
          break;
        case LIST_USER:
          dataSet = executeListUser(plan);
          break;
        case LIST_ROLE_USERS:
          dataSet = executeListRoleUsers(roleName);
          break;
        case LIST_USER_ROLES:
          dataSet = executeListUserRoles(userName);
          break;
        case LIST_ROLE_PRIVILEGE:
          dataSet = executeListRolePrivileges(roleName, path);
          break;
        case LIST_USER_PRIVILEGE:
          dataSet = executeListUserPrivileges(userName, path);
          break;
        default:
          throw new QueryProcessException("Unsupported operation " + authorType);
      }
    } catch (AuthException e) {
      throw new QueryProcessException(e.getMessage());
    }
    return dataSet;
  }

  private ListDataSet executeListRole(AuthorPlan plan) throws AuthException {
    ListDataSet dataSet =
        new ListDataSet(
            Collections.singletonList(new PartialPath(COLUMN_ROLE, false)),
            Collections.singletonList(TSDataType.TEXT));

    // check if current user is granted list_role privilege
    boolean hasListRolePrivilege =
        AuthorityChecker.check(
            plan.getLoginUserName(),
            Collections.emptyList(),
            plan.getOperatorType(),
            plan.getLoginUserName());
    if (!hasListRolePrivilege) {
      return dataSet;
    }

    List<String> roleList = authorizer.listAllRoles();
    addToDataSet(roleList, dataSet);
    return dataSet;
  }

  private void addToDataSet(List<String> strResults, ListDataSet dataSet) {
    int index = 0;
    for (String role : strResults) {
      RowRecord record = new RowRecord(index++);
      Field field = new Field(TSDataType.TEXT);
      field.setBinaryV(new Binary(role));
      record.addField(field);
      dataSet.putRecord(record);
    }
  }

  private ListDataSet executeListUser(AuthorPlan plan) throws AuthException {
    ListDataSet dataSet =
        new ListDataSet(
            Collections.singletonList(new PartialPath(COLUMN_USER, false)),
            Collections.singletonList(TSDataType.TEXT));

    // check if current user is granted list_user privilege
    boolean hasListUserPrivilege =
        AuthorityChecker.check(
            plan.getLoginUserName(),
            Collections.singletonList((plan.getNodeName())),
            plan.getOperatorType(),
            plan.getLoginUserName());
    if (!hasListUserPrivilege) {
      return dataSet;
    }

    List<String> userList = authorizer.listAllUsers();
    addToDataSet(userList, dataSet);
    return dataSet;
  }

  private ListDataSet executeListRoleUsers(String roleName) throws AuthException {
    Role role = authorizer.getRole(roleName);
    if (role == null) {
      throw new AuthException("No such role : " + roleName);
    }
    ListDataSet dataSet =
        new ListDataSet(
            Collections.singletonList(new PartialPath(COLUMN_USER, false)),
            Collections.singletonList(TSDataType.TEXT));
    List<String> userList = authorizer.listAllUsers();
    int index = 0;
    for (String userN : userList) {
      User userObj = authorizer.getUser(userN);
      if (userObj != null && userObj.hasRole(roleName)) {
        RowRecord record = new RowRecord(index++);
        Field field = new Field(TSDataType.TEXT);
        field.setBinaryV(new Binary(userN));
        record.addField(field);
        dataSet.putRecord(record);
      }
    }
    return dataSet;
  }

  private ListDataSet executeListUserRoles(String userName) throws AuthException {
    User user = authorizer.getUser(userName);
    if (user != null) {
      ListDataSet dataSet =
          new ListDataSet(
              Collections.singletonList(new PartialPath(COLUMN_ROLE, false)),
              Collections.singletonList(TSDataType.TEXT));
      int index = 0;
      for (String roleN : user.getRoleList()) {
        RowRecord record = new RowRecord(index++);
        Field field = new Field(TSDataType.TEXT);
        field.setBinaryV(new Binary(roleN));
        record.addField(field);
        dataSet.putRecord(record);
      }
      return dataSet;
    } else {
      throw new AuthException("No such user : " + userName);
    }
  }

  private ListDataSet executeListRolePrivileges(String roleName, PartialPath path)
      throws AuthException {
    Role role = authorizer.getRole(roleName);
    if (role != null) {
      List<PartialPath> headerList = new ArrayList<>();
      List<TSDataType> typeList = new ArrayList<>();
      headerList.add(new PartialPath(COLUMN_PRIVILEGE, false));
      typeList.add(TSDataType.TEXT);
      ListDataSet dataSet = new ListDataSet(headerList, typeList);
      int index = 0;
      for (PathPrivilege pathPrivilege : role.getPrivilegeList()) {
        if (path == null || AuthUtils.pathBelongsTo(path.getFullPath(), pathPrivilege.getPath())) {
          RowRecord record = new RowRecord(index++);
          Field field = new Field(TSDataType.TEXT);
          field.setBinaryV(new Binary(pathPrivilege.toString()));
          record.addField(field);
          dataSet.putRecord(record);
        }
      }
      return dataSet;
    } else {
      throw new AuthException("No such role : " + roleName);
    }
  }

  private ListDataSet executeListUserPrivileges(String userName, PartialPath path)
      throws AuthException {
    User user = authorizer.getUser(userName);
    if (user == null) {
      throw new AuthException("No such user : " + userName);
    }
    List<PartialPath> headerList = new ArrayList<>();
    List<TSDataType> typeList = new ArrayList<>();
    headerList.add(new PartialPath(COLUMN_ROLE, false));
    headerList.add(new PartialPath(COLUMN_PRIVILEGE, false));
    typeList.add(TSDataType.TEXT);
    typeList.add(TSDataType.TEXT);
    ListDataSet dataSet = new ListDataSet(headerList, typeList);
    int index = 0;
    for (PathPrivilege pathPrivilege : user.getPrivilegeList()) {
      if (path == null || AuthUtils.pathBelongsTo(path.getFullPath(), pathPrivilege.getPath())) {
        RowRecord record = new RowRecord(index++);
        Field roleF = new Field(TSDataType.TEXT);
        roleF.setBinaryV(new Binary(""));
        record.addField(roleF);
        Field privilegeF = new Field(TSDataType.TEXT);
        privilegeF.setBinaryV(new Binary(pathPrivilege.toString()));
        record.addField(privilegeF);
        dataSet.putRecord(record);
      }
    }
    for (String roleN : user.getRoleList()) {
      Role role = authorizer.getRole(roleN);
      if (role == null) {
        continue;
      }
      for (PathPrivilege pathPrivilege : role.getPrivilegeList()) {
        if (path == null || AuthUtils.pathBelongsTo(path.getFullPath(), pathPrivilege.getPath())) {
          RowRecord record = new RowRecord(index++);
          Field roleF = new Field(TSDataType.TEXT);
          roleF.setBinaryV(new Binary(roleN));
          record.addField(roleF);
          Field privilegeF = new Field(TSDataType.TEXT);
          privilegeF.setBinaryV(new Binary(pathPrivilege.toString()));
          record.addField(privilegeF);
          dataSet.putRecord(record);
        }
      }
    }
    return dataSet;
  }

  protected String deleteTimeSeries(PartialPath path) throws MetadataException {
    return IoTDB.metaManager.deleteTimeseries(path);
  }

  @SuppressWarnings("unused") // for the distributed version
  protected void loadConfiguration(LoadConfigurationPlan plan) throws QueryProcessException {
    IoTDBDescriptor.getInstance().loadHotModifiedProps();
  }

  private QueryDataSet processShowMergeStatus() {
    List<PartialPath> headerList = new ArrayList<>();
    List<TSDataType> typeList = new ArrayList<>();
    headerList.add(new PartialPath(COLUMN_STORAGE_GROUP, false));
    headerList.add(new PartialPath(COLUMN_TASK_NAME, false));
    headerList.add(new PartialPath(COLUMN_CREATED_TIME, false));
    headerList.add(new PartialPath(COLUMN_PROGRESS, false));
    headerList.add(new PartialPath(COLUMN_CANCELLED, false));
    headerList.add(new PartialPath(COLUMN_DONE, false));

    typeList.add(TSDataType.TEXT);
    typeList.add(TSDataType.TEXT);
    typeList.add(TSDataType.TEXT);
    typeList.add(TSDataType.TEXT);
    typeList.add(TSDataType.BOOLEAN);
    typeList.add(TSDataType.BOOLEAN);
    ListDataSet dataSet = new ListDataSet(headerList, typeList);
    Map<String, List<TaskStatus>>[] taskStatus = MergeManager.getINSTANCE().collectTaskStatus();
    for (Map<String, List<TaskStatus>> statusMap : taskStatus) {
      for (Entry<String, List<TaskStatus>> stringListEntry : statusMap.entrySet()) {
        for (TaskStatus status : stringListEntry.getValue()) {
          dataSet.putRecord(toRowRecord(status, stringListEntry.getKey()));
        }
      }
    }
    return dataSet;
  }

  public RowRecord toRowRecord(TaskStatus status, String storageGroup) {
    RowRecord record = new RowRecord(0);
    record.addField(new Binary(storageGroup), TSDataType.TEXT);
    record.addField(new Binary(status.getTaskName()), TSDataType.TEXT);
    record.addField(new Binary(status.getCreatedTime()), TSDataType.TEXT);
    record.addField(new Binary(status.getProgress()), TSDataType.TEXT);
    record.addField(status.isCancelled(), TSDataType.BOOLEAN);
    record.addField(status.isDone(), TSDataType.BOOLEAN);
    return record;
  }

  private QueryDataSet processShowQueryProcesslist() {
    ListDataSet listDataSet =
        new ListDataSet(
            Arrays.asList(new PartialPath(QUERY_ID, false), new PartialPath(STATEMENT, false)),
            Arrays.asList(TSDataType.INT64, TSDataType.TEXT));
    QueryTimeManager queryTimeManager = QueryTimeManager.getInstance();
    for (Entry<Long, QueryInfo> queryInfo : queryTimeManager.getQueryInfoMap().entrySet()) {
      RowRecord record = new RowRecord(queryInfo.getValue().getStartTime());
      record.addField(queryInfo.getKey(), TSDataType.INT64);
      record.addField(new Binary(queryInfo.getValue().getStatement()), TSDataType.TEXT);
      listDataSet.putRecord(record);
    }
    return listDataSet;
  }

  /**
   * @param storageGroups the storage groups to check
   * @return List<PartialPath> the storage groups that not exist
   */
  List<PartialPath> checkStorageGroupExist(List<PartialPath> storageGroups) {
    List<PartialPath> noExistSg = new ArrayList<>();
    if (storageGroups == null) {
      return noExistSg;
    }
    for (PartialPath storageGroup : storageGroups) {
      if (!IoTDB.metaManager.isStorageGroup(storageGroup)) {
        noExistSg.add(storageGroup);
      }
    }
    return noExistSg;
  }
}<|MERGE_RESOLUTION|>--- conflicted
+++ resolved
@@ -40,11 +40,6 @@
 import org.apache.iotdb.db.exception.QueryIdNotExsitException;
 import org.apache.iotdb.db.exception.StorageEngineException;
 import org.apache.iotdb.db.exception.UDFRegistrationException;
-<<<<<<< HEAD
-import org.apache.iotdb.db.exception.index.IndexManagerException;
-import org.apache.iotdb.db.exception.metadata.DeleteFailedException;
-=======
->>>>>>> abfe0470
 import org.apache.iotdb.db.exception.metadata.IllegalPathException;
 import org.apache.iotdb.db.exception.metadata.MetadataException;
 import org.apache.iotdb.db.exception.metadata.PathNotExistException;
@@ -93,11 +88,7 @@
 import org.apache.iotdb.db.qp.physical.sys.DeleteStorageGroupPlan;
 import org.apache.iotdb.db.qp.physical.sys.DeleteTimeSeriesPlan;
 import org.apache.iotdb.db.qp.physical.sys.DropFunctionPlan;
-<<<<<<< HEAD
-import org.apache.iotdb.db.qp.physical.sys.DropIndexPlan;
-=======
 import org.apache.iotdb.db.qp.physical.sys.DropTriggerPlan;
->>>>>>> abfe0470
 import org.apache.iotdb.db.qp.physical.sys.FlushPlan;
 import org.apache.iotdb.db.qp.physical.sys.KillQueryPlan;
 import org.apache.iotdb.db.qp.physical.sys.LoadConfigurationPlan;
@@ -1409,35 +1400,6 @@
     return true;
   }
 
-  private boolean createIndex(CreateIndexPlan createIndexPlan) throws QueryProcessException {
-    List<PartialPath> paths = createIndexPlan.getPaths();
-    List<PartialPath> partialPaths = new ArrayList<>(paths);
-    long startTime = createIndexPlan.getTime();
-    IndexType indexType = createIndexPlan.getIndexType();
-    Map<String, String> props = createIndexPlan.getProps();
-    IndexInfo indexInfo = new IndexInfo(indexType, startTime, props);
-    try {
-      IndexManager.getInstance().createIndex(partialPaths, indexInfo);
-    } catch (MetadataException e) {
-      throw new IndexManagerException(e);
-    }
-    return true;
-  }
-
-  private boolean dropIndex(DropIndexPlan dropIndexPlan) throws QueryProcessException {
-    List<PartialPath> paths = dropIndexPlan.getPaths();
-    List<PartialPath> partialPaths = new ArrayList<>(paths);
-    IndexType indexType = dropIndexPlan.getIndexType();
-    try {
-      IndexManager.getInstance().dropIndex(partialPaths, indexType);
-    } catch (MetadataException e) {
-      throw new IndexManagerException(e);
-    } catch (IOException e2) {
-      throw new IndexManagerException(e2.getMessage());
-    }
-    return true;
-  }
-
   private boolean alterTimeSeries(AlterTimeSeriesPlan alterTimeSeriesPlan)
       throws QueryProcessException {
     PartialPath path = alterTimeSeriesPlan.getPath();
