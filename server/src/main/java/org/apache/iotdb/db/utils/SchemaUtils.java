--- conflicted
+++ resolved
@@ -26,25 +26,19 @@
 import java.util.List;
 import java.util.Map;
 import java.util.Set;
+import org.apache.iotdb.db.exception.metadata.IllegalPathException;
 import org.apache.iotdb.db.exception.metadata.MetadataException;
 import org.apache.iotdb.db.exception.metadata.PathAlreadyExistException;
-<<<<<<< HEAD
 import org.apache.iotdb.db.exception.metadata.PathNotExistException;
 import org.apache.iotdb.db.exception.metadata.StorageGroupNotSetException;
 import org.apache.iotdb.db.metadata.MeasurementMeta;
-=======
 import org.apache.iotdb.db.metadata.PartialPath;
->>>>>>> b3ea173d
 import org.apache.iotdb.db.qp.constant.SQLConstant;
 import org.apache.iotdb.db.service.IoTDB;
 import org.apache.iotdb.tsfile.file.metadata.enums.CompressionType;
 import org.apache.iotdb.tsfile.file.metadata.enums.TSDataType;
 import org.apache.iotdb.tsfile.file.metadata.enums.TSEncoding;
-<<<<<<< HEAD
-import org.apache.iotdb.tsfile.read.common.Path;
 import org.apache.iotdb.tsfile.write.schema.MeasurementSchema;
-=======
->>>>>>> b3ea173d
 import org.apache.iotdb.tsfile.write.schema.TimeseriesSchema;
 import org.slf4j.Logger;
 import org.slf4j.LoggerFactory;
@@ -102,11 +96,16 @@
   }
 
   public static void cacheTimeseriesSchema(TimeseriesSchema schema) {
-    Path path = new Path(schema.getFullPath());
+    PartialPath path;
+    try {
+      path = new PartialPath(schema.getFullPath());
+    } catch (IllegalPathException e) {
+      return;
+    }
     TSDataType dataType = schema.getType();
     TSEncoding encoding = schema.getEncodingType();
     CompressionType compressionType = schema.getCompressor();
-    IoTDB.metaManager.cacheMeta(path.getFullPath(),
+    IoTDB.metaManager.cacheMeta(path,
         new MeasurementMeta(new MeasurementSchema(path.getMeasurement(),
         dataType, encoding, compressionType)));
   }
@@ -125,7 +124,7 @@
    * @param aggregation aggregation function, may be null
    * @return The data type of aggregation or (data type of paths if aggregation is null)
    */
-  public static List<TSDataType> getSeriesTypesByString(Collection<PartialPath> paths,
+  public static List<TSDataType> getSeriesTypesByPaths(Collection<PartialPath> paths,
       String aggregation) throws MetadataException {
     TSDataType dataType = getAggregationType(aggregation);
     if (dataType != null) {
@@ -138,7 +137,7 @@
     return dataTypes;
   }
 
-  public static TSDataType getSeriesTypeByPath(PartialPath path) throws MetadataException {
+  public static TSDataType getSeriesTypeByPaths(PartialPath path) throws MetadataException {
     return IoTDB.metaManager.getSeriesType(path);
   }
 
