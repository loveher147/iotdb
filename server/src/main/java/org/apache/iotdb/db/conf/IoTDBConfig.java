--- conflicted
+++ resolved
@@ -1078,13 +1078,8 @@
     return allocateMemoryForChunkCache;
   }
 
-<<<<<<< HEAD
-  void setAllocateMemoryForChumkMetaDataCache(long allocateMemoryForChumkMetaDataCache) {
-    this.allocateMemoryForChumkMetaDataCache = allocateMemoryForChumkMetaDataCache;
-=======
   public void setAllocateMemoryForChunkCache(long allocateMemoryForChunkCache) {
     this.allocateMemoryForChunkCache = allocateMemoryForChunkCache;
->>>>>>> 9855f06f
   }
 
   public boolean isEnableWatermark() {
