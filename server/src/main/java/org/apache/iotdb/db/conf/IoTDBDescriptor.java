--- conflicted
+++ resolved
@@ -310,8 +310,6 @@
               properties.getProperty(
                   "merge_page_point_number",
                   Integer.toString(conf.getMergePagePointNumberThreshold()))));
-
-<<<<<<< HEAD
       conf.setCompactionInterval(
           Long.parseLong(
               properties.getProperty(
@@ -339,42 +337,6 @@
           CompactionPriority.valueOf(
               properties.getProperty(
                   "compaction_priority", conf.getCompactionPriority().toString())));
-=======
-      conf.setCompactionInterval(Long.parseLong(
-              properties.getProperty(
-                      "compaction_interval",
-                      Long.toString(conf.getCompactionInterval())
-              )
-      ));
-
-      conf.setEnableCrossSpaceCompaction(Boolean.parseBoolean(
-              properties.getProperty(
-                      "enable_cross_space_compaction",
-                      Boolean.toString(conf.isEnableCrossSpaceCompaction())
-              )
-      ));
-
-      conf.setEnableSeqSpaceCompaction(Boolean.parseBoolean(
-              properties.getProperty(
-                      "enable_seq_space_compaction",
-                      Boolean.toString(conf.isEnableSeqSpaceCompaction())
-              )
-      ));
-
-      conf.setEnableUnseqSpaceCompaction(Boolean.parseBoolean(
-              properties.getProperty(
-                      "enable_unseq_space_compaction",
-                      Boolean.toString(conf.isEnableUnseqSpaceCompaction())
-              )
-      ));
-
-      conf.setCompactionPriority(CompactionPriority.valueOf(
-              properties.getProperty(
-                      "compaction_priority",
-                      conf.getCompactionPriority().toString()
-              )
-      ));
->>>>>>> d2283b29
 
       conf.setMaxOpenFileNumInCrossSpaceCompaction(
           Integer.parseInt(
@@ -510,12 +472,8 @@
       conf.setConcurrentCompactionThread(
           Integer.parseInt(
               properties.getProperty(
-<<<<<<< HEAD
                   "concurrent_compaction_thread",
                   Integer.toString(conf.getConcurrentCompactionThread()))));
-=======
-                  "concurrent_compaction_thread", Integer.toString(conf.getConcurrentCompactionThread()))));
->>>>>>> d2283b29
       conf.setMergeWriteThroughputMbPerSec(
           Integer.parseInt(
               properties.getProperty(
