/*
 * Licensed to the Apache Software Foundation (ASF) under one
 * or more contributor license agreements.  See the NOTICE file
 * distributed with this work for additional information
 * regarding copyright ownership.  The ASF licenses this file
 * to you under the Apache License, Version 2.0 (the
 * "License"); you may not use this file except in compliance
 * with the License.  You may obtain a copy of the License at
 *
 *     http://www.apache.org/licenses/LICENSE-2.0
 *
 * Unless required by applicable law or agreed to in writing,
 * software distributed under the License is distributed on an
 * "AS IS" BASIS, WITHOUT WARRANTIES OR CONDITIONS OF ANY
 * KIND, either express or implied.  See the License for the
 * specific language governing permissions and limitations
 * under the License.
 */

package org.apache.iotdb.db.writelog.recover;

import org.apache.iotdb.db.engine.fileSystem.SystemFileFactory;
import org.apache.iotdb.db.engine.flush.MemTableFlushTask;
import org.apache.iotdb.db.engine.memtable.IMemTable;
import org.apache.iotdb.db.engine.memtable.PrimitiveMemTable;
import org.apache.iotdb.db.engine.storagegroup.TsFileResource;
import org.apache.iotdb.db.exception.StorageGroupProcessorException;
import org.apache.iotdb.db.utils.FileLoaderUtils;
import org.apache.iotdb.db.writelog.manager.MultiFileLogNodeManager;
import org.apache.iotdb.tsfile.exception.NotCompatibleTsFileException;
import org.apache.iotdb.tsfile.file.metadata.ChunkMetadata;
import org.apache.iotdb.tsfile.file.metadata.TimeseriesMetadata;
import org.apache.iotdb.tsfile.file.metadata.enums.TSDataType;
import org.apache.iotdb.tsfile.fileSystem.FSFactoryProducer;
import org.apache.iotdb.tsfile.read.TsFileSequenceReader;
import org.apache.iotdb.tsfile.write.writer.RestorableTsFileIOWriter;

import org.slf4j.Logger;
import org.slf4j.LoggerFactory;

import java.io.File;
import java.io.IOException;
import java.nio.ByteBuffer;
import java.util.List;
import java.util.Map;
import java.util.Map.Entry;
import java.util.concurrent.ExecutionException;
import java.util.function.Consumer;
import java.util.function.Supplier;

import static org.apache.iotdb.db.engine.storagegroup.TsFileResource.RESOURCE_SUFFIX;

/**
 * TsFileRecoverPerformer recovers a SeqTsFile to correct status, redoes the WALs since last crash
 * and removes the redone logs.
 */
public class TsFileRecoverPerformer {

  private static final Logger logger = LoggerFactory.getLogger(TsFileRecoverPerformer.class);

  private final String filePath;
  private final String logNodePrefix;
  private final TsFileResource tsFileResource;
  private final boolean sequence;

  /** @param isLastFile whether this TsFile is the last file of its partition */
  public TsFileRecoverPerformer(
      String logNodePrefix,
      TsFileResource currentTsFileResource,
      boolean sequence,
      boolean isLastFile) {
    this.filePath = currentTsFileResource.getTsFilePath();
    this.logNodePrefix = logNodePrefix;
    this.tsFileResource = currentTsFileResource;
    this.sequence = sequence;
  }

  /**
   * 1. recover the TsFile by RestorableTsFileIOWriter and truncate the file to remaining corrected
   * data 2. redo the WALs to recover unpersisted data 3. flush and close the file 4. clean WALs
   *
   * @return a RestorableTsFileIOWriter and a list of RestorableTsFileIOWriter of vmfiles, if the
   *     file and the vmfiles are not closed before crash, so these writers can be used to continue
   *     writing
   */
  @SuppressWarnings("squid:S3776") // Suppress high Cognitive Complexity warning
  public RestorableTsFileIOWriter recover(
      boolean needRedoWal, Supplier<ByteBuffer[]> supplier, Consumer<ByteBuffer[]> consumer)
      throws StorageGroupProcessorException {

    File file = FSFactoryProducer.getFSFactory().getFile(filePath);
    if (!file.exists()) {
      logger.error("TsFile {} is missing, will skip its recovery.", filePath);
      return null;
    }

    // remove corrupted part of the TsFile
    RestorableTsFileIOWriter restorableTsFileIOWriter;
    try {
      restorableTsFileIOWriter = new RestorableTsFileIOWriter(file);
    } catch (NotCompatibleTsFileException e) {
      boolean result = file.delete();
      logger.warn("TsFile {} is incompatible. Delete it successfully {}", filePath, result);
      throw new StorageGroupProcessorException(e);
    } catch (IOException e) {
      throw new StorageGroupProcessorException(e);
    }

    // judge whether tsfile is complete
    if (!restorableTsFileIOWriter.hasCrashed()) {
      try {
        recoverResource();
        return restorableTsFileIOWriter;
      } catch (IOException e) {
        throw new StorageGroupProcessorException(
            "recover the resource file failed: " + filePath + RESOURCE_SUFFIX + e);
      }
    }

    // tsfile has crashed
    // due to failure, the last ChunkGroup may contain the same data as the WALs, so the time
    // map must be updated first to avoid duplicated insertion
    recoverResourceFromWriter(restorableTsFileIOWriter);

    // redo logs
    if (needRedoWal) {
      redoLogs(restorableTsFileIOWriter, supplier);

      // clean logs
      try {
        MultiFileLogNodeManager.getInstance()
            .deleteNode(
                logNodePrefix + SystemFileFactory.INSTANCE.getFile(filePath).getName(), consumer);
      } catch (IOException e) {
        throw new StorageGroupProcessorException(e);
      }
    }
    return restorableTsFileIOWriter;
  }

  private void recoverResource() throws IOException {
    if (tsFileResource.resourceFileExists()) {
      // .resource file exists, deserialize it
      recoverResourceFromFile();
    } else {
      // .resource file does not exist, read file metadata and recover tsfile resource
      try (TsFileSequenceReader reader =
          new TsFileSequenceReader(tsFileResource.getTsFile().getAbsolutePath())) {
        FileLoaderUtils.updateTsFileResource(reader, tsFileResource);
      }
      // write .resource file
      tsFileResource.serialize();
    }
  }

  private void recoverResourceFromFile() throws IOException {
    try {
      tsFileResource.deserialize();
    } catch (IOException e) {
      logger.warn(
          "Cannot deserialize TsFileResource {}, construct it using " + "TsFileSequenceReader",
          tsFileResource.getTsFile(),
          e);
      recoverResourceFromReader();
    }
  }

  private void recoverResourceFromReader() throws IOException {
    try (TsFileSequenceReader reader =
        new TsFileSequenceReader(tsFileResource.getTsFile().getAbsolutePath(), true)) {
      for (Entry<String, List<TimeseriesMetadata>> entry :
          reader.getAllTimeseriesMetadata().entrySet()) {
        for (TimeseriesMetadata timeseriesMetaData : entry.getValue()) {
          tsFileResource.updateStartTime(
              entry.getKey(), timeseriesMetaData.getStatistics().getStartTime());
          tsFileResource.updateEndTime(
              entry.getKey(), timeseriesMetaData.getStatistics().getEndTime());
        }
      }
    }
    // write .resource file
    tsFileResource.serialize();
  }

  private void recoverResourceFromWriter(RestorableTsFileIOWriter restorableTsFileIOWriter) {
    Map<String, List<ChunkMetadata>> deviceChunkMetaDataMap =
        restorableTsFileIOWriter.getDeviceChunkMetadataMap();
    for (Map.Entry<String, List<ChunkMetadata>> entry : deviceChunkMetaDataMap.entrySet()) {
      String deviceId = entry.getKey();
      List<ChunkMetadata> chunkMetadataList = entry.getValue();
      TSDataType dataType = entry.getValue().get(entry.getValue().size() - 1).getDataType();
      for (ChunkMetadata chunkMetaData : chunkMetadataList) {
        if (!chunkMetaData.getDataType().equals(dataType)) {
          continue;
        }
        tsFileResource.updateStartTime(deviceId, chunkMetaData.getStartTime());
        tsFileResource.updateEndTime(deviceId, chunkMetaData.getEndTime());
      }
    }
    tsFileResource.updatePlanIndexes(restorableTsFileIOWriter.getMinPlanIndex());
    tsFileResource.updatePlanIndexes(restorableTsFileIOWriter.getMaxPlanIndex());
  }

  private void redoLogs(
      RestorableTsFileIOWriter restorableTsFileIOWriter, Supplier<ByteBuffer[]> supplier)
      throws StorageGroupProcessorException {
    IMemTable recoverMemTable = new PrimitiveMemTable();
    LogReplayer logReplayer =
        new LogReplayer(
            logNodePrefix,
            filePath,
            tsFileResource.getModFile(),
            tsFileResource,
            recoverMemTable,
            sequence);
    logReplayer.replayLogs(supplier);
    try {
      if (!recoverMemTable.isEmpty()) {
        // flush logs
<<<<<<< HEAD
        MemTableFlushTask tableFlushTask = new MemTableFlushTask(recoverMemTable,
            restorableTsFileIOWriter,
            tsFileResource.getTsFile().getParentFile().getParentFile().getName(), sequence);
=======
        MemTableFlushTask tableFlushTask =
            new MemTableFlushTask(
                recoverMemTable,
                restorableTsFileIOWriter,
                tsFileResource.getTsFile().getParentFile().getParentFile().getName());
>>>>>>> bc648969
        tableFlushTask.syncFlushMemTable();
        tsFileResource.updatePlanIndexes(recoverMemTable.getMinPlanIndex());
        tsFileResource.updatePlanIndexes(recoverMemTable.getMaxPlanIndex());
      }

      restorableTsFileIOWriter.endFile();
      tsFileResource.serialize();

      // otherwise this file is not closed before crush, do nothing so we can continue writing
      // into it
    } catch (IOException | ExecutionException e) {
      throw new StorageGroupProcessorException(e);
    } catch (InterruptedException e) {
      Thread.currentThread().interrupt();
      throw new StorageGroupProcessorException(e);
    }
  }
}<|MERGE_RESOLUTION|>--- conflicted
+++ resolved
@@ -217,17 +217,11 @@
     try {
       if (!recoverMemTable.isEmpty()) {
         // flush logs
-<<<<<<< HEAD
-        MemTableFlushTask tableFlushTask = new MemTableFlushTask(recoverMemTable,
-            restorableTsFileIOWriter,
-            tsFileResource.getTsFile().getParentFile().getParentFile().getName(), sequence);
-=======
         MemTableFlushTask tableFlushTask =
             new MemTableFlushTask(
                 recoverMemTable,
                 restorableTsFileIOWriter,
                 tsFileResource.getTsFile().getParentFile().getParentFile().getName());
->>>>>>> bc648969
         tableFlushTask.syncFlushMemTable();
         tsFileResource.updatePlanIndexes(recoverMemTable.getMinPlanIndex());
         tsFileResource.updatePlanIndexes(recoverMemTable.getMaxPlanIndex());
