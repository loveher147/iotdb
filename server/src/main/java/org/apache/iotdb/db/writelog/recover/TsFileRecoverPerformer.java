--- conflicted
+++ resolved
@@ -76,14 +76,11 @@
    * data 2. redo the WALs to recover unpersisted data 3. flush and close the file 4. clean WALs
    */
   public void recover() throws ProcessorException {
-<<<<<<< HEAD
-
-=======
+
     IMemTable recoverMemTable = new PrimitiveMemTable();
     this.logReplayer = new LogReplayer(logNodePrefix, insertFilePath, tsFileResource.getModFile(),
         versionController,
         tsFileResource, schema, recoverMemTable, acceptUnseq);
->>>>>>> fcddd513
     File insertFile = new File(insertFilePath);
     if (!insertFile.exists()) {
       logger.error("TsFile {} is missing, will skip its recovery.", insertFilePath);
@@ -105,9 +102,6 @@
           recoverResourceFromFile();
         } else {
           // .resource file does not exist, read file metadata and recover tsfile resource
-<<<<<<< HEAD
-          recoverResourceFromReader();
-=======
           try (TsFileSequenceReader reader = new TsFileSequenceReader(
               tsFileResource.getFile().getAbsolutePath())) {
             TsFileMetaData metaData = reader.readFileMetadata();
@@ -129,7 +123,6 @@
           }
           // write .resource file
           tsFileResource.serialize();
->>>>>>> fcddd513
         }
         return;
       } catch (IOException e) {
@@ -139,7 +132,6 @@
     } else {
       // due to failure, the last ChunkGroup may contain the same data as the WALs, so the time
       // map must be updated first to avoid duplicated insertion
-<<<<<<< HEAD
       recoverResourceFromWriter(restorableTsFileIOWriter);
     }
 
@@ -174,21 +166,14 @@
           metaData.getDeviceMap().values());
       for (TsDeviceMetadataIndex index : deviceMetadataIndexList) {
         TsDeviceMetadata deviceMetadata = reader.readTsDeviceMetaData(index);
-        List<ChunkGroupMetaData> chunkGroupMetaDataList = deviceMetadata.getChunkGroupMetaDataList();
-        for (ChunkGroupMetaData chunkGroupMetaData : chunkGroupMetaDataList) {
+        for (ChunkGroupMetaData chunkGroupMetaData : deviceMetadata
+            .getChunkGroupMetaDataList()) {
           for (ChunkMetaData chunkMetaData : chunkGroupMetaData.getChunkMetaDataList()) {
-            tsFileResource.updateTime(chunkGroupMetaData.getDeviceID(), chunkMetaData.getStartTime());
-            tsFileResource.updateTime(chunkGroupMetaData.getDeviceID(), chunkMetaData.getEndTime());
+            tsFileResource.updateStartTime(chunkGroupMetaData.getDeviceID(),
+                chunkMetaData.getStartTime());
+            tsFileResource
+                .updateEndTime(chunkGroupMetaData.getDeviceID(), chunkMetaData.getEndTime());
           }
-=======
-      for (ChunkGroupMetaData chunkGroupMetaData : restorableTsFileIOWriter
-          .getChunkGroupMetaDatas()) {
-        for (ChunkMetaData chunkMetaData : chunkGroupMetaData.getChunkMetaDataList()) {
-          tsFileResource.updateStartTime(chunkGroupMetaData.getDeviceID(),
-              chunkMetaData.getStartTime());
-          tsFileResource
-              .updateEndTime(chunkGroupMetaData.getDeviceID(), chunkMetaData.getEndTime());
->>>>>>> fcddd513
         }
       }
     }
@@ -200,8 +185,8 @@
     for (ChunkGroupMetaData chunkGroupMetaData : restorableTsFileIOWriter
         .getChunkGroupMetaDatas()) {
       for (ChunkMetaData chunkMetaData : chunkGroupMetaData.getChunkMetaDataList()) {
-        tsFileResource.updateTime(chunkGroupMetaData.getDeviceID(), chunkMetaData.getStartTime());
-        tsFileResource.updateTime(chunkGroupMetaData.getDeviceID(), chunkMetaData.getEndTime());
+        tsFileResource.updateStartTime(chunkGroupMetaData.getDeviceID(), chunkMetaData.getStartTime());
+        tsFileResource.updateEndTime(chunkGroupMetaData.getDeviceID(), chunkMetaData.getEndTime());
       }
     }
   }
@@ -210,19 +195,15 @@
     IMemTable recoverMemTable = new PrimitiveMemTable();
     this.logReplayer = new LogReplayer(logNodePrefix, insertFilePath, tsFileResource.getModFile(),
         versionController,
-        tsFileResource, fileSchema, recoverMemTable, acceptUnseq);
+        tsFileResource, schema, recoverMemTable, acceptUnseq);
     logReplayer.replayLogs();
     try {
       if (!recoverMemTable.isEmpty()) {
         // flush logs
-<<<<<<< HEAD
-        MemTableFlushTask tableFlushTask = new MemTableFlushTask(recoverMemTable, fileSchema,
-            restorableTsFileIOWriter, logNodePrefix);
-=======
+
         MemTableFlushTask tableFlushTask = new MemTableFlushTask(recoverMemTable, schema,
             restorableTsFileIOWriter,
             logNodePrefix);
->>>>>>> fcddd513
         tableFlushTask.syncFlushMemTable();
       }
       // close file
