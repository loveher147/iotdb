--- conflicted
+++ resolved
@@ -268,12 +268,7 @@
     LinkedHashMap<String, Integer> pathMap = new LinkedHashMap<>();
     try {
       for (Path path : paths) {
-<<<<<<< HEAD
         List<String> all = MManager.getInstance().getPaths(path.getFullPath());
-=======
-        List<String> all;
-        all = executor.getAllMatchedPaths(path.getFullPath());
->>>>>>> 72eb5afc
         for (String subPath : all) {
           if (!pathMap.containsKey(subPath)) {
             pathMap.put(subPath, 1);
@@ -295,12 +290,7 @@
     List<String> newAggregations = new ArrayList<>();
     for (int i = 0; i < paths.size(); i++) {
       try {
-<<<<<<< HEAD
         List<String> actualPaths = MManager.getInstance().getPaths(paths.get(i).getFullPath());
-
-=======
-        List<String> actualPaths = executor.getAllMatchedPaths(paths.get(i).getFullPath());
->>>>>>> 72eb5afc
         for (String actualPath : actualPaths) {
           retPaths.add(new Path(actualPath));
           if (afterConcatAggregations != null && !afterConcatAggregations.isEmpty()) {
