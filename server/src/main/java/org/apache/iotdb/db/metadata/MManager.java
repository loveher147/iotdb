/*
 * Licensed to the Apache Software Foundation (ASF) under one
 * or more contributor license agreements.  See the NOTICE file
 * distributed with this work for additional information
 * regarding copyright ownership.  The ASF licenses this file
 * to you under the Apache License, Version 2.0 (the
 * "License"); you may not use this file except in compliance
 * with the License.  You may obtain a copy of the License at
 *
 *     http://www.apache.org/licenses/LICENSE-2.0
 *
 * Unless required by applicable law or agreed to in writing,
 * software distributed under the License is distributed on an
 * "AS IS" BASIS, WITHOUT WARRANTIES OR CONDITIONS OF ANY
 * KIND, either express or implied.  See the License for the
 * specific language governing permissions and limitations
 * under the License.
 */
package org.apache.iotdb.db.metadata;

<<<<<<< HEAD

import static java.util.stream.Collectors.toList;
import static org.apache.iotdb.tsfile.common.constant.TsFileConstant.PATH_SEPARATOR;
=======
import static java.util.stream.Collectors.toList;
>>>>>>> e4996e14

import java.io.BufferedReader;
import java.io.File;
import java.io.FileReader;
import java.io.IOException;
import java.nio.file.Files;
import java.util.ArrayDeque;
import java.util.ArrayList;
import java.util.Arrays;
import java.util.Collection;
import java.util.Collections;
import java.util.Comparator;
import java.util.Deque;
import java.util.HashMap;
import java.util.HashSet;
import java.util.LinkedList;
import java.util.List;
import java.util.Map;
import java.util.Map.Entry;
import java.util.Set;
import java.util.concurrent.Executors;
import java.util.concurrent.ScheduledExecutorService;
import java.util.concurrent.TimeUnit;
import java.util.concurrent.locks.ReentrantReadWriteLock;
<<<<<<< HEAD

=======
>>>>>>> e4996e14
import org.apache.iotdb.db.conf.IoTDBConfig;
import org.apache.iotdb.db.conf.IoTDBDescriptor;
import org.apache.iotdb.db.conf.adapter.ActiveTimeSeriesCounter;
import org.apache.iotdb.db.conf.adapter.IoTDBConfigDynamicAdapter;
import org.apache.iotdb.db.engine.StorageEngine;
import org.apache.iotdb.db.engine.fileSystem.SystemFileFactory;
import org.apache.iotdb.db.exception.ConfigAdjusterException;
import org.apache.iotdb.db.exception.metadata.DeleteFailedException;
import org.apache.iotdb.db.exception.metadata.IllegalPathException;
import org.apache.iotdb.db.exception.metadata.MetadataException;
import org.apache.iotdb.db.exception.metadata.PathNotExistException;
import org.apache.iotdb.db.exception.metadata.StorageGroupAlreadySetException;
import org.apache.iotdb.db.exception.metadata.StorageGroupNotSetException;
import org.apache.iotdb.db.metadata.mnode.MNode;
import org.apache.iotdb.db.metadata.mnode.MeasurementMNode;
import org.apache.iotdb.db.metadata.mnode.StorageGroupMNode;
import org.apache.iotdb.db.monitor.MonitorConstants;
import org.apache.iotdb.db.qp.constant.SQLConstant;
import org.apache.iotdb.db.qp.physical.crud.InsertPlan;
import org.apache.iotdb.db.qp.physical.crud.InsertRowPlan;
import org.apache.iotdb.db.qp.physical.crud.InsertTabletPlan;
import org.apache.iotdb.db.qp.physical.sys.CreateTimeSeriesPlan;
import org.apache.iotdb.db.qp.physical.sys.ShowTimeSeriesPlan;
import org.apache.iotdb.db.query.context.QueryContext;
import org.apache.iotdb.db.query.dataset.ShowTimeSeriesResult;
import org.apache.iotdb.db.utils.RandomDeleteCache;
import org.apache.iotdb.db.utils.TestOnly;
import org.apache.iotdb.db.utils.TypeInferenceUtils;
import org.apache.iotdb.tsfile.common.conf.TSFileDescriptor;
import org.apache.iotdb.tsfile.exception.cache.CacheException;
import org.apache.iotdb.tsfile.exception.write.UnSupportedDataTypeException;
import org.apache.iotdb.tsfile.file.metadata.enums.CompressionType;
import org.apache.iotdb.tsfile.file.metadata.enums.TSDataType;
import org.apache.iotdb.tsfile.file.metadata.enums.TSEncoding;
import org.apache.iotdb.tsfile.read.TimeValuePair;
import org.apache.iotdb.tsfile.read.common.Path;
import org.apache.iotdb.tsfile.utils.Pair;
import org.apache.iotdb.tsfile.write.schema.MeasurementSchema;
import org.apache.iotdb.tsfile.write.schema.TimeseriesSchema;
import org.slf4j.Logger;
import org.slf4j.LoggerFactory;

/**
 * This class takes the responsibility of serialization of all the metadata info and persistent it
 * into files. This class contains all the interfaces to modify the metadata for delta system. All
 * the operations will be insert into the logs temporary in case the downtime of the delta system.
 */
public class MManager {

  private static final Logger logger = LoggerFactory.getLogger(MManager.class);
  private static final String TIME_SERIES_TREE_HEADER = "===  Timeseries Tree  ===\n\n";

  /**
   * A thread will check whether the MTree is modified lately each such interval. Unit: second
   */
  private static final long MTREE_SNAPSHOT_THREAD_CHECK_TIME = 600L;

  // the lock for read/insert
  private ReentrantReadWriteLock lock = new ReentrantReadWriteLock();
  // the log file seriesPath
  private String logFilePath;
  private String mtreeSnapshotPath;
  private String mtreeSnapshotTmpPath;
  private MTree mtree;
  private MLogWriter logWriter;
  private TagLogFile tagLogFile;
  private boolean isRecovering;
  // device -> DeviceMNode
  private RandomDeleteCache<String, MNode> mNodeCache;

  // tag key -> tag value -> LeafMNode
  private Map<String, Map<String, Set<MeasurementMNode>>> tagIndex = new HashMap<>();

  // storage group name -> the series number
  private Map<String, Integer> seriesNumberInStorageGroups = new HashMap<>();
  private long maxSeriesNumberAmongStorageGroup;
  private boolean initialized;
  protected IoTDBConfig config;

  private File logFile;
  private final int mtreeSnapshotInterval;
  private final long mtreeSnapshotThresholdTime;
  private ScheduledExecutorService timedCreateMTreeSnapshotThread;

  private static class MManagerHolder {

    private MManagerHolder() {
      // allowed to do nothing
    }

    private static final MManager INSTANCE = new MManager();
  }

  protected MManager() {
    config = IoTDBDescriptor.getInstance().getConfig();
    mtreeSnapshotInterval = config.getMtreeSnapshotInterval();
    mtreeSnapshotThresholdTime = config.getMtreeSnapshotThresholdTime() * 1000L;
    String schemaDir = config.getSchemaDir();
    File schemaFolder = SystemFileFactory.INSTANCE.getFile(schemaDir);
    if (!schemaFolder.exists()) {
      if (schemaFolder.mkdirs()) {
        logger.info("create system folder {}", schemaFolder.getAbsolutePath());
      } else {
        logger.info("create system folder {} failed.", schemaFolder.getAbsolutePath());
      }
    }
    logFilePath = schemaDir + File.separator + MetadataConstant.METADATA_LOG;
    mtreeSnapshotPath = schemaDir + File.separator + MetadataConstant.MTREE_SNAPSHOT;
    mtreeSnapshotTmpPath = schemaDir + File.separator + MetadataConstant.MTREE_SNAPSHOT_TMP;

    // do not write log when recover
    isRecovering = true;

    int cacheSize = config.getmManagerCacheSize();
    mNodeCache = new RandomDeleteCache<String, MNode>(cacheSize) {

      @Override
      public MNode loadObjectByKey(String key) throws CacheException {
        lock.readLock().lock();
        try {
          return mtree.getNodeByPathWithStorageGroupCheck(key);
        } catch (MetadataException e) {
          throw new CacheException(e);
        } finally {
          lock.readLock().unlock();
        }
      }
    };

    int remoteCacheSize = config.getmRemoteSchemaCacheSize();

    timedCreateMTreeSnapshotThread = Executors.newSingleThreadScheduledExecutor(r -> new Thread(r,
        "timedCreateMTreeSnapshotThread"));
    timedCreateMTreeSnapshotThread
        .scheduleAtFixedRate(this::checkMTreeModified, MTREE_SNAPSHOT_THREAD_CHECK_TIME,
            MTREE_SNAPSHOT_THREAD_CHECK_TIME, TimeUnit.SECONDS);
  }

  /**
   * we should not use this function in other place, but only in IoTDB class
   *
   * @return
   */
  public static MManager getInstance() {
    return MManagerHolder.INSTANCE;
  }

  // Because the writer will be used later and should not be closed here.
  @SuppressWarnings("squid:S2093")
  public synchronized void init() {
    if (initialized) {
      return;
    }
    logFile = SystemFileFactory.INSTANCE.getFile(logFilePath);

    try {
      tagLogFile = new TagLogFile(config.getSchemaDir(), MetadataConstant.TAG_LOG);

      isRecovering = true;
      int lineNumber = initFromLog(logFile);

      if (config.isEnableParameterAdapter()) {
        List<String> storageGroups = mtree.getAllStorageGroupNames();
        for (String sg : storageGroups) {
          MNode node = mtree.getNodeByPath(sg);
          seriesNumberInStorageGroups.put(sg, node.getLeafCount());
        }
        maxSeriesNumberAmongStorageGroup =
            seriesNumberInStorageGroups.values().stream().max(Integer::compareTo).orElse(0);
      }

      logWriter = new MLogWriter(config.getSchemaDir(), MetadataConstant.METADATA_LOG);
      logWriter.setLineNumber(lineNumber);
      isRecovering = false;
    } catch (IOException | MetadataException e) {
      mtree = new MTree();
      logger.error("Cannot read MTree from file, using an empty new one", e);
    }
    initialized = true;
  }

  /**
   * @return line number of the logFile
   */
  @SuppressWarnings("squid:S3776")
  private int initFromLog(File logFile) throws IOException {
    File tmpFile = SystemFileFactory.INSTANCE.getFile(mtreeSnapshotTmpPath);
    if (tmpFile.exists()) {
      logger.warn("Creating MTree snapshot not successful before crashing...");
      Files.delete(tmpFile.toPath());
    }

    File mtreeSnapshot = SystemFileFactory.INSTANCE.getFile(mtreeSnapshotPath);
    long time = System.currentTimeMillis();
    if (!mtreeSnapshot.exists()) {
      mtree = new MTree();
    } else {
      mtree = MTree.deserializeFrom(mtreeSnapshot);
      logger.debug("spend {} ms to deserialize mtree from snapshot",
          System.currentTimeMillis() - time);
    }

    time = System.currentTimeMillis();
    // init the metadata from the operation log
    if (logFile.exists()) {
      int idx = 0;
      try (FileReader fr = new FileReader(logFile);
          BufferedReader br = new BufferedReader(fr)) {
        String cmd;
        while ((cmd = br.readLine()) != null) {
          try {
            operation(cmd);
            idx++;
          } catch (Exception e) {
            logger.error("Can not operate cmd {}", cmd, e);
          }
        }
      }
      logger.debug("spend {} ms to deserialize mtree from mlog.txt",
          System.currentTimeMillis() - time);
      return idx;
    } else if (mtreeSnapshot.exists()) {
      throw new IOException("mtree snapshot file exists but mlog.txt does not exist.");
    } else {
      return 0;
    }
  }

  /**
   * function for clearing MTree
   */
  public void clear() {
    lock.writeLock().lock();
    try {
      this.mtree = new MTree();
      this.mNodeCache.clear();
      this.tagIndex.clear();
      this.seriesNumberInStorageGroups.clear();
      this.maxSeriesNumberAmongStorageGroup = 0;
      if (logWriter != null) {
        logWriter.close();
        logWriter = null;
      }
      if (tagLogFile != null) {
        tagLogFile.close();
        tagLogFile = null;
      }
      initialized = false;
      if (timedCreateMTreeSnapshotThread != null) {
        timedCreateMTreeSnapshotThread.shutdownNow();
        timedCreateMTreeSnapshotThread = null;
      }
    } catch (IOException e) {
      logger.error("Cannot close metadata log writer, because:", e);
    } finally {
      lock.writeLock().unlock();
    }
  }

  public void operation(String cmd) throws IOException, MetadataException {
    // see createTimeseries() to get the detailed format of the cmd
    String[] args = cmd.trim().split(",", -1);
    switch (args[0]) {
      case MetadataOperationType.CREATE_TIMESERIES:
        Map<String, String> props = new HashMap<>();
        if (!args[5].isEmpty()) {
          String[] keyValues = args[5].split("&");
          String[] kv;
          for (String keyValue : keyValues) {
            kv = keyValue.split("=");
            props.put(kv[0], kv[1]);
          }
        }

        String alias = null;
        if (!args[6].isEmpty()) {
          alias = args[6];
        }
        long offset = -1L;
        Map<String, String> tagMap = null;
        if (!args[7].isEmpty()) {
          offset = Long.parseLong(args[7]);
          tagMap = tagLogFile.readTag(config.getTagAttributeTotalSize(), offset);
        }

        CreateTimeSeriesPlan plan = new CreateTimeSeriesPlan(new Path(args[1]),
            TSDataType.deserialize(Short.parseShort(args[2])),
            TSEncoding.deserialize(Short.parseShort(args[3])),
            CompressionType.deserialize(Short.parseShort(args[4])), props, tagMap, null, alias);

        createTimeseries(plan, offset);
        break;
      case MetadataOperationType.DELETE_TIMESERIES:
        String failedTimeseries = deleteTimeseries(args[1]);
        if (!failedTimeseries.isEmpty()) {
          throw new DeleteFailedException(failedTimeseries);
        }
        break;
      case MetadataOperationType.SET_STORAGE_GROUP:
        setStorageGroup(args[1]);
        break;
      case MetadataOperationType.DELETE_STORAGE_GROUP:
        List<String> storageGroups = new ArrayList<>(Arrays.asList(args).subList(1, args.length));
        deleteStorageGroups(storageGroups);
        break;
      case MetadataOperationType.SET_TTL:
        setTTL(args[1], Long.parseLong(args[2]));
        break;
      case MetadataOperationType.CHANGE_OFFSET:
        changeOffset(args[1], Long.parseLong(args[2]));
        break;
      case MetadataOperationType.CHANGE_ALIAS:
        changeAlias(args[1], args[2]);
        break;
      default:
        logger.error("Unrecognizable command {}", cmd);
    }
  }

  public void createTimeseries(CreateTimeSeriesPlan plan) throws MetadataException {
    createTimeseries(plan, -1);
  }

  public void createTimeseries(CreateTimeSeriesPlan plan, long offset) throws MetadataException {
    lock.writeLock().lock();
    String path = plan.getPath().getFullPath();
    try {
      /*
       * get the storage group with auto create schema
       */
      String storageGroupName;
      try {
        storageGroupName = mtree.getStorageGroupName(path);
      } catch (StorageGroupNotSetException e) {
        if (!config.isAutoCreateSchemaEnabled()) {
          throw e;
        }
        storageGroupName =
            MetaUtils.getStorageGroupNameByLevel(path, config.getDefaultStorageGroupLevel());
        setStorageGroup(storageGroupName);
      }

      // check memory
      IoTDBConfigDynamicAdapter.getInstance().addOrDeleteTimeSeries(1);

      // create time series in MTree
      MeasurementMNode leafMNode = mtree
          .createTimeseries(path, plan.getDataType(), plan.getEncoding(), plan.getCompressor(),
              plan.getProps(), plan.getAlias());

      // update tag index
      if (plan.getTags() != null) {
        // tag key, tag value
        for (Entry<String, String> entry : plan.getTags().entrySet()) {
          tagIndex.computeIfAbsent(entry.getKey(), k -> new HashMap<>())
              .computeIfAbsent(entry.getValue(), v -> new HashSet<>()).add(leafMNode);
        }
      }

      // update statistics
      if (config.isEnableParameterAdapter()) {
        int size = seriesNumberInStorageGroups.get(storageGroupName);
        seriesNumberInStorageGroups.put(storageGroupName, size + 1);
        if (size + 1 > maxSeriesNumberAmongStorageGroup) {
          maxSeriesNumberAmongStorageGroup = size + 1;
        }
      }

      // write log
      if (!isRecovering) {
        // either tags or attributes is not empty
        if ((plan.getTags() != null && !plan.getTags().isEmpty())
            || (plan.getAttributes() != null && !plan.getAttributes().isEmpty())) {
          offset = tagLogFile.write(plan.getTags(), plan.getAttributes());
        }
        logWriter.createTimeseries(plan, offset);
      }
      leafMNode.setOffset(offset);

    } catch (IOException | ConfigAdjusterException e) {
      throw new MetadataException(e.getMessage());
    } finally {
      lock.writeLock().unlock();
    }
  }

  /**
   * Add one timeseries to metadata tree, if the timeseries already exists, throw exception
   *
   * @param path       the timeseries path
   * @param dataType   the dateType {@code DataType} of the timeseries
   * @param encoding   the encoding function {@code Encoding} of the timeseries
   * @param compressor the compressor function {@code Compressor} of the time series
   * @return whether the measurement occurs for the first time in this storage group (if true, the
   * measurement should be registered to the StorageEngine too)
   */
  public void createTimeseries(String path, TSDataType dataType, TSEncoding encoding,
      CompressionType compressor, Map<String, String> props) throws MetadataException {
    createTimeseries(
        new CreateTimeSeriesPlan(new Path(path), dataType, encoding, compressor, props, null, null,
            null));
  }

  /**
   * Delete all timeseries under the given path, may cross different storage group
   *
   * @param prefixPath path to be deleted, could be root or a prefix path or a full path
   * @return The String is the deletion failed Timeseries
   */
  public String deleteTimeseries(String prefixPath) throws MetadataException {
    lock.writeLock().lock();

    if (isStorageGroup(prefixPath)) {

      if (config.isEnableParameterAdapter()) {
        int size = seriesNumberInStorageGroups.get(prefixPath);
        seriesNumberInStorageGroups.put(prefixPath, 0);
        if (size == maxSeriesNumberAmongStorageGroup) {
          seriesNumberInStorageGroups.values().stream()
              .max(Integer::compareTo)
              .ifPresent(val -> maxSeriesNumberAmongStorageGroup = val);
        }
      }

      mNodeCache.clear();
    }
    try {
      List<String> allTimeseries = mtree.getAllTimeseriesName(prefixPath);
      // Monitor storage group seriesPath is not allowed to be deleted
      allTimeseries.removeIf(p -> p.startsWith(MonitorConstants.STAT_STORAGE_GROUP_PREFIX));

      Set<String> failedNames = new HashSet<>();
      for (String p : allTimeseries) {
        try {
          String emptyStorageGroup = deleteOneTimeseriesAndUpdateStatistics(p);
          if (!isRecovering) {
            if (emptyStorageGroup != null) {
              StorageEngine.getInstance().deleteAllDataFilesInOneStorageGroup(emptyStorageGroup);
            }
            logWriter.deleteTimeseries(p);
          }
        } catch (DeleteFailedException e) {
          failedNames.add(e.getName());
        }
      }
      return String.join(",", failedNames);
    } catch (IOException e) {
      throw new MetadataException(e.getMessage());
    } finally {
      lock.writeLock().unlock();
    }
  }

  /**
   * remove the node from the tag inverted index
   */
  private void removeFromTagInvertedIndex(MeasurementMNode node) throws IOException {
    if (node.getOffset() < 0) {
      return;
    }
    Map<String, String> tagMap =
        tagLogFile.readTag(config.getTagAttributeTotalSize(), node.getOffset());
    if (tagMap != null) {
      for (Entry<String, String> entry : tagMap.entrySet()) {
        if (tagIndex.containsKey(entry.getKey()) && tagIndex.get(entry.getKey())
            .containsKey(entry.getValue())) {
          if (logger.isDebugEnabled()) {
            logger.debug(String.format(
                "Delete: TimeSeries %s is removed from tag inverted index, "
                    + "tag key is %s, tag value is %s, tlog offset is %d",
                node.getFullPath(), entry.getKey(), entry.getValue(), node.getOffset()));
          }
          tagIndex.get(entry.getKey()).get(entry.getValue()).remove(node);
          if (tagIndex.get(entry.getKey()).get(entry.getValue()).isEmpty()) {
            tagIndex.get(entry.getKey()).remove(entry.getValue());
            if (tagIndex.get(entry.getKey()).isEmpty()) {
              tagIndex.remove(entry.getKey());
            }
          }
        } else {
          if (logger.isDebugEnabled()) {
            logger.debug(String.format(
                "Delete: TimeSeries %s's tag info has been removed from tag inverted index before "
                    + "deleting it, tag key is %s, tag value is %s, tlog offset is %d, contains key %b",
                node.getFullPath(), entry.getKey(), entry.getValue(), node.getOffset(),
                tagIndex.containsKey(entry.getKey())));
          }
        }
      }
    }
  }

  /**
   * @param path full path from root to leaf node
   * @return after delete if the storage group is empty, return its name, otherwise return null
   */
  private String deleteOneTimeseriesAndUpdateStatistics(String path)
      throws MetadataException, IOException {
    lock.writeLock().lock();
    try {
      Pair<String, MeasurementMNode> pair = mtree.deleteTimeseriesAndReturnEmptyStorageGroup(path);
      removeFromTagInvertedIndex(pair.right);
      String storageGroupName = pair.left;

      // TODO: delete the path node and all its ancestors
      mNodeCache.clear();
      try {
        IoTDBConfigDynamicAdapter.getInstance().addOrDeleteTimeSeries(-1);
      } catch (ConfigAdjusterException e) {
        throw new MetadataException(e);
      }

      if (config.isEnableParameterAdapter()) {
        String storageGroup = getStorageGroupName(path);
        int size = seriesNumberInStorageGroups.get(storageGroup);
        seriesNumberInStorageGroups.put(storageGroup, size - 1);
        if (size == maxSeriesNumberAmongStorageGroup) {
          seriesNumberInStorageGroups.values().stream().max(Integer::compareTo)
              .ifPresent(val -> maxSeriesNumberAmongStorageGroup = val);
        }
      }
      return storageGroupName;
    } finally {
      lock.writeLock().unlock();
    }
  }

  /**
   * Set storage group of the given path to MTree. Check
   *
   * @param storageGroup root.node.(node)*
   */
  public void setStorageGroup(String storageGroup) throws MetadataException {
    lock.writeLock().lock();
    try {
      mtree.setStorageGroup(storageGroup);
      IoTDBConfigDynamicAdapter.getInstance().addOrDeleteStorageGroup(1);

      if (config.isEnableParameterAdapter()) {
        ActiveTimeSeriesCounter.getInstance().init(storageGroup);
        seriesNumberInStorageGroups.put(storageGroup, 0);
      }
      if (!isRecovering) {
        logWriter.setStorageGroup(storageGroup);
      }
    } catch (IOException e) {
      throw new MetadataException(e.getMessage());
    } catch (ConfigAdjusterException e) {
      mtree.deleteStorageGroup(storageGroup);
      throw new MetadataException(e);
    } finally {
      lock.writeLock().unlock();
    }
  }

  /**
   * Delete storage groups of given paths from MTree. Log format: "delete_storage_group,sg1,sg2,sg3"
   *
   * @param storageGroups list of paths to be deleted. Format: root.node
   */
  public void deleteStorageGroups(List<String> storageGroups) throws MetadataException {
    lock.writeLock().lock();
    try {
      for (String storageGroup : storageGroups) {

        // clear cached MNode
        mNodeCache.clear();

        // try to delete storage group
        List<MeasurementMNode> leafMNodes = mtree.deleteStorageGroup(storageGroup);
        for (MeasurementMNode leafMNode : leafMNodes) {
          removeFromTagInvertedIndex(leafMNode);
        }

        if (config.isEnableParameterAdapter()) {
          IoTDBConfigDynamicAdapter.getInstance().addOrDeleteStorageGroup(-1);
          int size = seriesNumberInStorageGroups.get(storageGroup);
          IoTDBConfigDynamicAdapter.getInstance().addOrDeleteTimeSeries(size * -1);
          ActiveTimeSeriesCounter.getInstance().delete(storageGroup);
          seriesNumberInStorageGroups.remove(storageGroup);
          if (size == maxSeriesNumberAmongStorageGroup) {
            maxSeriesNumberAmongStorageGroup =
                seriesNumberInStorageGroups.values().stream().max(Integer::compareTo).orElse(0);
          }
        }
        // if success
        if (!isRecovering) {
          logWriter.deleteStorageGroup(storageGroup);
        }
      }
    } catch (ConfigAdjusterException e) {
      throw new MetadataException(e);
    } catch (IOException e) {
      throw new MetadataException(e.getMessage());
    } finally {
      lock.writeLock().unlock();
    }
  }

  /**
   * Check if the given path is storage group or not.
   *
   * @param path Format: root.node.(node)*
   * @apiNote :for cluster
   */
  boolean isStorageGroup(String path) {
    lock.readLock().lock();
    try {
      return mtree.isStorageGroup(path);
    } finally {
      lock.readLock().unlock();
    }
  }

  /**
   * Get series type for given seriesPath.
   *
   * @param path full path
   */
  public TSDataType getSeriesType(String path) throws MetadataException {
    lock.readLock().lock();
    try {
      if (path.equals(SQLConstant.RESERVED_TIME)) {
        return TSDataType.INT64;
      }

      return mtree.getSchema(path).getType();
    } finally {
      lock.readLock().unlock();
    }
  }

  public MeasurementSchema[] getSchemas(String deviceId, String[] measurements)
      throws MetadataException {
    lock.readLock().lock();
    try {
      MNode deviceNode = getNodeByPath(deviceId);
      MeasurementSchema[] measurementSchemas = new MeasurementSchema[measurements.length];
      for (int i = 0; i < measurementSchemas.length; i++) {
        if (!deviceNode.hasChild(measurements[i])) {
          throw new MetadataException(measurements[i] + " does not exist in " + deviceId);
        }
        measurementSchemas[i] = ((MeasurementMNode) deviceNode.getChild(measurements[i]))
            .getSchema();
      }
      return measurementSchemas;
    } finally {
      lock.readLock().unlock();
    }
  }

  /**
   * Get all devices under given prefixPath.
   *
   * @param prefixPath a prefix of a full path. if the wildcard is not at the tail, then each
   *                   wildcard can only match one level, otherwise it can match to the tail.
   * @return A HashSet instance which stores devices names with given prefixPath.
   */
  public Set<String> getDevices(String prefixPath) throws MetadataException {
    lock.readLock().lock();
    try {
      return mtree.getDevices(prefixPath);
    } finally {
      lock.readLock().unlock();
    }
  }

  /**
   * Get all nodes from the given level
   *
   * @param prefixPath can be a prefix of a full path. Can not be a full path. can not have
   *                   wildcard. But, the level of the prefixPath can be smaller than the given
   *                   level, e.g., prefixPath = root.a while the given level is 5
   * @param nodeLevel  the level can not be smaller than the level of the prefixPath
   * @return A List instance which stores all node at given level
   */
  public List<String> getNodesList(String prefixPath, int nodeLevel) throws MetadataException {
    return getNodesList(prefixPath, nodeLevel, null);
  }

  public List<String> getNodesList(String prefixPath, int nodeLevel, StorageGroupFilter filter)
      throws MetadataException {
    lock.readLock().lock();
    try {
      return mtree.getNodesList(prefixPath, nodeLevel, filter);
    } finally {
      lock.readLock().unlock();
    }
  }

  /**
   * Get storage group name by path
   *
   * <p>e.g., root.sg1 is a storage group and path = root.sg1.d1, return root.sg1
   *
   * @return storage group in the given path
   */
  public String getStorageGroupName(String path) throws StorageGroupNotSetException {
    lock.readLock().lock();
    try {
      return mtree.getStorageGroupName(path);
    } finally {
      lock.readLock().unlock();
    }
  }

  /**
   * Get all storage group names
   */
  public List<String> getAllStorageGroupNames() {
    lock.readLock().lock();
    try {
      return mtree.getAllStorageGroupNames();
    } finally {
      lock.readLock().unlock();
    }
  }

  /**
   * Get all storage group MNodes
   */
  public List<StorageGroupMNode> getAllStorageGroupNodes() {
    lock.readLock().lock();
    try {
      return mtree.getAllStorageGroupNodes();
    } finally {
      lock.readLock().unlock();
    }
  }

  /**
   * Return all paths for given path if the path is abstract. Or return the path itself. Regular
   * expression in this method is formed by the amalgamation of seriesPath and the character '*'.
   *
   * @param prefixPath can be a prefix or a full path. if the wildcard is not at the tail, then each
   *                   wildcard can only match one level, otherwise it can match to the tail.
   */
  public List<String> getAllTimeseriesName(String prefixPath) throws MetadataException {
    lock.readLock().lock();
    try {
      return mtree.getAllTimeseriesName(prefixPath);
    } finally {
      lock.readLock().unlock();
    }
  }

  /**
   * Similar to method getAllTimeseriesName(), but return Path instead of String in order to include
   * alias.
   */
  public List<Path> getAllTimeseriesPath(String prefixPath) throws MetadataException {
    lock.readLock().lock();
    try {
      return mtree.getAllTimeseriesPath(prefixPath);
    } finally {
      lock.readLock().unlock();
    }
  }

  /**
   * To calculate the count of timeseries for given prefix path.
   */
  public int getAllTimeseriesCount(String prefixPath) throws MetadataException {
    lock.readLock().lock();
    try {
      return mtree.getAllTimeseriesCount(prefixPath);
    } finally {
      lock.readLock().unlock();
    }
  }

  /**
   * To calculate the count of nodes in the given level for given prefix path.
   *
   * @param prefixPath a prefix path or a full path, can not contain '*'
   * @param level      the level can not be smaller than the level of the prefixPath
   */
  public int getNodesCountInGivenLevel(String prefixPath, int level) throws MetadataException {
    lock.readLock().lock();
    try {
      return mtree.getNodesCountInGivenLevel(prefixPath, level);
    } finally {
      lock.readLock().unlock();
    }
  }

  private List<ShowTimeSeriesResult> showTimeseriesWithIndex(ShowTimeSeriesPlan plan,
      QueryContext context) throws MetadataException {
    lock.readLock().lock();
    try {
      if (!tagIndex.containsKey(plan.getKey())) {
        throw new MetadataException("The key " + plan.getKey() + " is not a tag.");
      }
      Map<String, Set<MeasurementMNode>> value2Node = tagIndex.get(plan.getKey());
      if (value2Node.isEmpty()) {
        throw new MetadataException("The key " + plan.getKey() + " is not a tag.");
      }

      List<MeasurementMNode> allMatchedNodes = new ArrayList<>();
      if (plan.isContains()) {
        for (Entry<String, Set<MeasurementMNode>> entry : value2Node.entrySet()) {
          String tagValue = entry.getKey();
          if (tagValue.contains(plan.getValue())) {
            allMatchedNodes.addAll(entry.getValue());
          }
        }
      } else {
        for (Entry<String, Set<MeasurementMNode>> entry : value2Node.entrySet()) {
          String tagValue = entry.getKey();
          if (plan.getValue().equals(tagValue)) {
            allMatchedNodes.addAll(entry.getValue());
          }
        }
      }

      // if ordered by heat, we sort all the timeseries by the descending order of the last insert timestamp
      if (plan.isOrderByHeat()) {
        allMatchedNodes = allMatchedNodes.stream().sorted(Comparator
            .comparingLong((MeasurementMNode mNode) -> MTree.getLastTimeStamp(mNode, context))
            .reversed().thenComparing(MNode::getFullPath)).collect(toList());
      } else {
        // otherwise, we just sort them by the alphabetical order
        allMatchedNodes = allMatchedNodes.stream().sorted(Comparator.comparing(MNode::getFullPath))
            .collect(toList());
      }

      List<ShowTimeSeriesResult> res = new LinkedList<>();
      String[] prefixNodes = MetaUtils.getNodeNames(plan.getPath().getFullPath());
      int curOffset = -1;
      int count = 0;
      int limit = plan.getLimit();
      int offset = plan.getOffset();
      for (MeasurementMNode leaf : allMatchedNodes) {
        if (match(leaf.getFullPath(), prefixNodes)) {
          if (limit != 0 || offset != 0) {
            curOffset++;
            if (curOffset < offset || count == limit) {
              continue;
            }
          }
          try {
            Pair<Map<String, String>, Map<String, String>> pair =
                tagLogFile.read(config.getTagAttributeTotalSize(), leaf.getOffset());
            pair.left.putAll(pair.right);
            MeasurementSchema measurementSchema = leaf.getSchema();
            res.add(new ShowTimeSeriesResult(leaf.getFullPath(), leaf.getAlias(),
                getStorageGroupName(leaf.getFullPath()), measurementSchema.getType().toString(),
                measurementSchema.getEncodingType().toString(),
                measurementSchema.getCompressor().toString(), pair.left));
            if (limit != 0) {
              count++;
            }
          } catch (IOException e) {
            throw new MetadataException(
                "Something went wrong while deserialize tag info of " + leaf.getFullPath(), e);
          }
        }
      }
      return res;
    } finally {
      lock.readLock().unlock();
    }
  }

  /**
   * whether the full path has the prefixNodes
   */
  private boolean match(String fullPath, String[] prefixNodes) {
    String[] nodes = MetaUtils.getNodeNames(fullPath);
    if (nodes.length < prefixNodes.length) {
      return false;
    }
    for (int i = 0; i < prefixNodes.length; i++) {
      if (!"*".equals(prefixNodes[i]) && !prefixNodes[i].equals(nodes[i])) {
        return false;
      }
    }
    return true;
  }

  public List<ShowTimeSeriesResult> showTimeseries(ShowTimeSeriesPlan plan, QueryContext context)
      throws MetadataException {
    // show timeseries with index
    if (plan.getKey() != null && plan.getValue() != null) {
      return showTimeseriesWithIndex(plan, context);
    } else {
      return showTimeseriesWithoutIndex(plan, context);
    }
  }

  /**
   * Get the result of ShowTimeseriesPlan
   *
   * @param plan show time series query plan
   */
  private List<ShowTimeSeriesResult> showTimeseriesWithoutIndex(ShowTimeSeriesPlan plan,
      QueryContext context) throws MetadataException {
    lock.readLock().lock();
    List<String[]> ans;
    try {
      if (plan.isOrderByHeat()) {
        ans = mtree.getAllMeasurementSchemaByHeatOrder(plan, context);
      } else {
        ans = mtree.getAllMeasurementSchema(plan);
      }
      List<ShowTimeSeriesResult> res = new LinkedList<>();
      for (String[] ansString : ans) {
        long tagFileOffset = Long.parseLong(ansString[6]);
        try {
          if (tagFileOffset < 0) {
            // no tags/attributes
            res.add(new ShowTimeSeriesResult(ansString[0], ansString[1], ansString[2], ansString[3],
                ansString[4], ansString[5], Collections.emptyMap()));
          } else {
            // has tags/attributes
            Pair<Map<String, String>, Map<String, String>> pair =
                tagLogFile.read(config.getTagAttributeTotalSize(), tagFileOffset);
            pair.left.putAll(pair.right);
            res.add(new ShowTimeSeriesResult(ansString[0], ansString[1], ansString[2], ansString[3],
                ansString[4], ansString[5], pair.left));
          }
        } catch (IOException e) {
          throw new MetadataException(
              "Something went wrong while deserialize tag info of " + ansString[0], e);
        }
      }
      return res;
    } finally {
      lock.readLock().unlock();
    }
  }

  public MeasurementSchema getSeriesSchema(String device, String measurement)
      throws MetadataException {
    lock.readLock().lock();
    try {
      MNode node = mtree.getNodeByPath(device);
      MNode leaf = node.getChild(measurement);
      if (leaf != null) {
        return ((MeasurementMNode) leaf).getSchema();
      }
      return null;
    } catch (PathNotExistException | IllegalPathException e) {
      //do nothing and throw it directly.
      throw e;
    } finally {
      lock.readLock().unlock();
    }
  }

  /**
   * Get child node path in the next level of the given path.
   *
   * <p>e.g., MTree has [root.sg1.d1.s1, root.sg1.d1.s2, root.sg1.d2.s1] given path = root.sg1,
   * return [root.sg1.d1, root.sg1.d2]
   *
   * @return All child nodes' seriesPath(s) of given seriesPath.
   */
  public Set<String> getChildNodePathInNextLevel(String path) throws MetadataException {
    lock.readLock().lock();
    try {
      return mtree.getChildNodePathInNextLevel(path);
    } finally {
      lock.readLock().unlock();
    }
  }

  /**
   * Check whether the path exists.
   *
   * @param path a full path or a prefix path
   */
  public boolean isPathExist(String path) {
    lock.readLock().lock();
    try {
      return mtree.isPathExist(path);
    } finally {
      lock.readLock().unlock();
    }
  }

  /**
   * Get node by path
   */
  public MNode getNodeByPath(String path) throws MetadataException {
    lock.readLock().lock();
    try {
      return mtree.getNodeByPath(path);
    } finally {
      lock.readLock().unlock();
    }
  }

  /**
   * Get storage group node by path. If storage group is not set, StorageGroupNotSetException will
   * be thrown
   */
  public StorageGroupMNode getStorageGroupNode(String path) throws MetadataException {
    lock.readLock().lock();
    try {
      return mtree.getStorageGroupNode(path);
    } finally {
      lock.readLock().unlock();
    }
  }

  /**
   * get device node, if the storage group is not set, create it when autoCreateSchema is true <p>
   * (we develop this method as we need to get the node's lock after we get the lock.writeLock())
   *
   * <p>!!!!!!Attention!!!!! must call the return node's readUnlock() if you call this method.
   *
   * @param path path
   */
  public MNode getDeviceNodeWithAutoCreateAndReadLock(
      String path, boolean autoCreateSchema, int sgLevel) throws MetadataException {
    lock.readLock().lock();
    MNode node = null;
    boolean shouldSetStorageGroup;
    try {
      node = mNodeCache.get(path);
      return node;
    } catch (CacheException e) {
      if (!autoCreateSchema) {
        throw new PathNotExistException(path);
      }
    } finally {
      if (node != null) {
        node.readLock();
      }
      lock.readLock().unlock();
    }

    lock.writeLock().lock();
    try {
      try {
        node = mNodeCache.get(path);
        return node;
      } catch (CacheException e) {
        shouldSetStorageGroup = e.getCause() instanceof StorageGroupNotSetException;
      }

      if (shouldSetStorageGroup) {
        String storageGroupName = MetaUtils.getStorageGroupNameByLevel(path, sgLevel);
        setStorageGroup(storageGroupName);
      }
      node = mtree.getDeviceNodeWithAutoCreating(path, sgLevel);
      return node;
    } catch (StorageGroupAlreadySetException e) {
      // ignore set storage group concurrently
      node = mtree.getDeviceNodeWithAutoCreating(path, sgLevel);
      return node;
    } finally {
      if (node != null) {
        node.readLock();
      }
      lock.writeLock().unlock();
    }
  }

  /**
   * !!!!!!Attention!!!!! must call the return node's readUnlock() if you call this method.
   */
  public MNode getDeviceNodeWithAutoCreateAndReadLock(String path) throws MetadataException {
    return getDeviceNodeWithAutoCreateAndReadLock(
        path, config.isAutoCreateSchemaEnabled(), config.getDefaultStorageGroupLevel());
  }

  public MNode getDeviceNode(String path) throws MetadataException {
    lock.readLock().lock();
    MNode node;
    try {
      node = mNodeCache.get(path);
      return node;
    } catch (CacheException e) {
      throw new PathNotExistException(path);
    } finally {
      lock.readLock().unlock();
    }
  }

  /**
   * To reduce the String number in memory, use the deviceId from MManager instead of the deviceId
   * read from disk
   *
   * @param path read from disk
   * @return deviceId
   */
  public String getDeviceId(String path) {
    MNode deviceNode = null;
    try {
      deviceNode = getDeviceNode(path);
      path = deviceNode.getFullPath();
    } catch (MetadataException | NullPointerException e) {
      // Cannot get deviceId from MManager, return the input deviceId
    }
    return path;
  }

  public MNode getChild(MNode parent, String child) {
    lock.readLock().lock();
    try {
      return parent.getChild(child);
    } finally {
      lock.readLock().unlock();
    }
  }

  /**
   * Get metadata in string
   */
  public String getMetadataInString() {
    lock.readLock().lock();
    try {
      return TIME_SERIES_TREE_HEADER + mtree.toString();
    } finally {
      lock.readLock().unlock();
    }
  }

  @TestOnly
  public void setMaxSeriesNumberAmongStorageGroup(long maxSeriesNumberAmongStorageGroup) {
    this.maxSeriesNumberAmongStorageGroup = maxSeriesNumberAmongStorageGroup;
  }

  public long getMaximalSeriesNumberAmongStorageGroups() {
    return maxSeriesNumberAmongStorageGroup;
  }

  public void setTTL(String storageGroup, long dataTTL) throws MetadataException, IOException {
    lock.writeLock().lock();
    try {
      getStorageGroupNode(storageGroup).setDataTTL(dataTTL);
      if (!isRecovering) {
        logWriter.setTTL(storageGroup, dataTTL);
      }
    } finally {
      lock.writeLock().unlock();
    }
  }

  /**
   * get all storageGroups ttl
   *
   * @return key-> storageGroupName, value->ttl
   */
  public Map<String, Long> getStorageGroupsTTL() {
    Map<String, Long> storageGroupsTTL = new HashMap<>();
    try {
      List<String> storageGroups = this.getAllStorageGroupNames();
      for (String storageGroup : storageGroups) {
        long ttl = getStorageGroupNode(storageGroup).getDataTTL();
        storageGroupsTTL.put(storageGroup, ttl);
      }
    } catch (MetadataException e) {
      logger.error("get storage groups ttl failed.", e);
    }
    return storageGroupsTTL;
  }

  /**
   * Check whether the given path contains a storage group change or set the new offset of a
   * timeseries
   *
   * @param path   timeseries
   * @param offset offset in the tag file
   */
  public void changeOffset(String path, long offset) throws MetadataException {
    lock.writeLock().lock();
    try {
      ((MeasurementMNode) mtree.getNodeByPath(path)).setOffset(offset);
    } finally {
      lock.writeLock().unlock();
    }
  }

  public void changeAlias(String path, String alias) throws MetadataException {
    lock.writeLock().lock();
    try {
      MeasurementMNode leafMNode = (MeasurementMNode) mtree.getNodeByPath(path);
      if (leafMNode.getAlias() != null) {
        leafMNode.getParent().deleteAliasChild(leafMNode.getAlias());
      }
      leafMNode.getParent().addAlias(alias, leafMNode);
      leafMNode.setAlias(alias);
    } finally {
      lock.writeLock().unlock();
    }
  }

  /**
   * upsert tags and attributes key-value for the timeseries if the key has existed, just use the
   * new value to update it.
   *
   * @param alias         newly added alias
   * @param tagsMap       newly added tags map
   * @param attributesMap newly added attributes map
   * @param fullPath      timeseries
   */
  public void upsertTagsAndAttributes(String alias, Map<String, String> tagsMap,
      Map<String, String> attributesMap, String fullPath) throws MetadataException, IOException {
    lock.writeLock().lock();
    try {
      MNode mNode = mtree.getNodeByPath(fullPath);
      if (!(mNode instanceof MeasurementMNode)) {
        throw new PathNotExistException(fullPath);
      }
      MeasurementMNode leafMNode = (MeasurementMNode) mNode;
      // upsert alias
      if (alias != null && !alias.equals(leafMNode.getAlias())) {

        if (leafMNode.getParent().hasChild(alias)) {
          throw new MetadataException("The alias already exists.");
        }
        if (leafMNode.getAlias() != null) {
          leafMNode.getParent().deleteAliasChild(leafMNode.getAlias());
        }
        leafMNode.getParent().addAlias(alias, leafMNode);
        leafMNode.setAlias(alias);
        // persist to WAL
        logWriter.changeAlias(fullPath, alias);
      }

      if (tagsMap == null && attributesMap == null) {
        return;
      }
      // no tag or attribute, we need to add a new record in log
      if (leafMNode.getOffset() < 0) {
        long offset = tagLogFile.write(tagsMap, attributesMap);
        logWriter.changeOffset(fullPath, offset);
        leafMNode.setOffset(offset);
        // update inverted Index map
        if (tagsMap != null) {
          for (Entry<String, String> entry : tagsMap.entrySet()) {
            tagIndex.computeIfAbsent(entry.getKey(), k -> new HashMap<>())
                .computeIfAbsent(entry.getValue(), v -> new HashSet<>()).add(leafMNode);
          }
        }
        return;
      }

      Pair<Map<String, String>, Map<String, String>> pair =
          tagLogFile.read(config.getTagAttributeTotalSize(), leafMNode.getOffset());

      if (tagsMap != null) {
        for (Entry<String, String> entry : tagsMap.entrySet()) {
          String key = entry.getKey();
          String value = entry.getValue();
          String beforeValue = pair.left.get(key);
          pair.left.put(key, value);
          // if the key has existed and the value is not equal to the new one
          // we should remove before key-value from inverted index map
          if (beforeValue != null && !beforeValue.equals(value)) {

            if (tagIndex.containsKey(key) && tagIndex.get(key).containsKey(beforeValue)) {
              if (logger.isDebugEnabled()) {
                logger.debug(String.format(
                    "Upsert: TimeSeries %s is removed from tag inverted index, "
                        + "tag key is %s, tag value is %s, tlog offset is %d",
                    leafMNode.getFullPath(), key, beforeValue, leafMNode.getOffset()));
              }

              tagIndex.get(key).get(beforeValue).remove(leafMNode);
              if (tagIndex.get(key).get(beforeValue).isEmpty()) {
                tagIndex.get(key).remove(beforeValue);
              }
            } else {
              if (logger.isDebugEnabled()) {
                logger.debug(String.format(
                    "Upsert: TimeSeries %s's tag info has been removed from tag inverted index "
                        + "before deleting it, tag key is %s, tag value is %s, tlog offset is %d, contains key %b",
                    leafMNode.getFullPath(), key, beforeValue, leafMNode.getOffset(),
                    tagIndex.containsKey(key)));
              }
            }
          }

          // if the key doesn't exist or the value is not equal to the new one
          // we should add a new key-value to inverted index map
          if (beforeValue == null || !beforeValue.equals(value)) {
            tagIndex.computeIfAbsent(key, k -> new HashMap<>())
                .computeIfAbsent(value, v -> new HashSet<>()).add(leafMNode);
          }
        }
      }

      pair.right.putAll(attributesMap);

      // persist the change to disk
      tagLogFile.write(pair.left, pair.right, leafMNode.getOffset());

    } finally {
      lock.writeLock().unlock();
    }
  }

  /**
   * add new attributes key-value for the timeseries
   *
   * @param attributesMap newly added attributes map
   * @param fullPath      timeseries
   */
  public void addAttributes(Map<String, String> attributesMap, String fullPath)
      throws MetadataException, IOException {
    lock.writeLock().lock();
    try {
      MNode mNode = mtree.getNodeByPath(fullPath);
      if (!(mNode instanceof MeasurementMNode)) {
        throw new PathNotExistException(fullPath);
      }
      MeasurementMNode leafMNode = (MeasurementMNode) mNode;
      // no tag or attribute, we need to add a new record in log
      if (leafMNode.getOffset() < 0) {
        long offset = tagLogFile.write(Collections.emptyMap(), attributesMap);
        logWriter.changeOffset(fullPath, offset);
        leafMNode.setOffset(offset);
        return;
      }

      Pair<Map<String, String>, Map<String, String>> pair =
          tagLogFile.read(config.getTagAttributeTotalSize(), leafMNode.getOffset());

      for (Entry<String, String> entry : attributesMap.entrySet()) {
        String key = entry.getKey();
        String value = entry.getValue();
        if (pair.right.containsKey(key)) {
          throw new MetadataException(
              String.format("TimeSeries [%s] already has the attribute [%s].", fullPath, key));
        }
        pair.right.put(key, value);
      }

      // persist the change to disk
      tagLogFile.write(pair.left, pair.right, leafMNode.getOffset());
    } finally {
      lock.writeLock().unlock();
    }
  }

  /**
   * add new tags key-value for the timeseries
   *
   * @param tagsMap  newly added tags map
   * @param fullPath timeseries
   */
  public void addTags(Map<String, String> tagsMap, String fullPath)
      throws MetadataException, IOException {
    lock.writeLock().lock();
    try {
      MNode mNode = mtree.getNodeByPath(fullPath);
      if (!(mNode instanceof MeasurementMNode)) {
        throw new PathNotExistException(fullPath);
      }
      MeasurementMNode leafMNode = (MeasurementMNode) mNode;
      // no tag or attribute, we need to add a new record in log
      if (leafMNode.getOffset() < 0) {
        long offset = tagLogFile.write(tagsMap, Collections.emptyMap());
        logWriter.changeOffset(fullPath, offset);
        leafMNode.setOffset(offset);
        // update inverted Index map
        for (Entry<String, String> entry : tagsMap.entrySet()) {
          tagIndex.computeIfAbsent(entry.getKey(), k -> new HashMap<>())
              .computeIfAbsent(entry.getValue(), v -> new HashSet<>()).add(leafMNode);
        }
        return;
      }

      Pair<Map<String, String>, Map<String, String>> pair =
          tagLogFile.read(config.getTagAttributeTotalSize(), leafMNode.getOffset());

      for (Entry<String, String> entry : tagsMap.entrySet()) {
        String key = entry.getKey();
        String value = entry.getValue();
        if (pair.left.containsKey(key)) {
          throw new MetadataException(
              String.format("TimeSeries [%s] already has the tag [%s].", fullPath, key));
        }
        pair.left.put(key, value);
      }

      // persist the change to disk
      tagLogFile.write(pair.left, pair.right, leafMNode.getOffset());

      // update tag inverted map
      tagsMap.forEach((key, value) -> tagIndex.computeIfAbsent(key, k -> new HashMap<>())
          .computeIfAbsent(value, v -> new HashSet<>()).add(leafMNode));

    } finally {
      lock.writeLock().unlock();
    }
  }

  /**
   * drop tags or attributes of the timeseries
   *
   * @param keySet   tags key or attributes key
   * @param fullPath timeseries path
   */
  public void dropTagsOrAttributes(Set<String> keySet, String fullPath)
      throws MetadataException, IOException {
    lock.writeLock().lock();
    try {
      MNode mNode = mtree.getNodeByPath(fullPath);
      if (!(mNode instanceof MeasurementMNode)) {
        throw new PathNotExistException(fullPath);
      }
      MeasurementMNode leafMNode = (MeasurementMNode) mNode;
      // no tag or attribute, just do nothing.
      if (leafMNode.getOffset() < 0) {
        return;
      }
      Pair<Map<String, String>, Map<String, String>> pair =
          tagLogFile.read(config.getTagAttributeTotalSize(), leafMNode.getOffset());

      Map<String, String> deleteTag = new HashMap<>();
      for (String key : keySet) {
        // check tag map
        // check attribute map
        if (pair.left.containsKey(key)) {
          deleteTag.put(key, pair.left.remove(key));
        } else {
          pair.right.remove(key);
        }
      }

      // persist the change to disk
      tagLogFile.write(pair.left, pair.right, leafMNode.getOffset());

      for (Entry<String, String> entry : deleteTag.entrySet()) {
        String key = entry.getKey();
        String value = entry.getValue();
        // change the tag inverted index map
        if (tagIndex.containsKey(key) && tagIndex.get(key).containsKey(value)) {
          if (logger.isDebugEnabled()) {
            logger.debug(String.format(
                "Drop: TimeSeries %s is removed from tag inverted index, "
                    + "tag key is %s, tag value is %s, tlog offset is %d",
                leafMNode.getFullPath(), entry.getKey(), entry.getValue(), leafMNode.getOffset()));
          }

          tagIndex.get(key).get(value).remove(leafMNode);
          if (tagIndex.get(key).get(value).isEmpty()) {
            tagIndex.get(key).remove(value);
            if (tagIndex.get(key).isEmpty()) {
              tagIndex.remove(key);
            }
          }
        } else {
          if (logger.isDebugEnabled()) {
            logger.debug(String.format(
                "Drop: TimeSeries %s's tag info has been removed from tag inverted index "
                    + "before deleting it, tag key is %s, tag value is %s, tlog offset is %d, contains key %b",
                leafMNode.getFullPath(), key, value, leafMNode.getOffset(),
                tagIndex.containsKey(key)));
          }
        }

      }
    } finally {
      lock.writeLock().unlock();
    }
  }

  /**
   * set/change the values of tags or attributes
   *
   * @param alterMap the new tags or attributes key-value
   * @param fullPath timeseries
   */
  public void setTagsOrAttributesValue(Map<String, String> alterMap, String fullPath)
      throws MetadataException, IOException {
    lock.writeLock().lock();
    try {
      MNode mNode = mtree.getNodeByPath(fullPath);
      if (!(mNode instanceof MeasurementMNode)) {
        throw new PathNotExistException(fullPath);
      }
      MeasurementMNode leafMNode = (MeasurementMNode) mNode;
      if (leafMNode.getOffset() < 0) {
        throw new MetadataException(
            String.format("TimeSeries [%s] does not have any tag/attribute.", fullPath));
      }

      // tags, attributes
      Pair<Map<String, String>, Map<String, String>> pair =
          tagLogFile.read(config.getTagAttributeTotalSize(), leafMNode.getOffset());
      Map<String, String> oldTagValue = new HashMap<>();
      Map<String, String> newTagValue = new HashMap<>();

      for (Entry<String, String> entry : alterMap.entrySet()) {
        String key = entry.getKey();
        String value = entry.getValue();
        // check tag map
        if (pair.left.containsKey(key)) {
          oldTagValue.put(key, pair.left.get(key));
          newTagValue.put(key, value);
          pair.left.put(key, value);
        } else if (pair.right.containsKey(key)) {
          // check attribute map
          pair.right.put(key, value);
        } else {
          throw new MetadataException(
              String.format("TimeSeries [%s] does not have tag/attribute [%s].", fullPath, key));
        }
      }

      // persist the change to disk
      tagLogFile.write(pair.left, pair.right, leafMNode.getOffset());

      for (Entry<String, String> entry : oldTagValue.entrySet()) {
        String key = entry.getKey();
        String beforeValue = entry.getValue();
        String currentValue = newTagValue.get(key);
        // change the tag inverted index map
        if (tagIndex.containsKey(key) && tagIndex.get(key).containsKey(beforeValue)) {

          if (logger.isDebugEnabled()) {
            logger.debug(String.format(
                "Set: TimeSeries %s is removed from tag inverted index, "
                    + "tag key is %s, tag value is %s, tlog offset is %d",
                leafMNode.getFullPath(), entry.getKey(), beforeValue, leafMNode.getOffset()));
          }

          tagIndex.get(key).get(beforeValue).remove(leafMNode);
        } else {
          if (logger.isDebugEnabled()) {
            logger.debug(String.format(
                "Set: TimeSeries %s's tag info has been removed from tag inverted index "
                    + "before deleting it, tag key is %s, tag value is %s, tlog offset is %d, contains key %b",
                leafMNode.getFullPath(), key, beforeValue, leafMNode.getOffset(),
                tagIndex.containsKey(key)));
          }
        }
        tagIndex.computeIfAbsent(key, k -> new HashMap<>())
            .computeIfAbsent(currentValue, k -> new HashSet<>()).add(leafMNode);
      }
    } finally {
      lock.writeLock().unlock();
    }
  }

  /**
   * rename the tag or attribute's key of the timeseries
   *
   * @param oldKey   old key of tag or attribute
   * @param newKey   new key of tag or attribute
   * @param fullPath timeseries
   */
  public void renameTagOrAttributeKey(String oldKey, String newKey, String fullPath)
      throws MetadataException, IOException {
    lock.writeLock().lock();
    try {
      MNode mNode = mtree.getNodeByPath(fullPath);
      if (!(mNode instanceof MeasurementMNode)) {
        throw new PathNotExistException(fullPath);
      }
      MeasurementMNode leafMNode = (MeasurementMNode) mNode;
      if (leafMNode.getOffset() < 0) {
        throw new MetadataException(
            String.format("TimeSeries [%s] does not have [%s] tag/attribute.", fullPath, oldKey));
      }
      // tags, attributes
      Pair<Map<String, String>, Map<String, String>> pair =
          tagLogFile.read(config.getTagAttributeTotalSize(), leafMNode.getOffset());

      // current name has existed
      if (pair.left.containsKey(newKey) || pair.right.containsKey(newKey)) {
        throw new MetadataException(
            String.format(
                "TimeSeries [%s] already has a tag/attribute named [%s].", fullPath, newKey));
      }

      // check tag map
      if (pair.left.containsKey(oldKey)) {
        String value = pair.left.remove(oldKey);
        pair.left.put(newKey, value);
        // persist the change to disk
        tagLogFile.write(pair.left, pair.right, leafMNode.getOffset());
        // change the tag inverted index map
        if (tagIndex.containsKey(oldKey) && tagIndex.get(oldKey).containsKey(value)) {

          if (logger.isDebugEnabled()) {
            logger.debug(String.format(
                "Rename: TimeSeries %s is removed from tag inverted index, "
                    + "tag key is %s, tag value is %s, tlog offset is %d",
                leafMNode.getFullPath(), oldKey, value, leafMNode.getOffset()));
          }

          tagIndex.get(oldKey).get(value).remove(leafMNode);

        } else {
          if (logger.isDebugEnabled()) {
            logger.debug(String.format(
                "Rename: TimeSeries %s's tag info has been removed from tag inverted index "
                    + "before deleting it, tag key is %s, tag value is %s, tlog offset is %d, contains key %b",
                leafMNode.getFullPath(), oldKey, value, leafMNode.getOffset(),
                tagIndex.containsKey(oldKey)));
          }
        }
        tagIndex.computeIfAbsent(newKey, k -> new HashMap<>())
            .computeIfAbsent(value, k -> new HashSet<>()).add(leafMNode);
      } else if (pair.right.containsKey(oldKey)) {
        // check attribute map
        pair.right.put(newKey, pair.right.remove(oldKey));
        // persist the change to disk
        tagLogFile.write(pair.left, pair.right, leafMNode.getOffset());
      } else {
        throw new MetadataException(
            String.format("TimeSeries [%s] does not have tag/attribute [%s].", fullPath, oldKey));
      }
    } finally {
      lock.writeLock().unlock();
    }
  }

  /**
   * Check whether the given path contains a storage group
   */
  boolean checkStorageGroupByPath(String path) {
    lock.readLock().lock();
    try {
      return mtree.checkStorageGroupByPath(path);
    } finally {
      lock.readLock().unlock();
    }
  }

  /**
   * Get all storage groups under the given path
   *
   * @return List of String represented all storage group names
   * @apiNote :for cluster
   */
  List<String> getStorageGroupByPath(String path) throws MetadataException {
    lock.readLock().lock();
    try {
      return mtree.getStorageGroupByPath(path);
    } catch (MetadataException e) {
      throw new MetadataException(e);
    } finally {
      lock.readLock().unlock();
    }
  }

  public void collectTimeseriesSchema(MNode startingNode,
      Collection<TimeseriesSchema> timeseriesSchemas) {
    Deque<MNode> nodeDeque = new ArrayDeque<>();
    nodeDeque.addLast(startingNode);
    while (!nodeDeque.isEmpty()) {
      MNode node = nodeDeque.removeFirst();
      if (node instanceof MeasurementMNode) {
        MeasurementSchema nodeSchema = ((MeasurementMNode) node).getSchema();
        timeseriesSchemas.add(new TimeseriesSchema(node.getFullPath(), nodeSchema.getType(),
            nodeSchema.getEncodingType(), nodeSchema.getCompressor()));
      } else if (!node.getChildren().isEmpty()) {
        nodeDeque.addAll(node.getChildren().values());
      }
    }
  }

  public void collectMeasurementSchema(MNode startingNode,
      Collection<MeasurementSchema> timeseriesSchemas) {
    Deque<MNode> nodeDeque = new ArrayDeque<>();
    nodeDeque.addLast(startingNode);
    while (!nodeDeque.isEmpty()) {
      MNode node = nodeDeque.removeFirst();
      if (node instanceof MeasurementMNode) {
        MeasurementSchema nodeSchema = ((MeasurementMNode) node).getSchema();
        timeseriesSchemas.add(new MeasurementSchema(node.getName(), nodeSchema.getType(),
            nodeSchema.getEncodingType(), nodeSchema.getCompressor()));
      } else if (!node.getChildren().isEmpty()) {
        nodeDeque.addAll(node.getChildren().values());
      }
    }
  }

  /**
   * Collect the timeseries schemas under "startingPath".
   *
   * @param startingPath
   * @param measurementSchemas
   */
  public void collectSeries(String startingPath, List<MeasurementSchema> measurementSchemas) {
    MNode mNode;
    try {
      mNode = getNodeByPath(startingPath);
    } catch (MetadataException e) {
      return;
    }
    collectMeasurementSchema(mNode, measurementSchemas);
  }

  /**
   * For a path, infer all storage groups it may belong to. The path can have wildcards.
   *
   * <p>Consider the path into two parts: (1) the sub path which can not contain a storage group
   * name and (2) the sub path which is substring that begin after the storage group name.
   *
   * <p>(1) Suppose the part of the path can not contain a storage group name (e.g.,
   * "root".contains("root.sg") == false), then: If the wildcard is not at the tail, then for each
   * wildcard, only one level will be inferred and the wildcard will be removed. If the wildcard is
   * at the tail, then the inference will go on until the storage groups are found and the wildcard
   * will be kept. (2) Suppose the part of the path is a substring that begin after the storage
   * group name. (e.g., For "root.*.sg1.a.*.b.*" and "root.x.sg1" is a storage group, then this part
   * is "a.*.b.*"). For this part, keep what it is.
   *
   * <p>Assuming we have three SGs: root.group1, root.group2, root.area1.group3 Eg1: for input
   * "root.*", returns ("root.group1", "root.group1.*"), ("root.group2", "root.group2.*")
   * ("root.area1.group3", "root.area1.group3.*") Eg2: for input "root.*.s1", returns
   * ("root.group1", "root.group1.s1"), ("root.group2", "root.group2.s1")
   *
   * <p>Eg3: for input "root.area1.*", returns ("root.area1.group3", "root.area1.group3.*")
   *
   * @param path can be a prefix or a full path.
   * @return StorageGroupName-FullPath pairs
   */
  public Map<String, String> determineStorageGroup(String path) throws IllegalPathException {
    lock.readLock().lock();
    try {
      return mtree.determineStorageGroup(path);
    } finally {
      lock.readLock().unlock();
    }
  }

  /**
   * StorageGroupFilter filters unsatisfied storage groups in metadata queries to speed up and
   * deduplicate.
   */
  @FunctionalInterface
  public interface StorageGroupFilter {

    boolean satisfy(String storageGroup);
  }

  /**
   * if the path is in local mtree, nothing needed to do (because mtree is in the memory); Otherwise
   * cache the path to mRemoteSchemaCache
   */
  public void cacheMeta(String path, MeasurementMeta meta) {
    // do nothing
  }

  public void updateLastCache(String seriesPath, TimeValuePair timeValuePair,
      boolean highPriorityUpdate, Long latestFlushedTime,
      MeasurementMNode node) {
    if (node != null) {
      node.updateCachedLast(timeValuePair, highPriorityUpdate, latestFlushedTime);
    } else {
      try {
        MeasurementMNode node1 = (MeasurementMNode) mtree.getNodeByPath(seriesPath);
        node1.updateCachedLast(timeValuePair, highPriorityUpdate, latestFlushedTime);
      } catch (MetadataException e) {
        logger.warn("failed to update last cache for the {}, err:{}", seriesPath, e.getMessage());
      }
    }
  }

  public TimeValuePair getLastCache(String seriesPath) {
    try {
      MeasurementMNode node = (MeasurementMNode) mtree.getNodeByPath(seriesPath);
      return node.getCachedLast();
    } catch (MetadataException e) {
      logger.warn("failed to get last cache for the {}, err:{}", seriesPath, e.getMessage());
    }
    return null;
  }

  private void checkMTreeModified() {
    if (logWriter == null || logFile == null) {
      // the logWriter is not initialized now, we skip the check once.
      return;
    }
    if (System.currentTimeMillis() - logFile.lastModified() < mtreeSnapshotThresholdTime) {
      if (logger.isDebugEnabled()) {
        logger.debug("MTree snapshot need not be created. Time from last modification: {} ms.",
            System.currentTimeMillis() - logFile.lastModified());
      }
    } else if (logWriter.getLineNumber() < mtreeSnapshotInterval) {
      if (logger.isDebugEnabled()) {
        logger.debug("MTree snapshot need not be created. New mlog line number: {}.",
            logWriter.getLineNumber());
      }
    } else {
      logger.info("New mlog line number: {}, time from last modification: {} ms",
          logWriter.getLineNumber(), System.currentTimeMillis() - logFile.lastModified());
      createMTreeSnapshot();
    }
  }

  public void createMTreeSnapshot() {
    lock.readLock().lock();
    long time = System.currentTimeMillis();
    logger.info("Start creating MTree snapshot to {}", mtreeSnapshotPath);
    try {
      mtree.serializeTo(mtreeSnapshotTmpPath);
      File tmpFile = SystemFileFactory.INSTANCE.getFile(mtreeSnapshotTmpPath);
      File snapshotFile = SystemFileFactory.INSTANCE.getFile(mtreeSnapshotPath);
      if (snapshotFile.exists()) {
        Files.delete(snapshotFile.toPath());
      }
      if (tmpFile.renameTo(snapshotFile)) {
        logger.info("Finish creating MTree snapshot to {}, spend {} ms.", mtreeSnapshotPath,
            System.currentTimeMillis() - time);
      }
      logWriter.clear();
    } catch (IOException e) {
      logger.warn("Failed to create MTree snapshot to {}", mtreeSnapshotPath, e);
      if (SystemFileFactory.INSTANCE.getFile(mtreeSnapshotTmpPath).exists()) {
        try {
          Files.delete(SystemFileFactory.INSTANCE.getFile(mtreeSnapshotTmpPath).toPath());
        } catch (IOException e1) {
          logger.warn("delete file {} failed: {}", mtreeSnapshotTmpPath, e1.getMessage());
        }
      }
    } finally {
      lock.readLock().unlock();
    }
  }

  /**
   * get schema for device. Attention!!!  Only support insertPlan
   *
   * @throws MetadataException
   */
  public MeasurementSchema[] getSeriesSchemasAndReadLockDevice(String deviceId,
      String[] measurementList, InsertPlan plan) throws MetadataException {
    MeasurementSchema[] schemas = new MeasurementSchema[measurementList.length];

    MNode deviceNode;
    // 1. get device node
    deviceNode = getDeviceNodeWithAutoCreateAndReadLock(deviceId);

    // 2. get schema of each measurement
    for (int i = 0; i < measurementList.length; i++) {
      try {
        // if do not has measurement
        MeasurementSchema measurementSchema;
        if (!deviceNode.hasChild(measurementList[i])) {
          // could not create it
          if (!config.isAutoCreateSchemaEnabled()) {
<<<<<<< HEAD
            // but measurement not in MTree and cannot auto-create, try the cache
            measurementSchema = getSeriesSchema(deviceId
                , measurementList[i]);
            if (measurementSchema == null) {
              throw new PathNotExistException(deviceId + PATH_SEPARATOR + measurementList[i]);
            }
          } else {
            // create it
            Path path = new Path(deviceId, measurementList[i]);
            TSDataType dataType = getTypeInLoc(plan, i);

            createTimeseries(
                path.getFullPath(),
                dataType,
                getDefaultEncoding(dataType),
                TSFileDescriptor.getInstance().getConfig().getCompressor(),
                Collections.emptyMap());
            measurementSchema =
                ((MeasurementMNode) getChild(deviceNode, measurementList[i])).getSchema();
          }
        } else {
          measurementSchema = ((MeasurementMNode) getChild(deviceNode, measurementList[i])).getSchema();
        }

=======
            throw new MetadataException(String.format(
                "Current deviceId[%s] does not contain measurement:%s", deviceId,
                measurementList[i]));
          }

          // create it
          Path path = new Path(deviceId, measurementList[i]);
          TSDataType dataType = getTypeInLoc(plan, i);

          createTimeseries(
              path.getFullPath(),
              dataType,
              getDefaultEncoding(dataType),
              TSFileDescriptor.getInstance().getConfig().getCompressor(),
              Collections.emptyMap());
        }

        MeasurementMNode measurementNode = (MeasurementMNode) getChild(deviceNode,
            measurementList[i]);

>>>>>>> e4996e14
        // check type is match
        TSDataType insertDataType = null;
        if (plan instanceof InsertRowPlan) {
          if (!((InsertRowPlan) plan).isNeedInferType()) {
            // only when InsertRowPlan's values is object[], we should check type
            insertDataType = getTypeInLoc(plan, i);
          } else {
            insertDataType = measurementSchema.getType();
          }
        } else if (plan instanceof InsertTabletPlan) {
          insertDataType = getTypeInLoc(plan, i);
        }

        if (measurementSchema.getType() != insertDataType) {
          logger.warn("DataType mismatch, Insert measurement {} type {}, metadata tree type {}",
<<<<<<< HEAD
            measurementList[i], insertDataType, measurementSchema.getType());
          if (!config.isEnablePartialInsert()) {
            throw new MetadataException(String.format(
              "DataType mismatch, Insert measurement %s type %s, metadata tree type %s",
              measurementList[i], insertDataType, measurementSchema.getType()));
=======
              measurementList[i], insertDataType, measurementNode.getSchema().getType());
          if (!config.isEnablePartialInsert()) {
            throw new MetadataException(String.format(
                "DataType mismatch, Insert measurement %s type %s, metadata tree type %s",
                measurementList[i], insertDataType, measurementNode.getSchema().getType()));
>>>>>>> e4996e14
          } else {
            // mark failed measurement
            plan.markFailedMeasurementInsertion(i, new MetadataException(String.format(
                "DataType mismatch, Insert measurement %s type %s, metadata tree type %s",
                measurementList[i], insertDataType, measurementSchema.getType())));
            continue;
          }
        }

        schemas[i] = measurementSchema;

        if (schemas[i] != null) {
          measurementList[i] = schemas[i].getMeasurementId();
        }
      } catch (MetadataException e) {
        logger.warn("meet error when check {}.{}, message: {}", deviceId, measurementList[i],
            e.getMessage());
        if (config.isEnablePartialInsert()) {
          // mark failed measurement
          plan.markFailedMeasurementInsertion(i, e);
        } else {
          throw e;
        }
      }
    }
    return schemas;
  }

  /**
   * Get default encoding by dataType
   */
  private TSEncoding getDefaultEncoding(TSDataType dataType) {
    IoTDBConfig conf = IoTDBDescriptor.getInstance().getConfig();
    switch (dataType) {
      case BOOLEAN:
        return conf.getDefaultBooleanEncoding();
      case INT32:
        return conf.getDefaultInt32Encoding();
      case INT64:
        return conf.getDefaultInt64Encoding();
      case FLOAT:
        return conf.getDefaultFloatEncoding();
      case DOUBLE:
        return conf.getDefaultDoubleEncoding();
      case TEXT:
        return conf.getDefaultTextEncoding();
      default:
        throw new UnSupportedDataTypeException(
            String.format("Data type %s is not supported.", dataType.toString()));
    }
  }

  /**
   * get dataType of plan, in loc measurements only support InsertRowPlan and InsertTabletPlan
   *
   * @throws MetadataException
   */
  private TSDataType getTypeInLoc(InsertPlan plan, int loc) throws MetadataException {
    TSDataType dataType;
    if (plan instanceof InsertRowPlan) {
      InsertRowPlan tPlan = (InsertRowPlan) plan;
      dataType = TypeInferenceUtils
          .getPredictedDataType(tPlan.getValues()[loc], tPlan.isNeedInferType());
    } else if (plan instanceof InsertTabletPlan) {
      dataType = (plan).getDataTypes()[loc];
    } else {
      throw new MetadataException(String.format(
          "Only support insert and insertTablet, plan is [%s]", plan.getOperatorType()));
    }
    return dataType;
  }

  /**
   * when insert, we lock device node for not create deleted time series after insert, we should
   * call this function to unlock the device node
   *
   * @param deviceId
   */
  public void unlockDeviceReadLock(String deviceId) {
    try {
      MNode mNode = getDeviceNode(deviceId);
      mNode.readUnlock();
    } catch (IllegalMonitorStateException | MetadataException e) {
      // ignore the exception
    }
  }
}<|MERGE_RESOLUTION|>--- conflicted
+++ resolved
@@ -18,13 +18,9 @@
  */
 package org.apache.iotdb.db.metadata;
 
-<<<<<<< HEAD
-
 import static java.util.stream.Collectors.toList;
 import static org.apache.iotdb.tsfile.common.constant.TsFileConstant.PATH_SEPARATOR;
-=======
-import static java.util.stream.Collectors.toList;
->>>>>>> e4996e14
+
 
 import java.io.BufferedReader;
 import java.io.File;
@@ -49,10 +45,7 @@
 import java.util.concurrent.ScheduledExecutorService;
 import java.util.concurrent.TimeUnit;
 import java.util.concurrent.locks.ReentrantReadWriteLock;
-<<<<<<< HEAD
-
-=======
->>>>>>> e4996e14
+
 import org.apache.iotdb.db.conf.IoTDBConfig;
 import org.apache.iotdb.db.conf.IoTDBDescriptor;
 import org.apache.iotdb.db.conf.adapter.ActiveTimeSeriesCounter;
@@ -1894,7 +1887,6 @@
         if (!deviceNode.hasChild(measurementList[i])) {
           // could not create it
           if (!config.isAutoCreateSchemaEnabled()) {
-<<<<<<< HEAD
             // but measurement not in MTree and cannot auto-create, try the cache
             measurementSchema = getSeriesSchema(deviceId
                 , measurementList[i]);
@@ -1912,35 +1904,17 @@
                 getDefaultEncoding(dataType),
                 TSFileDescriptor.getInstance().getConfig().getCompressor(),
                 Collections.emptyMap());
-            measurementSchema =
-                ((MeasurementMNode) getChild(deviceNode, measurementList[i])).getSchema();
+
+            MeasurementMNode measurementNode = (MeasurementMNode) getChild(deviceNode,
+                measurementList[i]);
+            measurementSchema = measurementNode.getSchema();
           }
         } else {
-          measurementSchema = ((MeasurementMNode) getChild(deviceNode, measurementList[i])).getSchema();
-        }
-
-=======
-            throw new MetadataException(String.format(
-                "Current deviceId[%s] does not contain measurement:%s", deviceId,
-                measurementList[i]));
-          }
-
-          // create it
-          Path path = new Path(deviceId, measurementList[i]);
-          TSDataType dataType = getTypeInLoc(plan, i);
-
-          createTimeseries(
-              path.getFullPath(),
-              dataType,
-              getDefaultEncoding(dataType),
-              TSFileDescriptor.getInstance().getConfig().getCompressor(),
-              Collections.emptyMap());
-        }
-
-        MeasurementMNode measurementNode = (MeasurementMNode) getChild(deviceNode,
-            measurementList[i]);
-
->>>>>>> e4996e14
+          MeasurementMNode measurementNode = (MeasurementMNode) getChild(deviceNode,
+              measurementList[i]);
+          measurementSchema = measurementNode.getSchema();
+        }
+
         // check type is match
         TSDataType insertDataType = null;
         if (plan instanceof InsertRowPlan) {
@@ -1956,19 +1930,11 @@
 
         if (measurementSchema.getType() != insertDataType) {
           logger.warn("DataType mismatch, Insert measurement {} type {}, metadata tree type {}",
-<<<<<<< HEAD
             measurementList[i], insertDataType, measurementSchema.getType());
           if (!config.isEnablePartialInsert()) {
             throw new MetadataException(String.format(
               "DataType mismatch, Insert measurement %s type %s, metadata tree type %s",
               measurementList[i], insertDataType, measurementSchema.getType()));
-=======
-              measurementList[i], insertDataType, measurementNode.getSchema().getType());
-          if (!config.isEnablePartialInsert()) {
-            throw new MetadataException(String.format(
-                "DataType mismatch, Insert measurement %s type %s, metadata tree type %s",
-                measurementList[i], insertDataType, measurementNode.getSchema().getType()));
->>>>>>> e4996e14
           } else {
             // mark failed measurement
             plan.markFailedMeasurementInsertion(i, new MetadataException(String.format(
