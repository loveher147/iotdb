--- conflicted
+++ resolved
@@ -1166,12 +1166,7 @@
   /**
    * function for getting node by path from cache.
    */
-<<<<<<< HEAD
-  public MNode getNodeByDeviceIdFromCache(String deviceId) throws MetadataException {
-    lock.readLock().lock();
-=======
-  public MNode getNodeByPathFromCache(String path) throws CacheException, PathException {
->>>>>>> 8bf34010
+  public MNode getNodeByPathFromCache(String path) throws MetadataException {
     IoTDBConfig conf = IoTDBDescriptor.getInstance().getConfig();
     return getNodeByPathFromCache(path, conf.isAutoCreateSchemaEnabled(),
         conf.getDefaultStorageGroupLevel());
@@ -1180,21 +1175,16 @@
     /**
      * function for getting node by deviceId from cache.
      */
-  public MNode getNodeByPathFromCache(String deviceID, boolean autoCreateSchema, int sgLevel) throws CacheException, PathException {
+  public MNode getNodeByPathFromCache(String path, boolean autoCreateSchema, int sgLevel) throws MetadataException {
     lock.readLock().lock();
     MNode node = null;
     boolean createSchema = false;
     boolean setStorageGroup = false;
     try {
-      node = mNodeCache.get(deviceID);
+      node = mNodeCache.get(path);
     } catch (CacheException e) {
-<<<<<<< HEAD
-      if (!conf.isAutoCreateSchemaEnabled()) {
-        throw new PathNotExistException(deviceId);
-=======
       if (!autoCreateSchema) {
-        throw e;
->>>>>>> 8bf34010
+        throw new PathNotExistException(path);
       } else {
         createSchema = true;
         setStorageGroup = e.getCause() instanceof StorageGroupNotSetException;
@@ -1203,20 +1193,10 @@
       lock.readLock().unlock();
       if (createSchema) {
         if (setStorageGroup) {
-<<<<<<< HEAD
-          String storageGroupName = getStorageGroupNameByAutoLevel(
-              deviceId, conf.getDefaultStorageGroupLevel());
+          String storageGroupName = getStorageGroupNameByAutoLevel(path, sgLevel);
           setStorageGroupToMTree(storageGroupName);
-=======
-          try {
-            String storageGroupName = getStorageGroupNameByAutoLevel(deviceID, sgLevel);
-            setStorageGroupToMTree(storageGroupName);
-          } catch (MetadataException | PathException e1) {
-            throw new CacheException(e1);
-          }
->>>>>>> 8bf34010
-        }
-        node = addDeviceIdToMTree(deviceID);
+        }
+        node = addDeviceIdToMTree(path);
       }
     }
     return node;
