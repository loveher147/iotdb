/*
 * Licensed to the Apache Software Foundation (ASF) under one
 * or more contributor license agreements.  See the NOTICE file
 * distributed with this work for additional information
 * regarding copyright ownership.  The ASF licenses this file
 * to you under the Apache License, Version 2.0 (the
 * "License"); you may not use this file except in compliance
 * with the License.  You may obtain a copy of the License at
 *
 *     http://www.apache.org/licenses/LICENSE-2.0
 *
 * Unless required by applicable law or agreed to in writing,
 * software distributed under the License is distributed on an
 * "AS IS" BASIS, WITHOUT WARRANTIES OR CONDITIONS OF ANY
 * KIND, either express or implied.  See the License for the
 * specific language governing permissions and limitations
 * under the License.
 */
package org.apache.iotdb.db.metadata;

import static java.util.stream.Collectors.toList;

import java.io.BufferedReader;
import java.io.File;
import java.io.FileReader;
import java.io.IOException;
import java.nio.file.Files;
import java.util.ArrayDeque;
import java.util.ArrayList;
import java.util.Arrays;
import java.util.Collection;
import java.util.Collections;
import java.util.Comparator;
import java.util.Deque;
import java.util.HashMap;
import java.util.HashSet;
import java.util.LinkedList;
import java.util.List;
import java.util.Map;
import java.util.Map.Entry;
import java.util.Set;
import java.util.concurrent.Executors;
import java.util.concurrent.ScheduledExecutorService;
import java.util.concurrent.TimeUnit;
import java.util.concurrent.locks.ReentrantReadWriteLock;
import org.apache.iotdb.db.conf.IoTDBConfig;
import org.apache.iotdb.db.conf.IoTDBConstant;
import org.apache.iotdb.db.conf.IoTDBDescriptor;
import org.apache.iotdb.db.conf.adapter.ActiveTimeSeriesCounter;
import org.apache.iotdb.db.conf.adapter.IoTDBConfigDynamicAdapter;
import org.apache.iotdb.db.engine.StorageEngine;
import org.apache.iotdb.db.engine.fileSystem.SystemFileFactory;
import org.apache.iotdb.db.exception.ConfigAdjusterException;
import org.apache.iotdb.db.exception.metadata.DeleteFailedException;
import org.apache.iotdb.db.exception.metadata.IllegalPathException;
import org.apache.iotdb.db.exception.metadata.MetadataException;
import org.apache.iotdb.db.exception.metadata.PathNotExistException;
import org.apache.iotdb.db.exception.metadata.StorageGroupAlreadySetException;
import org.apache.iotdb.db.exception.metadata.StorageGroupNotSetException;
import org.apache.iotdb.db.metadata.mnode.MNode;
import org.apache.iotdb.db.metadata.mnode.MeasurementMNode;
import org.apache.iotdb.db.metadata.mnode.StorageGroupMNode;
import org.apache.iotdb.db.monitor.MonitorConstants;
import org.apache.iotdb.db.qp.constant.SQLConstant;
import org.apache.iotdb.db.qp.physical.crud.InsertPlan;
import org.apache.iotdb.db.qp.physical.crud.InsertRowPlan;
import org.apache.iotdb.db.qp.physical.crud.InsertTabletPlan;
import org.apache.iotdb.db.qp.physical.sys.CreateTimeSeriesPlan;
import org.apache.iotdb.db.qp.physical.sys.ShowTimeSeriesPlan;
import org.apache.iotdb.db.query.dataset.ShowTimeSeriesResult;
import org.apache.iotdb.db.utils.RandomDeleteCache;
import org.apache.iotdb.db.utils.TestOnly;
import org.apache.iotdb.db.utils.TypeInferenceUtils;
import org.apache.iotdb.tsfile.common.cache.LRUCache;
import org.apache.iotdb.tsfile.common.conf.TSFileDescriptor;
import org.apache.iotdb.tsfile.exception.cache.CacheException;
import org.apache.iotdb.tsfile.exception.write.UnSupportedDataTypeException;
import org.apache.iotdb.tsfile.file.metadata.enums.CompressionType;
import org.apache.iotdb.tsfile.file.metadata.enums.TSDataType;
import org.apache.iotdb.tsfile.file.metadata.enums.TSEncoding;
import org.apache.iotdb.tsfile.read.common.Path;
import org.apache.iotdb.tsfile.utils.Binary;
import org.apache.iotdb.tsfile.utils.Pair;
import org.apache.iotdb.tsfile.write.schema.MeasurementSchema;
import org.apache.iotdb.tsfile.write.schema.TimeseriesSchema;
import org.slf4j.Logger;
import org.slf4j.LoggerFactory;

<<<<<<< HEAD
import java.io.BufferedReader;
import java.io.File;
import java.io.FileReader;
import java.io.IOException;
import java.nio.file.Files;
import java.util.*;
import java.util.Map.Entry;
import java.util.concurrent.Executors;
import java.util.concurrent.ScheduledExecutorService;
import java.util.concurrent.TimeUnit;
import java.util.concurrent.locks.ReentrantReadWriteLock;

import static java.util.stream.Collectors.toList;
import static org.apache.iotdb.tsfile.common.constant.TsFileConstant.PATH_SEPARATOR;


=======
>>>>>>> 12be8379
/**
 * This class takes the responsibility of serialization of all the metadata info and persistent it
 * into files. This class contains all the interfaces to modify the metadata for delta system. All
 * the operations will be insert into the logs temporary in case the downtime of the delta system.
 */
public class MManager {

  private static final Logger logger = LoggerFactory.getLogger(MManager.class);
  private static final String TIME_SERIES_TREE_HEADER = "===  Timeseries Tree  ===\n\n";

  /**
   * A thread will check whether the MTree is modified lately each such interval. Unit: second
   */
  private static final long MTREE_SNAPSHOT_THREAD_CHECK_TIME = 600L;

  // the lock for read/insert
  private ReentrantReadWriteLock lock = new ReentrantReadWriteLock();
  // the log file seriesPath
  private String logFilePath;
  private String mtreeSnapshotPath;
  private String mtreeSnapshotTmpPath;
  private MTree mtree;
  private MLogWriter logWriter;
  private TagLogFile tagLogFile;
  private boolean isRecovering;
  // device -> DeviceMNode
  private RandomDeleteCache<String, MNode> mNodeCache;
  // currently, if a key is not existed in the mRemoteSchemaCache, null will be returned
  private LRUCache<String, MeasurementSchema> mRemoteSchemaCache;

  // tag key -> tag value -> LeafMNode
  private Map<String, Map<String, Set<MeasurementMNode>>> tagIndex = new HashMap<>();

  // storage group name -> the series number
  private Map<String, Integer> seriesNumberInStorageGroups = new HashMap<>();
  private long maxSeriesNumberAmongStorageGroup;
  private boolean initialized;
  private IoTDBConfig config;

  private File logFile;
  private final int mtreeSnapshotInterval;
  private final long mtreeSnapshotThresholdTime;
  private ScheduledExecutorService timedCreateMTreeSnapshotThread;

  private static class MManagerHolder {

    private MManagerHolder() {
      // allowed to do nothing
    }

    private static final MManager INSTANCE = new MManager();
  }

  private MManager() {
    config = IoTDBDescriptor.getInstance().getConfig();
    mtreeSnapshotInterval = config.getMtreeSnapshotInterval();
    mtreeSnapshotThresholdTime = config.getMtreeSnapshotThresholdTime() * 1000L;
    String schemaDir = config.getSchemaDir();
    File schemaFolder = SystemFileFactory.INSTANCE.getFile(schemaDir);
    if (!schemaFolder.exists()) {
      if (schemaFolder.mkdirs()) {
        logger.info("create system folder {}", schemaFolder.getAbsolutePath());
      } else {
        logger.info("create system folder {} failed.", schemaFolder.getAbsolutePath());
      }
    }
    logFilePath = schemaDir + File.separator + MetadataConstant.METADATA_LOG;
    mtreeSnapshotPath = schemaDir + File.separator + MetadataConstant.MTREE_SNAPSHOT;
    mtreeSnapshotTmpPath = schemaDir + File.separator + MetadataConstant.MTREE_SNAPSHOT_TMP;

    // do not write log when recover
    isRecovering = true;

    int cacheSize = config.getmManagerCacheSize();
    mNodeCache = new RandomDeleteCache<String, MNode>(cacheSize) {

      @Override
      public MNode loadObjectByKey(String key) throws CacheException {
        lock.readLock().lock();
        try {
          return mtree.getNodeByPathWithStorageGroupCheck(key);
        } catch (MetadataException e) {
          throw new CacheException(e);
        } finally {
          lock.readLock().unlock();
        }
      }
    };

    int remoteCacheSize = config.getmRemoteSchemaCacheSize();
    mRemoteSchemaCache = new LRUCache<String, MeasurementSchema>(remoteCacheSize) {
      @Override
      protected MeasurementSchema loadObjectByKey(String key) {
        return null;
      }

      @Override
      public synchronized void removeItem(String key) {
        cache.keySet().removeIf(s -> s.startsWith(key));
      }
    };

    timedCreateMTreeSnapshotThread = Executors.newSingleThreadScheduledExecutor(r -> new Thread(r,
        "timedCreateMTreeSnapshotThread"));
    timedCreateMTreeSnapshotThread
        .scheduleAtFixedRate(this::checkMTreeModified, MTREE_SNAPSHOT_THREAD_CHECK_TIME,
            MTREE_SNAPSHOT_THREAD_CHECK_TIME, TimeUnit.SECONDS);
  }

  /**
   * we should not use this function in other place, but only in IoTDB class
   * @return
   */
  public static MManager getInstance() {
    return MManagerHolder.INSTANCE;
  }

  // Because the writer will be used later and should not be closed here.
  @SuppressWarnings("squid:S2093")
  public synchronized void init() {
    if (initialized) {
      return;
    }
    logFile = SystemFileFactory.INSTANCE.getFile(logFilePath);

    try {
      tagLogFile = new TagLogFile(config.getSchemaDir(), MetadataConstant.TAG_LOG);

      isRecovering = true;
      int lineNumber = initFromLog(logFile);

      if (config.isEnableParameterAdapter()) {
        List<String> storageGroups = mtree.getAllStorageGroupNames();
        for (String sg : storageGroups) {
          MNode node = mtree.getNodeByPath(sg);
          seriesNumberInStorageGroups.put(sg, node.getLeafCount());
        }
        maxSeriesNumberAmongStorageGroup =
            seriesNumberInStorageGroups.values().stream().max(Integer::compareTo).orElse(0);
      }

      logWriter = new MLogWriter(config.getSchemaDir(), MetadataConstant.METADATA_LOG);
      logWriter.setLineNumber(lineNumber);
      isRecovering = false;
    } catch (IOException | MetadataException e) {
      mtree = new MTree();
      logger.error("Cannot read MTree from file, using an empty new one", e);
    }
    initialized = true;
  }

  /**
   * @return line number of the logFile
   */
  @SuppressWarnings("squid:S3776")
  private int initFromLog(File logFile) throws IOException {
    File tmpFile = SystemFileFactory.INSTANCE.getFile(mtreeSnapshotTmpPath);
    if (tmpFile.exists()) {
      logger.warn("Creating MTree snapshot not successful before crashing...");
      Files.delete(tmpFile.toPath());
    }

    File mtreeSnapshot = SystemFileFactory.INSTANCE.getFile(mtreeSnapshotPath);
    long time = System.currentTimeMillis();
    if (!mtreeSnapshot.exists()) {
      mtree = new MTree();
    } else {
      mtree = MTree.deserializeFrom(mtreeSnapshot);
      logger.debug("spend {} ms to deserialize mtree from snapshot",
          System.currentTimeMillis() - time);
    }

    time = System.currentTimeMillis();
    // init the metadata from the operation log
    if (logFile.exists()) {
      int idx = 0;
      try (FileReader fr = new FileReader(logFile);
          BufferedReader br = new BufferedReader(fr)) {
        String cmd;
        while ((cmd = br.readLine()) != null) {
          try {
            operation(cmd);
            idx++;
          } catch (Exception e) {
            logger.error("Can not operate cmd {}", cmd, e);
          }
        }
      }
      logger.debug("spend {} ms to deserialize mtree from mlog.txt",
          System.currentTimeMillis() - time);
      return idx;
    } else if (mtreeSnapshot.exists()) {
      throw new IOException("mtree snapshot file exists but mlog.txt does not exist.");
    } else {
      return 0;
    }
  }

  /**
   * function for clearing MTree
   */
  public void clear() {
    lock.writeLock().lock();
    try {
      this.mtree = new MTree();
      this.mNodeCache.clear();
      this.tagIndex.clear();
      this.seriesNumberInStorageGroups.clear();
      this.maxSeriesNumberAmongStorageGroup = 0;
      if (logWriter != null) {
        logWriter.close();
        logWriter = null;
      }
      if (tagLogFile != null) {
        tagLogFile.close();
        tagLogFile = null;
      }
      initialized = false;
      if (timedCreateMTreeSnapshotThread != null) {
        timedCreateMTreeSnapshotThread.shutdownNow();
        timedCreateMTreeSnapshotThread = null;
      }
    } catch (IOException e) {
      logger.error("Cannot close metadata log writer, because:", e);
    } finally {
      lock.writeLock().unlock();
    }
  }

  public void operation(String cmd) throws IOException, MetadataException {
    // see createTimeseries() to get the detailed format of the cmd
    String[] args = cmd.trim().split(",", -1);
    switch (args[0]) {
      case MetadataOperationType.CREATE_TIMESERIES:
        Map<String, String> props = new HashMap<>();
        if (!args[5].isEmpty()) {
          String[] keyValues = args[5].split("&");
          String[] kv;
          for (String keyValue : keyValues) {
            kv = keyValue.split("=");
            props.put(kv[0], kv[1]);
          }
        }

        String alias = null;
        if (!args[6].isEmpty()) {
          alias = args[6];
        }
        long offset = -1L;
        Map<String, String> tagMap = null;
        if (!args[7].isEmpty()) {
          offset = Long.parseLong(args[7]);
          tagMap = tagLogFile.readTag(config.getTagAttributeTotalSize(), offset);
        }

        CreateTimeSeriesPlan plan = new CreateTimeSeriesPlan(new Path(args[1]),
            TSDataType.deserialize(Short.parseShort(args[2])),
            TSEncoding.deserialize(Short.parseShort(args[3])),
            CompressionType.deserialize(Short.parseShort(args[4])), props, tagMap, null, alias);

        createTimeseries(plan, offset);
        break;
      case MetadataOperationType.DELETE_TIMESERIES:
        String failedTimeseries = deleteTimeseries(args[1]);
        if (!failedTimeseries.isEmpty()) {
          throw new DeleteFailedException(failedTimeseries);
        }
        break;
      case MetadataOperationType.SET_STORAGE_GROUP:
        setStorageGroup(args[1]);
        break;
      case MetadataOperationType.DELETE_STORAGE_GROUP:
        List<String> storageGroups = new ArrayList<>(Arrays.asList(args).subList(1, args.length));
        deleteStorageGroups(storageGroups);
        break;
      case MetadataOperationType.SET_TTL:
        setTTL(args[1], Long.parseLong(args[2]));
        break;
      case MetadataOperationType.CHANGE_OFFSET:
        changeOffset(args[1], Long.parseLong(args[2]));
        break;
      case MetadataOperationType.CHANGE_ALIAS:
        changeAlias(args[1], args[2]);
        break;
      default:
        logger.error("Unrecognizable command {}", cmd);
    }
  }

  public void createTimeseries(CreateTimeSeriesPlan plan) throws MetadataException {
    createTimeseries(plan, -1);
  }

  public void createTimeseries(CreateTimeSeriesPlan plan, long offset) throws MetadataException {
    lock.writeLock().lock();
    String path = plan.getPath().getFullPath();
    try {
      /*
       * get the storage group with auto create schema
       */
      String storageGroupName;
      try {
        storageGroupName = mtree.getStorageGroupName(path);
      } catch (StorageGroupNotSetException e) {
        if (!config.isAutoCreateSchemaEnabled()) {
          throw e;
        }
        storageGroupName =
            MetaUtils.getStorageGroupNameByLevel(path, config.getDefaultStorageGroupLevel());
        setStorageGroup(storageGroupName);
      }

      // check memory
      IoTDBConfigDynamicAdapter.getInstance().addOrDeleteTimeSeries(1);

      // create time series in MTree
      MeasurementMNode leafMNode = mtree
          .createTimeseries(path, plan.getDataType(), plan.getEncoding(), plan.getCompressor(),
              plan.getProps(), plan.getAlias());

      // update tag index
      if (plan.getTags() != null) {
        // tag key, tag value
        for (Entry<String, String> entry : plan.getTags().entrySet()) {
          tagIndex.computeIfAbsent(entry.getKey(), k -> new HashMap<>())
              .computeIfAbsent(entry.getValue(), v -> new HashSet<>()).add(leafMNode);
        }
      }

      // update statistics
      if (config.isEnableParameterAdapter()) {
        int size = seriesNumberInStorageGroups.get(storageGroupName);
        seriesNumberInStorageGroups.put(storageGroupName, size + 1);
        if (size + 1 > maxSeriesNumberAmongStorageGroup) {
          maxSeriesNumberAmongStorageGroup = size + 1;
        }
      }

      // write log
      if (!isRecovering) {
        // either tags or attributes is not empty
        if ((plan.getTags() != null && !plan.getTags().isEmpty())
            || (plan.getAttributes() != null && !plan.getAttributes().isEmpty())) {
          offset = tagLogFile.write(plan.getTags(), plan.getAttributes());
        }
        logWriter.createTimeseries(plan, offset);
      }
      leafMNode.setOffset(offset);

    } catch (IOException | ConfigAdjusterException e) {
      throw new MetadataException(e.getMessage());
    } finally {
      lock.writeLock().unlock();
    }
  }

  /**
   * Add one timeseries to metadata tree, if the timeseries already exists, throw exception
   *
   * @param path the timeseries path
   * @param dataType the dateType {@code DataType} of the timeseries
   * @param encoding the encoding function {@code Encoding} of the timeseries
   * @param compressor the compressor function {@code Compressor} of the time series
   * @return whether the measurement occurs for the first time in this storage group (if true, the
   * measurement should be registered to the StorageEngine too)
   */
  public void createTimeseries(String path, TSDataType dataType, TSEncoding encoding,
      CompressionType compressor, Map<String, String> props) throws MetadataException {
    createTimeseries(
        new CreateTimeSeriesPlan(new Path(path), dataType, encoding, compressor, props, null, null,
            null));
  }

  /**
   * Delete all timeseries under the given path, may cross different storage group
   *
   * @param prefixPath path to be deleted, could be root or a prefix path or a full path
   * @return The String is the deletion failed Timeseries
   */
  public String deleteTimeseries(String prefixPath) throws MetadataException {
    lock.writeLock().lock();

    // clear cached schema
    mRemoteSchemaCache.removeItem(prefixPath);

    if (isStorageGroup(prefixPath)) {

      if (config.isEnableParameterAdapter()) {
        int size = seriesNumberInStorageGroups.get(prefixPath);
        seriesNumberInStorageGroups.put(prefixPath, 0);
        if (size == maxSeriesNumberAmongStorageGroup) {
          seriesNumberInStorageGroups.values().stream()
              .max(Integer::compareTo)
              .ifPresent(val -> maxSeriesNumberAmongStorageGroup = val);
        }
      }

      mNodeCache.clear();
    }
    try {
      List<String> allTimeseries = mtree.getAllTimeseriesName(prefixPath);
      // Monitor storage group seriesPath is not allowed to be deleted
      allTimeseries.removeIf(p -> p.startsWith(MonitorConstants.STAT_STORAGE_GROUP_PREFIX));

      Set<String> failedNames = new HashSet<>();
      for (String p : allTimeseries) {
        try {
          String emptyStorageGroup = deleteOneTimeseriesAndUpdateStatistics(p);
          if (!isRecovering) {
            if (emptyStorageGroup != null) {
              StorageEngine.getInstance().deleteAllDataFilesInOneStorageGroup(emptyStorageGroup);
            }
            logWriter.deleteTimeseries(p);
          }
        } catch (DeleteFailedException e) {
          failedNames.add(e.getName());
        }
      }
      return String.join(",", failedNames);
    } catch (IOException e) {
      throw new MetadataException(e.getMessage());
    } finally {
      lock.writeLock().unlock();
    }
  }

  /**
   * remove the node from the tag inverted index
   */
  private void removeFromTagInvertedIndex(MeasurementMNode node) throws IOException {
    if (node.getOffset() < 0) {
      return;
    }
    Map<String, String> tagMap =
        tagLogFile.readTag(config.getTagAttributeTotalSize(), node.getOffset());
    if (tagMap != null) {
      for (Entry<String, String> entry : tagMap.entrySet()) {
        if (tagIndex.containsKey(entry.getKey()) && tagIndex.get(entry.getKey())
            .containsKey(entry.getValue())) {
          if (logger.isDebugEnabled()) {
            logger.debug(String.format(
                "Delete: TimeSeries %s is removed from tag inverted index, "
                    + "tag key is %s, tag value is %s, tlog offset is %d",
                node.getFullPath(), entry.getKey(), entry.getValue(), node.getOffset()));
          }
          tagIndex.get(entry.getKey()).get(entry.getValue()).remove(node);
          if (tagIndex.get(entry.getKey()).get(entry.getValue()).isEmpty()) {
            tagIndex.get(entry.getKey()).remove(entry.getValue());
            if (tagIndex.get(entry.getKey()).isEmpty()) {
              tagIndex.remove(entry.getKey());
            }
          }
        } else {
          if (logger.isDebugEnabled()) {
            logger.debug(String.format(
                "Delete: TimeSeries %s's tag info has been removed from tag inverted index before "
                    + "deleting it, tag key is %s, tag value is %s, tlog offset is %d, contains key %b",
                node.getFullPath(), entry.getKey(), entry.getValue(), node.getOffset(),
                tagIndex.containsKey(entry.getKey())));
          }
        }
      }
    }
  }

  /**
   * @param path full path from root to leaf node
   * @return after delete if the storage group is empty, return its name, otherwise return null
   */
  private String deleteOneTimeseriesAndUpdateStatistics(String path)
      throws MetadataException, IOException {
    lock.writeLock().lock();
    try {
      Pair<String, MeasurementMNode> pair = mtree.deleteTimeseriesAndReturnEmptyStorageGroup(path);
      removeFromTagInvertedIndex(pair.right);
      String storageGroupName = pair.left;

      // TODO: delete the path node and all its ancestors
      mNodeCache.clear();
      try {
        IoTDBConfigDynamicAdapter.getInstance().addOrDeleteTimeSeries(-1);
      } catch (ConfigAdjusterException e) {
        throw new MetadataException(e);
      }

      if (config.isEnableParameterAdapter()) {
        String storageGroup = getStorageGroupName(path);
        int size = seriesNumberInStorageGroups.get(storageGroup);
        seriesNumberInStorageGroups.put(storageGroup, size - 1);
        if (size == maxSeriesNumberAmongStorageGroup) {
          seriesNumberInStorageGroups.values().stream().max(Integer::compareTo)
              .ifPresent(val -> maxSeriesNumberAmongStorageGroup = val);
        }
      }
      return storageGroupName;
    } finally {
      lock.writeLock().unlock();
    }
  }

  /**
   * Set storage group of the given path to MTree. Check
   *
   * @param storageGroup root.node.(node)*
   */
  public void setStorageGroup(String storageGroup) throws MetadataException {
    lock.writeLock().lock();
    try {
      mtree.setStorageGroup(storageGroup);
      IoTDBConfigDynamicAdapter.getInstance().addOrDeleteStorageGroup(1);

      if (config.isEnableParameterAdapter()) {
        ActiveTimeSeriesCounter.getInstance().init(storageGroup);
        seriesNumberInStorageGroups.put(storageGroup, 0);
      }
      if (!isRecovering) {
        logWriter.setStorageGroup(storageGroup);
      }
    } catch (IOException e) {
      throw new MetadataException(e.getMessage());
    } catch (ConfigAdjusterException e) {
      mtree.deleteStorageGroup(storageGroup);
      throw new MetadataException(e);
    } finally {
      lock.writeLock().unlock();
    }
  }

  /**
   * Delete storage groups of given paths from MTree. Log format: "delete_storage_group,sg1,sg2,sg3"
   *
   * @param storageGroups list of paths to be deleted. Format: root.node
   */
  public void deleteStorageGroups(List<String> storageGroups) throws MetadataException {
    lock.writeLock().lock();
    try {
      for (String storageGroup : storageGroups) {
        // clear cached schema
        mRemoteSchemaCache.removeItem(storageGroup);

        // clear cached MNode
        mNodeCache.clear();

        // try to delete storage group
        List<MeasurementMNode> leafMNodes = mtree.deleteStorageGroup(storageGroup);
        for (MeasurementMNode leafMNode : leafMNodes) {
          removeFromTagInvertedIndex(leafMNode);
        }

        if (config.isEnableParameterAdapter()) {
          IoTDBConfigDynamicAdapter.getInstance().addOrDeleteStorageGroup(-1);
          int size = seriesNumberInStorageGroups.get(storageGroup);
          IoTDBConfigDynamicAdapter.getInstance().addOrDeleteTimeSeries(size * -1);
          ActiveTimeSeriesCounter.getInstance().delete(storageGroup);
          seriesNumberInStorageGroups.remove(storageGroup);
          if (size == maxSeriesNumberAmongStorageGroup) {
            maxSeriesNumberAmongStorageGroup =
                seriesNumberInStorageGroups.values().stream().max(Integer::compareTo).orElse(0);
          }
        }
        // if success
        if (!isRecovering) {
          logWriter.deleteStorageGroup(storageGroup);
        }
      }
    } catch (ConfigAdjusterException e) {
      throw new MetadataException(e);
    } catch (IOException e) {
      throw new MetadataException(e.getMessage());
    } finally {
      lock.writeLock().unlock();
    }
  }

  /**
   * Check if the given path is storage group or not.
   *
   * @param path Format: root.node.(node)*
   * @apiNote :for cluster
   */
  boolean isStorageGroup(String path) {
    lock.readLock().lock();
    try {
      return mtree.isStorageGroup(path);
    } finally {
      lock.readLock().unlock();
    }
  }

  /**
   * Get series type for given seriesPath.
   *
   * @param path full path
   */
  public TSDataType getSeriesType(String path) throws MetadataException {
    lock.readLock().lock();
    try {
      if (path.equals(SQLConstant.RESERVED_TIME)) {
        return TSDataType.INT64;
      }

      try {
        MeasurementSchema schema = mRemoteSchemaCache.get(path);
        if (schema != null) {
          return schema.getType();
        }
      } catch (IOException e) {
        // unreachable
      }

      return mtree.getSchema(path).getType();
    } finally {
      lock.readLock().unlock();
    }
  }

  public MeasurementSchema[] getSchemas(String deviceId, String[] measurements)
      throws MetadataException {
    lock.readLock().lock();
    try {
      MNode deviceNode = getNodeByPath(deviceId);
      MeasurementSchema[] measurementSchemas = new MeasurementSchema[measurements.length];
      for (int i = 0; i < measurementSchemas.length; i++) {
        if (!deviceNode.hasChild(measurements[i])) {
          throw new MetadataException(measurements[i] + " does not exist in " + deviceId);
        }
        measurementSchemas[i] = ((MeasurementMNode) deviceNode.getChild(measurements[i]))
            .getSchema();
      }
      return measurementSchemas;
    } finally {
      lock.readLock().unlock();
    }
  }

  /**
   * Get all devices under given prefixPath.
   *
   * @param prefixPath a prefix of a full path. if the wildcard is not at the tail, then each
   * wildcard can only match one level, otherwise it can match to the tail.
   * @return A HashSet instance which stores devices names with given prefixPath.
   */
  public Set<String> getDevices(String prefixPath) throws MetadataException {
    lock.readLock().lock();
    try {
      return mtree.getDevices(prefixPath);
    } finally {
      lock.readLock().unlock();
    }
  }

  /**
   * Get all nodes from the given level
   *
   * @param prefixPath can be a prefix of a full path. Can not be a full path. can not have
   * wildcard. But, the level of the prefixPath can be smaller than the given level, e.g.,
   * prefixPath = root.a while the given level is 5
   * @param nodeLevel the level can not be smaller than the level of the prefixPath
   * @return A List instance which stores all node at given level
   */
  public List<String> getNodesList(String prefixPath, int nodeLevel) throws MetadataException {
    return getNodesList(prefixPath, nodeLevel, null);
  }

  public List<String> getNodesList(String prefixPath, int nodeLevel, StorageGroupFilter filter) throws MetadataException {
    lock.readLock().lock();
    try {
      return mtree.getNodesList(prefixPath, nodeLevel, filter);
    } finally {
      lock.readLock().unlock();
    }
  }

  /**
   * Get storage group name by path
   *
   * <p>e.g., root.sg1 is a storage group and path = root.sg1.d1, return root.sg1
   *
   * @return storage group in the given path
   */
  public String getStorageGroupName(String path) throws StorageGroupNotSetException {
    lock.readLock().lock();
    try {
      return mtree.getStorageGroupName(path);
    } finally {
      lock.readLock().unlock();
    }
  }

  /**
   * Get all storage group names
   */
  public List<String> getAllStorageGroupNames() {
    lock.readLock().lock();
    try {
      return mtree.getAllStorageGroupNames();
    } finally {
      lock.readLock().unlock();
    }
  }

  /**
   * Get all storage group MNodes
   */
  public List<StorageGroupMNode> getAllStorageGroupNodes() {
    lock.readLock().lock();
    try {
      return mtree.getAllStorageGroupNodes();
    } finally {
      lock.readLock().unlock();
    }
  }

  /**
   * Return all paths for given path if the path is abstract. Or return the path itself. Regular
   * expression in this method is formed by the amalgamation of seriesPath and the character '*'.
   *
   * @param prefixPath can be a prefix or a full path. if the wildcard is not at the tail, then each
   * wildcard can only match one level, otherwise it can match to the tail.
   */
  public List<String> getAllTimeseriesName(String prefixPath) throws MetadataException {
    lock.readLock().lock();
    try {
      return mtree.getAllTimeseriesName(prefixPath);
    } finally {
      lock.readLock().unlock();
    }
  }

  /**
   * Similar to method getAllTimeseriesName(), but return Path instead of String in order to include
   * alias.
   */
  public List<Path> getAllTimeseriesPath(String prefixPath) throws MetadataException {
    lock.readLock().lock();
    try {
      return mtree.getAllTimeseriesPath(prefixPath);
    } finally {
      lock.readLock().unlock();
    }
  }

  /**
   * To calculate the count of timeseries for given prefix path.
   */
  public int getAllTimeseriesCount(String prefixPath) throws MetadataException {
    lock.readLock().lock();
    try {
      return mtree.getAllTimeseriesCount(prefixPath);
    } finally {
      lock.readLock().unlock();
    }
  }

  /**
   * To calculate the count of nodes in the given level for given prefix path.
   *
   * @param prefixPath a prefix path or a full path, can not contain '*'
   * @param level the level can not be smaller than the level of the prefixPath
   */
  public int getNodesCountInGivenLevel(String prefixPath, int level) throws MetadataException {
    lock.readLock().lock();
    try {
      return mtree.getNodesCountInGivenLevel(prefixPath, level);
    } finally {
      lock.readLock().unlock();
    }
  }

  public List<ShowTimeSeriesResult> getAllTimeseriesSchema(ShowTimeSeriesPlan plan)
      throws MetadataException {
    lock.readLock().lock();
    try {
      if (!tagIndex.containsKey(plan.getKey())) {
        throw new MetadataException("The key " + plan.getKey() + " is not a tag.");
      }
      Map<String, Set<MeasurementMNode>> value2Node = tagIndex.get(plan.getKey());
      if (value2Node.isEmpty()) {
        throw new MetadataException("The key " + plan.getKey() + " is not a tag.");
      }

      List<MeasurementMNode> allMatchedNodes = new ArrayList<>();
      if (plan.isContains()) {
        for (Entry<String, Set<MeasurementMNode>> entry : value2Node.entrySet()) {
          String tagValue = entry.getKey();
          if (tagValue.contains(plan.getValue())) {
            allMatchedNodes.addAll(entry.getValue());
          }
        }
      } else {
        for (Entry<String, Set<MeasurementMNode>> entry : value2Node.entrySet()) {
          String tagValue = entry.getKey();
          if (plan.getValue().equals(tagValue)) {
            allMatchedNodes.addAll(entry.getValue());
          }
        }
      }

      // if ordered by heat, we sort all the timeseries by the descending order of the last insert timestamp
      if (plan.isOrderByHeat()) {
        allMatchedNodes = allMatchedNodes.stream().sorted(
            Comparator.comparingLong(MTree::getLastTimeStamp).reversed()
                .thenComparing(MNode::getFullPath)).collect(toList());
      } else {
        // otherwise, we just sort them by the alphabetical order
        allMatchedNodes = allMatchedNodes.stream().sorted(Comparator.comparing(MNode::getFullPath))
            .collect(toList());
      }

      List<ShowTimeSeriesResult> res = new LinkedList<>();
      String[] prefixNodes = MetaUtils.getNodeNames(plan.getPath().getFullPath());
      int curOffset = -1;
      int count = 0;
      int limit = plan.getLimit();
      int offset = plan.getOffset();
      for (MeasurementMNode leaf : allMatchedNodes) {
        if (match(leaf.getFullPath(), prefixNodes)) {
          if (limit != 0 || offset != 0) {
            curOffset++;
            if (curOffset < offset || count == limit) {
              continue;
            }
          }
          try {
            Pair<Map<String, String>, Map<String, String>> pair =
                tagLogFile.read(config.getTagAttributeTotalSize(), leaf.getOffset());
            pair.left.putAll(pair.right);
            MeasurementSchema measurementSchema = leaf.getSchema();
            res.add(new ShowTimeSeriesResult(leaf.getFullPath(), leaf.getAlias(),
                getStorageGroupName(leaf.getFullPath()), measurementSchema.getType().toString(),
                measurementSchema.getEncodingType().toString(),
                measurementSchema.getCompressor().toString(), pair.left));
            if (limit != 0) {
              count++;
            }
          } catch (IOException e) {
            throw new MetadataException(
                "Something went wrong while deserialize tag info of " + leaf.getFullPath(), e);
          }
        }
      }
      return res;
    } finally {
      lock.readLock().unlock();
    }
  }

  /**
   * whether the full path has the prefixNodes
   */
  private boolean match(String fullPath, String[] prefixNodes) {
    String[] nodes = MetaUtils.getNodeNames(fullPath);
    if (nodes.length < prefixNodes.length) {
      return false;
    }
    for (int i = 0; i < prefixNodes.length; i++) {
      if (!"*".equals(prefixNodes[i]) && !prefixNodes[i].equals(nodes[i])) {
        return false;
      }
    }
    return true;
  }

  /**
   * Get the result of ShowTimeseriesPlan
   *
   * @param plan show time series query plan
   */
  public List<ShowTimeSeriesResult> showTimeseries(ShowTimeSeriesPlan plan)
      throws MetadataException {
    lock.readLock().lock();
    List<String[]> ans;
    try {
      if (plan.isOrderByHeat()) {
        ans = mtree.getAllMeasurementSchemaByHeatOrder(plan);
      } else {
        ans = mtree.getAllMeasurementSchema(plan);
      }
      List<ShowTimeSeriesResult> res = new LinkedList<>();
      for (String[] ansString : ans) {
        long tagFileOffset = Long.parseLong(ansString[6]);
        try {
          if (tagFileOffset < 0) {
            // no tags/attributes
            res.add(new ShowTimeSeriesResult(ansString[0], ansString[1], ansString[2], ansString[3],
                ansString[4], ansString[5], Collections.emptyMap()));
          } else {
            // has tags/attributes
            Pair<Map<String, String>, Map<String, String>> pair =
                tagLogFile.read(config.getTagAttributeTotalSize(), tagFileOffset);
            pair.left.putAll(pair.right);
            res.add(new ShowTimeSeriesResult(ansString[0], ansString[1], ansString[2], ansString[3],
                ansString[4], ansString[5], pair.left));
          }
        } catch (IOException e) {
          throw new MetadataException(
              "Something went wrong while deserialize tag info of " + ansString[0], e);
        }
      }
      return res;
    } finally {
      lock.readLock().unlock();
    }
  }

  public MeasurementSchema getSeriesSchema(String device, String measurement)
      throws MetadataException {
    lock.readLock().lock();
    try {
      MNode node = mtree.getNodeByPath(device);
      MNode leaf = node.getChild(measurement);
      if (leaf != null) {
        return ((MeasurementMNode) leaf).getSchema();
      } else {
        return mRemoteSchemaCache
            .get(device + IoTDBConstant.PATH_SEPARATOR + measurement);
      }
    } catch (PathNotExistException e) {
      try {
        MeasurementSchema measurementSchema = mRemoteSchemaCache
            .get(device + IoTDBConstant.PATH_SEPARATOR + measurement);
        if (measurementSchema != null) {
          return measurementSchema;
        } else {
          throw e;
        }
      } catch (IOException ex) {
        throw e;
      }
    } catch (IllegalPathException e) {
      //do nothing and throw it directly.
      throw e;
    } catch (IOException e) {
      // cache miss
      throw new PathNotExistException(device + IoTDBConstant.PATH_SEPARATOR + measurement);
    } finally {
      lock.readLock().unlock();
    }
  }

  /**
   * Get child node path in the next level of the given path.
   *
   * <p>e.g., MTree has [root.sg1.d1.s1, root.sg1.d1.s2, root.sg1.d2.s1] given path = root.sg1,
   * return [root.sg1.d1, root.sg1.d2]
   *
   * @return All child nodes' seriesPath(s) of given seriesPath.
   */
  public Set<String> getChildNodePathInNextLevel(String path) throws MetadataException {
    lock.readLock().lock();
    try {
      return mtree.getChildNodePathInNextLevel(path);
    } finally {
      lock.readLock().unlock();
    }
  }

  /**
   * Check whether the path exists.
   *
   * @param path a full path or a prefix path
   */
  public boolean isPathExist(String path) {
    lock.readLock().lock();
    try {
      return mRemoteSchemaCache.get(path) != null || mtree.isPathExist(path);
    } catch (IOException e) {
      // schema cache does not really throw
      return false;
    } finally {
      lock.readLock().unlock();
    }
  }

  /**
   * Get node by path
   */
  public MNode getNodeByPath(String path) throws MetadataException {
    lock.readLock().lock();
    try {
      return mtree.getNodeByPath(path);
    } finally {
      lock.readLock().unlock();
    }
  }

  /**
   * Get storage group node by path. If storage group is not set, StorageGroupNotSetException will
   * be thrown
   */
  public StorageGroupMNode getStorageGroupNode(String path) throws MetadataException {
    lock.readLock().lock();
    try {
      return mtree.getStorageGroupNode(path);
    } finally {
      lock.readLock().unlock();
    }
  }

  /**
   * get device node, if the storage group is not set, create it when autoCreateSchema is true <p>
   * (we develop this method as we need to get the node's lock after we get the lock.writeLock())
   *
   * <p>!!!!!!Attention!!!!! must call the return node's readUnlock() if you call this method.
   *
   * @param path path
   */
  public MNode getDeviceNodeWithAutoCreateAndReadLock(
      String path, boolean autoCreateSchema, int sgLevel) throws MetadataException {
    lock.readLock().lock();
    MNode node = null;
    boolean shouldSetStorageGroup;
    try {
      node = mNodeCache.get(path);
      return node;
    } catch (CacheException e) {
      if (!autoCreateSchema) {
        throw new PathNotExistException(path);
      }
    } finally {
      if (node != null) {
        node.readLock();
      }
      lock.readLock().unlock();
    }

    lock.writeLock().lock();
    try {
      try {
        node = mNodeCache.get(path);
        return node;
      } catch (CacheException e) {
        shouldSetStorageGroup = e.getCause() instanceof StorageGroupNotSetException;
      }

      if (shouldSetStorageGroup) {
        String storageGroupName = MetaUtils.getStorageGroupNameByLevel(path, sgLevel);
        setStorageGroup(storageGroupName);
      }
      node = mtree.getDeviceNodeWithAutoCreating(path, sgLevel);
      return node;
    } catch (StorageGroupAlreadySetException e) {
      // ignore set storage group concurrently
      node = mtree.getDeviceNodeWithAutoCreating(path, sgLevel);
      return node;
    } finally {
      if (node != null) {
        node.readLock();
      }
      lock.writeLock().unlock();
    }
  }

  /**
   * !!!!!!Attention!!!!! must call the return node's readUnlock() if you call this method.
   */
  public MNode getDeviceNodeWithAutoCreateAndReadLock(String path) throws MetadataException {
    return getDeviceNodeWithAutoCreateAndReadLock(
        path, config.isAutoCreateSchemaEnabled(), config.getDefaultStorageGroupLevel());
  }

  public MNode getDeviceNode(String path) throws MetadataException {
    lock.readLock().lock();
    MNode node;
    try {
      node = mNodeCache.get(path);
      return node;
    } catch (CacheException e) {
      throw new PathNotExistException(path);
    } finally {
      lock.readLock().unlock();
    }
  }

  /**
   * To reduce the String number in memory, use the deviceId from MManager instead of the deviceId
   * read from disk
   *
   * @param path read from disk
   * @return deviceId
   */
  public String getDeviceId(String path) {
    MNode deviceNode = null;
    try {
      deviceNode = getDeviceNode(path);
      path = deviceNode.getFullPath();
    } catch (MetadataException | NullPointerException e) {
      // Cannot get deviceId from MManager, return the input deviceId
    }
    return path;
  }

  public MNode getChild(MNode parent, String child) {
    lock.readLock().lock();
    try {
      return parent.getChild(child);
    } finally {
      lock.readLock().unlock();
    }
  }

  /**
   * Get metadata in string
   */
  public String getMetadataInString() {
    lock.readLock().lock();
    try {
      return TIME_SERIES_TREE_HEADER + mtree.toString();
    } finally {
      lock.readLock().unlock();
    }
  }

  @TestOnly
  public void setMaxSeriesNumberAmongStorageGroup(long maxSeriesNumberAmongStorageGroup) {
    this.maxSeriesNumberAmongStorageGroup = maxSeriesNumberAmongStorageGroup;
  }

  public long getMaximalSeriesNumberAmongStorageGroups() {
    return maxSeriesNumberAmongStorageGroup;
  }

  public void setTTL(String storageGroup, long dataTTL) throws MetadataException, IOException {
    lock.writeLock().lock();
    try {
      getStorageGroupNode(storageGroup).setDataTTL(dataTTL);
      if (!isRecovering) {
        logWriter.setTTL(storageGroup, dataTTL);
      }
    } finally {
      lock.writeLock().unlock();
    }
  }

  /**
   * get all storageGroups ttl
   *
   * @return key-> storageGroupName, value->ttl
   */
  public Map<String, Long> getStorageGroupsTTL() {
    Map<String, Long> storageGroupsTTL = new HashMap<>();
    try {
      List<String> storageGroups = this.getAllStorageGroupNames();
      for (String storageGroup : storageGroups) {
        long ttl = getStorageGroupNode(storageGroup).getDataTTL();
        storageGroupsTTL.put(storageGroup, ttl);
      }
    } catch (MetadataException e) {
      logger.error("get storage groups ttl failed.", e);
    }
    return storageGroupsTTL;
  }

  /**
   * Check whether the given path contains a storage group change or set the new offset of a
   * timeseries
   *
   * @param path timeseries
   * @param offset offset in the tag file
   */
  public void changeOffset(String path, long offset) throws MetadataException {
    lock.writeLock().lock();
    try {
      ((MeasurementMNode) mtree.getNodeByPath(path)).setOffset(offset);
    } finally {
      lock.writeLock().unlock();
    }
  }

  public void changeAlias(String path, String alias) throws MetadataException {
    lock.writeLock().lock();
    try {
      MeasurementMNode leafMNode = (MeasurementMNode) mtree.getNodeByPath(path);
      if (leafMNode.getAlias() != null) {
        leafMNode.getParent().deleteAliasChild(leafMNode.getAlias());
      }
      leafMNode.getParent().addAlias(alias, leafMNode);
      leafMNode.setAlias(alias);
    } finally {
      lock.writeLock().unlock();
    }
  }

  /**
   * upsert tags and attributes key-value for the timeseries if the key has existed, just use the
   * new value to update it.
   *
   * @param alias newly added alias
   * @param tagsMap newly added tags map
   * @param attributesMap newly added attributes map
   * @param fullPath timeseries
   */
  public void upsertTagsAndAttributes(String alias, Map<String, String> tagsMap,
      Map<String, String> attributesMap, String fullPath) throws MetadataException, IOException {
    lock.writeLock().lock();
    try {
      MNode mNode = mtree.getNodeByPath(fullPath);
      if (!(mNode instanceof MeasurementMNode)) {
        throw new PathNotExistException(fullPath);
      }
      MeasurementMNode leafMNode = (MeasurementMNode) mNode;
      // upsert alias
      if (alias != null && !alias.equals(leafMNode.getAlias())) {

        if (leafMNode.getParent().hasChild(alias)) {
          throw new MetadataException("The alias already exists.");
        }
        if (leafMNode.getAlias() != null) {
          leafMNode.getParent().deleteAliasChild(leafMNode.getAlias());
        }
        leafMNode.getParent().addAlias(alias, leafMNode);
        leafMNode.setAlias(alias);
        // persist to WAL
        logWriter.changeAlias(fullPath, alias);
      }

      if (tagsMap == null && attributesMap == null) {
        return;
      }
      // no tag or attribute, we need to add a new record in log
      if (leafMNode.getOffset() < 0) {
        long offset = tagLogFile.write(tagsMap, attributesMap);
        logWriter.changeOffset(fullPath, offset);
        leafMNode.setOffset(offset);
        // update inverted Index map
        if (tagsMap != null) {
          for (Entry<String, String> entry : tagsMap.entrySet()) {
            tagIndex.computeIfAbsent(entry.getKey(), k -> new HashMap<>())
                .computeIfAbsent(entry.getValue(), v -> new HashSet<>()).add(leafMNode);
          }
        }
        return;
      }

      Pair<Map<String, String>, Map<String, String>> pair =
          tagLogFile.read(config.getTagAttributeTotalSize(), leafMNode.getOffset());

      if (tagsMap != null) {
        for (Entry<String, String> entry : tagsMap.entrySet()) {
          String key = entry.getKey();
          String value = entry.getValue();
          String beforeValue = pair.left.get(key);
          pair.left.put(key, value);
          // if the key has existed and the value is not equal to the new one
          // we should remove before key-value from inverted index map
          if (beforeValue != null && !beforeValue.equals(value)) {

            if (tagIndex.containsKey(key) && tagIndex.get(key).containsKey(beforeValue)) {
              if (logger.isDebugEnabled()) {
                logger.debug(String.format(
                    "Upsert: TimeSeries %s is removed from tag inverted index, "
                        + "tag key is %s, tag value is %s, tlog offset is %d",
                    leafMNode.getFullPath(), key, beforeValue, leafMNode.getOffset()));
              }

              tagIndex.get(key).get(beforeValue).remove(leafMNode);
              if (tagIndex.get(key).get(beforeValue).isEmpty()) {
                tagIndex.get(key).remove(beforeValue);
              }
            } else {
              if (logger.isDebugEnabled()) {
                logger.debug(String.format(
                    "Upsert: TimeSeries %s's tag info has been removed from tag inverted index "
                        + "before deleting it, tag key is %s, tag value is %s, tlog offset is %d, contains key %b",
                    leafMNode.getFullPath(), key, beforeValue, leafMNode.getOffset(),
                    tagIndex.containsKey(key)));
              }
            }
          }

          // if the key doesn't exist or the value is not equal to the new one
          // we should add a new key-value to inverted index map
          if (beforeValue == null || !beforeValue.equals(value)) {
            tagIndex.computeIfAbsent(key, k -> new HashMap<>())
                .computeIfAbsent(value, v -> new HashSet<>()).add(leafMNode);
          }
        }
      }

      pair.right.putAll(attributesMap);

      // persist the change to disk
      tagLogFile.write(pair.left, pair.right, leafMNode.getOffset());

    } finally {
      lock.writeLock().unlock();
    }
  }

  /**
   * add new attributes key-value for the timeseries
   *
   * @param attributesMap newly added attributes map
   * @param fullPath timeseries
   */
  public void addAttributes(Map<String, String> attributesMap, String fullPath)
      throws MetadataException, IOException {
    lock.writeLock().lock();
    try {
      MNode mNode = mtree.getNodeByPath(fullPath);
      if (!(mNode instanceof MeasurementMNode)) {
        throw new PathNotExistException(fullPath);
      }
      MeasurementMNode leafMNode = (MeasurementMNode) mNode;
      // no tag or attribute, we need to add a new record in log
      if (leafMNode.getOffset() < 0) {
        long offset = tagLogFile.write(Collections.emptyMap(), attributesMap);
        logWriter.changeOffset(fullPath, offset);
        leafMNode.setOffset(offset);
        return;
      }

      Pair<Map<String, String>, Map<String, String>> pair =
          tagLogFile.read(config.getTagAttributeTotalSize(), leafMNode.getOffset());

      for (Entry<String, String> entry : attributesMap.entrySet()) {
        String key = entry.getKey();
        String value = entry.getValue();
        if (pair.right.containsKey(key)) {
          throw new MetadataException(
              String.format("TimeSeries [%s] already has the attribute [%s].", fullPath, key));
        }
        pair.right.put(key, value);
      }

      // persist the change to disk
      tagLogFile.write(pair.left, pair.right, leafMNode.getOffset());
    } finally {
      lock.writeLock().unlock();
    }
  }

  /**
   * add new tags key-value for the timeseries
   *
   * @param tagsMap newly added tags map
   * @param fullPath timeseries
   */
  public void addTags(Map<String, String> tagsMap, String fullPath)
      throws MetadataException, IOException {
    lock.writeLock().lock();
    try {
      MNode mNode = mtree.getNodeByPath(fullPath);
      if (!(mNode instanceof MeasurementMNode)) {
        throw new PathNotExistException(fullPath);
      }
      MeasurementMNode leafMNode = (MeasurementMNode) mNode;
      // no tag or attribute, we need to add a new record in log
      if (leafMNode.getOffset() < 0) {
        long offset = tagLogFile.write(tagsMap, Collections.emptyMap());
        logWriter.changeOffset(fullPath, offset);
        leafMNode.setOffset(offset);
        // update inverted Index map
        for (Entry<String, String> entry : tagsMap.entrySet()) {
          tagIndex.computeIfAbsent(entry.getKey(), k -> new HashMap<>())
              .computeIfAbsent(entry.getValue(), v -> new HashSet<>()).add(leafMNode);
        }
        return;
      }

      Pair<Map<String, String>, Map<String, String>> pair =
          tagLogFile.read(config.getTagAttributeTotalSize(), leafMNode.getOffset());

      for (Entry<String, String> entry : tagsMap.entrySet()) {
        String key = entry.getKey();
        String value = entry.getValue();
        if (pair.left.containsKey(key)) {
          throw new MetadataException(
              String.format("TimeSeries [%s] already has the tag [%s].", fullPath, key));
        }
        pair.left.put(key, value);
      }

      // persist the change to disk
      tagLogFile.write(pair.left, pair.right, leafMNode.getOffset());

      // update tag inverted map
      tagsMap.forEach((key, value) -> tagIndex.computeIfAbsent(key, k -> new HashMap<>())
          .computeIfAbsent(value, v -> new HashSet<>()).add(leafMNode));

    } finally {
      lock.writeLock().unlock();
    }
  }

  /**
   * drop tags or attributes of the timeseries
   *
   * @param keySet tags key or attributes key
   * @param fullPath timeseries path
   */
  public void dropTagsOrAttributes(Set<String> keySet, String fullPath)
      throws MetadataException, IOException {
    lock.writeLock().lock();
    try {
      MNode mNode = mtree.getNodeByPath(fullPath);
      if (!(mNode instanceof MeasurementMNode)) {
        throw new PathNotExistException(fullPath);
      }
      MeasurementMNode leafMNode = (MeasurementMNode) mNode;
      // no tag or attribute, just do nothing.
      if (leafMNode.getOffset() < 0) {
        return;
      }
      Pair<Map<String, String>, Map<String, String>> pair =
          tagLogFile.read(config.getTagAttributeTotalSize(), leafMNode.getOffset());

      Map<String, String> deleteTag = new HashMap<>();
      for (String key : keySet) {
        // check tag map
        // check attribute map
        if (pair.left.containsKey(key)) {
          deleteTag.put(key, pair.left.remove(key));
        } else {
          pair.right.remove(key);
        }
      }

      // persist the change to disk
      tagLogFile.write(pair.left, pair.right, leafMNode.getOffset());

      for (Entry<String, String> entry : deleteTag.entrySet()) {
        String key = entry.getKey();
        String value = entry.getValue();
        // change the tag inverted index map
        if (tagIndex.containsKey(key) && tagIndex.get(key).containsKey(value)) {
          if (logger.isDebugEnabled()) {
            logger.debug(String.format(
                "Drop: TimeSeries %s is removed from tag inverted index, "
                    + "tag key is %s, tag value is %s, tlog offset is %d",
                leafMNode.getFullPath(), entry.getKey(), entry.getValue(), leafMNode.getOffset()));
          }

          tagIndex.get(key).get(value).remove(leafMNode);
          if (tagIndex.get(key).get(value).isEmpty()) {
            tagIndex.get(key).remove(value);
            if (tagIndex.get(key).isEmpty()) {
              tagIndex.remove(key);
            }
          }
        } else {
          if (logger.isDebugEnabled()) {
            logger.debug(String.format(
                "Drop: TimeSeries %s's tag info has been removed from tag inverted index "
                    + "before deleting it, tag key is %s, tag value is %s, tlog offset is %d, contains key %b",
                leafMNode.getFullPath(), key, value, leafMNode.getOffset(),
                tagIndex.containsKey(key)));
          }
        }

      }
    } finally {
      lock.writeLock().unlock();
    }
  }

  /**
   * set/change the values of tags or attributes
   *
   * @param alterMap the new tags or attributes key-value
   * @param fullPath timeseries
   */
  public void setTagsOrAttributesValue(Map<String, String> alterMap, String fullPath)
      throws MetadataException, IOException {
    lock.writeLock().lock();
    try {
      MNode mNode = mtree.getNodeByPath(fullPath);
      if (!(mNode instanceof MeasurementMNode)) {
        throw new PathNotExistException(fullPath);
      }
      MeasurementMNode leafMNode = (MeasurementMNode) mNode;
      if (leafMNode.getOffset() < 0) {
        throw new MetadataException(
            String.format("TimeSeries [%s] does not have any tag/attribute.", fullPath));
      }

      // tags, attributes
      Pair<Map<String, String>, Map<String, String>> pair =
          tagLogFile.read(config.getTagAttributeTotalSize(), leafMNode.getOffset());
      Map<String, String> oldTagValue = new HashMap<>();
      Map<String, String> newTagValue = new HashMap<>();

      for (Entry<String, String> entry : alterMap.entrySet()) {
        String key = entry.getKey();
        String value = entry.getValue();
        // check tag map
        if (pair.left.containsKey(key)) {
          oldTagValue.put(key, pair.left.get(key));
          newTagValue.put(key, value);
          pair.left.put(key, value);
        } else if (pair.right.containsKey(key)) {
          // check attribute map
          pair.right.put(key, value);
        } else {
          throw new MetadataException(
              String.format("TimeSeries [%s] does not have tag/attribute [%s].", fullPath, key));
        }
      }

      // persist the change to disk
      tagLogFile.write(pair.left, pair.right, leafMNode.getOffset());

      for (Entry<String, String> entry : oldTagValue.entrySet()) {
        String key = entry.getKey();
        String beforeValue = entry.getValue();
        String currentValue = newTagValue.get(key);
        // change the tag inverted index map
        if (tagIndex.containsKey(key) && tagIndex.get(key).containsKey(beforeValue)) {

          if (logger.isDebugEnabled()) {
            logger.debug(String.format(
                "Set: TimeSeries %s is removed from tag inverted index, "
                    + "tag key is %s, tag value is %s, tlog offset is %d",
                leafMNode.getFullPath(), entry.getKey(), beforeValue, leafMNode.getOffset()));
          }

          tagIndex.get(key).get(beforeValue).remove(leafMNode);
        } else {
          if (logger.isDebugEnabled()) {
            logger.debug(String.format(
                "Set: TimeSeries %s's tag info has been removed from tag inverted index "
                    + "before deleting it, tag key is %s, tag value is %s, tlog offset is %d, contains key %b",
                leafMNode.getFullPath(), key, beforeValue, leafMNode.getOffset(),
                tagIndex.containsKey(key)));
          }
        }
        tagIndex.computeIfAbsent(key, k -> new HashMap<>())
            .computeIfAbsent(currentValue, k -> new HashSet<>()).add(leafMNode);
      }
    } finally {
      lock.writeLock().unlock();
    }
  }

  /**
   * rename the tag or attribute's key of the timeseries
   *
   * @param oldKey old key of tag or attribute
   * @param newKey new key of tag or attribute
   * @param fullPath timeseries
   */
  public void renameTagOrAttributeKey(String oldKey, String newKey, String fullPath)
      throws MetadataException, IOException {
    lock.writeLock().lock();
    try {
      MNode mNode = mtree.getNodeByPath(fullPath);
      if (!(mNode instanceof MeasurementMNode)) {
        throw new PathNotExistException(fullPath);
      }
      MeasurementMNode leafMNode = (MeasurementMNode) mNode;
      if (leafMNode.getOffset() < 0) {
        throw new MetadataException(
            String.format("TimeSeries [%s] does not have [%s] tag/attribute.", fullPath, oldKey));
      }
      // tags, attributes
      Pair<Map<String, String>, Map<String, String>> pair =
          tagLogFile.read(config.getTagAttributeTotalSize(), leafMNode.getOffset());

      // current name has existed
      if (pair.left.containsKey(newKey) || pair.right.containsKey(newKey)) {
        throw new MetadataException(
            String.format(
                "TimeSeries [%s] already has a tag/attribute named [%s].", fullPath, newKey));
      }

      // check tag map
      if (pair.left.containsKey(oldKey)) {
        String value = pair.left.remove(oldKey);
        pair.left.put(newKey, value);
        // persist the change to disk
        tagLogFile.write(pair.left, pair.right, leafMNode.getOffset());
        // change the tag inverted index map
        if (tagIndex.containsKey(oldKey) && tagIndex.get(oldKey).containsKey(value)) {

          if (logger.isDebugEnabled()) {
            logger.debug(String.format(
                "Rename: TimeSeries %s is removed from tag inverted index, "
                    + "tag key is %s, tag value is %s, tlog offset is %d",
                leafMNode.getFullPath(), oldKey, value, leafMNode.getOffset()));
          }

          tagIndex.get(oldKey).get(value).remove(leafMNode);

        } else {
          if (logger.isDebugEnabled()) {
            logger.debug(String.format(
                "Rename: TimeSeries %s's tag info has been removed from tag inverted index "
                    + "before deleting it, tag key is %s, tag value is %s, tlog offset is %d, contains key %b",
                leafMNode.getFullPath(), oldKey, value, leafMNode.getOffset(),
                tagIndex.containsKey(oldKey)));
          }
        }
        tagIndex.computeIfAbsent(newKey, k -> new HashMap<>())
            .computeIfAbsent(value, k -> new HashSet<>()).add(leafMNode);
      } else if (pair.right.containsKey(oldKey)) {
        // check attribute map
        pair.right.put(newKey, pair.right.remove(oldKey));
        // persist the change to disk
        tagLogFile.write(pair.left, pair.right, leafMNode.getOffset());
      } else {
        throw new MetadataException(
            String.format("TimeSeries [%s] does not have tag/attribute [%s].", fullPath, oldKey));
      }
    } finally {
      lock.writeLock().unlock();
    }
  }

  /**
   * Check whether the given path contains a storage group
   */
  boolean checkStorageGroupByPath(String path) {
    lock.readLock().lock();
    try {
      return mtree.checkStorageGroupByPath(path);
    } finally {
      lock.readLock().unlock();
    }
  }

  /**
   * Get all storage groups under the given path
   *
   * @return List of String represented all storage group names
   * @apiNote :for cluster
   */
  List<String> getStorageGroupByPath(String path) throws MetadataException {
    lock.readLock().lock();
    try {
      return mtree.getStorageGroupByPath(path);
    } catch (MetadataException e) {
      throw new MetadataException(e);
    } finally {
      lock.readLock().unlock();
    }
  }

  public void collectTimeseriesSchema(MNode startingNode, Collection<TimeseriesSchema> timeseriesSchemas) {
<<<<<<< HEAD
=======
    Deque<MNode> nodeDeque = new ArrayDeque<>();
    nodeDeque.addLast(startingNode);
    while (!nodeDeque.isEmpty()) {
      MNode node = nodeDeque.removeFirst();
      if (node instanceof MeasurementMNode) {
        MeasurementSchema nodeSchema = ((MeasurementMNode) node).getSchema();
        timeseriesSchemas.add(new TimeseriesSchema(node.getFullPath(), nodeSchema.getType(),
            nodeSchema.getEncodingType(), nodeSchema.getCompressor()));
      } else if (!node.getChildren().isEmpty()) {
        nodeDeque.addAll(node.getChildren().values());
      }
    }
  }

  public void collectMeasurementSchema(MNode startingNode,
      Collection<MeasurementSchema> timeseriesSchemas) {
>>>>>>> 12be8379
    Deque<MNode> nodeDeque = new ArrayDeque<>();
    nodeDeque.addLast(startingNode);
    while (!nodeDeque.isEmpty()) {
      MNode node = nodeDeque.removeFirst();
      if (node instanceof MeasurementMNode) {
        MeasurementSchema nodeSchema = ((MeasurementMNode) node).getSchema();
        timeseriesSchemas.add(new TimeseriesSchema(node.getFullPath(), nodeSchema.getType(),
            nodeSchema.getEncodingType(), nodeSchema.getCompressor()));
      } else if (!node.getChildren().isEmpty()) {
        nodeDeque.addAll(node.getChildren().values());
      }
    }
  }

  public void collectMeasurementSchema(MNode startingNode,
      Collection<MeasurementSchema> timeseriesSchemas) {
    Deque<MNode> nodeDeque = new ArrayDeque<>();
    nodeDeque.addLast(startingNode);
    while (!nodeDeque.isEmpty()) {
      MNode node = nodeDeque.removeFirst();
      if (node instanceof MeasurementMNode) {
        MeasurementSchema nodeSchema = ((MeasurementMNode) node).getSchema();
        timeseriesSchemas.add(new MeasurementSchema(node.getName(), nodeSchema.getType(),
            nodeSchema.getEncodingType(), nodeSchema.getCompressor()));
      } else if (!node.getChildren().isEmpty()) {
        nodeDeque.addAll(node.getChildren().values());
      }
    }
  }

  /**
   * Collect the timeseries schemas under "startingPath".
   *
   * @param startingPath
   * @param measurementSchemas
   */
  public void collectSeries(String startingPath, List<MeasurementSchema> measurementSchemas) {
    MNode mNode;
    try {
      mNode = getNodeByPath(startingPath);
    } catch (MetadataException e) {
      return;
    }
    collectMeasurementSchema(mNode, measurementSchemas);
  }

  /**
   * For a path, infer all storage groups it may belong to. The path can have wildcards.
   *
   * <p>Consider the path into two parts: (1) the sub path which can not contain a storage group
   * name and (2) the sub path which is substring that begin after the storage group name.
   *
   * <p>(1) Suppose the part of the path can not contain a storage group name (e.g.,
   * "root".contains("root.sg") == false), then: If the wildcard is not at the tail, then for each
   * wildcard, only one level will be inferred and the wildcard will be removed. If the wildcard is
   * at the tail, then the inference will go on until the storage groups are found and the wildcard
   * will be kept. (2) Suppose the part of the path is a substring that begin after the storage
   * group name. (e.g., For "root.*.sg1.a.*.b.*" and "root.x.sg1" is a storage group, then this part
   * is "a.*.b.*"). For this part, keep what it is.
   *
   * <p>Assuming we have three SGs: root.group1, root.group2, root.area1.group3 Eg1: for input
   * "root.*", returns ("root.group1", "root.group1.*"), ("root.group2", "root.group2.*")
   * ("root.area1.group3", "root.area1.group3.*") Eg2: for input "root.*.s1", returns
   * ("root.group1", "root.group1.s1"), ("root.group2", "root.group2.s1")
   *
   * <p>Eg3: for input "root.area1.*", returns ("root.area1.group3", "root.area1.group3.*")
   *
   * @param path can be a prefix or a full path.
   * @return StorageGroupName-FullPath pairs
   */
  public Map<String, String> determineStorageGroup(String path) throws IllegalPathException {
    lock.readLock().lock();
    try {
      return mtree.determineStorageGroup(path);
    } finally {
      lock.readLock().unlock();
    }
  }

  /**
   * if the path is in local mtree, nothing needed to do (because mtree is in the memory); Otherwise
   * cache the path to mRemoteSchemaCache
   */
  public void cacheSchema(String path, MeasurementSchema schema) {
    // check schema is in local
    try {
      ShowTimeSeriesPlan tempPlan = new ShowTimeSeriesPlan(new Path(path), false, null, null, 0, 0,
          false);
      List<String[]> schemas = mtree.getAllMeasurementSchema(tempPlan);
      if (schemas.isEmpty()) {
        mRemoteSchemaCache.put(path, schema);
      }
    } catch (MetadataException e) {
      mRemoteSchemaCache.put(path, schema);
    }
  }

  /**
   * StorageGroupFilter filters unsatisfied storage groups in metadata queries to speed up and
   * deduplicate.
   */
  @FunctionalInterface
  public interface StorageGroupFilter {

    boolean satisfy(String storageGroup);
  }

  private void checkMTreeModified() {
    if (logWriter == null || logFile == null) {
      // the logWriter is not initialized now, we skip the check once.
      return;
    }
    if (System.currentTimeMillis() - logFile.lastModified() < mtreeSnapshotThresholdTime) {
      if (logger.isDebugEnabled()) {
        logger.debug("MTree snapshot need not be created. Time from last modification: {} ms.",
            System.currentTimeMillis() - logFile.lastModified());
      }
    } else if (logWriter.getLineNumber() < mtreeSnapshotInterval) {
      if (logger.isDebugEnabled()) {
        logger.debug("MTree snapshot need not be created. New mlog line number: {}.",
            logWriter.getLineNumber());
      }
    } else {
      logger.info("New mlog line number: {}, time from last modification: {} ms",
          logWriter.getLineNumber(), System.currentTimeMillis() - logFile.lastModified());
      createMTreeSnapshot();
    }
  }

  public void createMTreeSnapshot() {
    lock.readLock().lock();
    long time = System.currentTimeMillis();
    logger.info("Start creating MTree snapshot to {}", mtreeSnapshotPath);
    try {
      mtree.serializeTo(mtreeSnapshotTmpPath);
      File tmpFile = SystemFileFactory.INSTANCE.getFile(mtreeSnapshotTmpPath);
      File snapshotFile = SystemFileFactory.INSTANCE.getFile(mtreeSnapshotPath);
      if (snapshotFile.exists()) {
        Files.delete(snapshotFile.toPath());
      }
      if (tmpFile.renameTo(snapshotFile)) {
        logger.info("Finish creating MTree snapshot to {}, spend {} ms.", mtreeSnapshotPath,
            System.currentTimeMillis() - time);
      }
      logWriter.clear();
    } catch (IOException e) {
      logger.warn("Failed to create MTree snapshot to {}", mtreeSnapshotPath, e);
      if (SystemFileFactory.INSTANCE.getFile(mtreeSnapshotTmpPath).exists()) {
        try {
          Files.delete(SystemFileFactory.INSTANCE.getFile(mtreeSnapshotTmpPath).toPath());
        } catch (IOException e1) {
          logger.warn("delete file {} failed: {}", mtreeSnapshotTmpPath, e1.getMessage());
        }
      }
    } finally {
      lock.readLock().unlock();
    }
  }

  /**
   * get schema for device.
   * Attention!!!  Only support insertPlan
   * @throws MetadataException
   */
  public MeasurementSchema[] getSeriesSchemasAndReadLockDevice(String deviceId,
      String[] measurementList, InsertPlan plan) throws MetadataException {
    MeasurementSchema[] schemas = new MeasurementSchema[measurementList.length];

    MNode deviceNode;
    // 1. get device node
    deviceNode = getDeviceNodeWithAutoCreateAndReadLock(deviceId);

    // 2. get schema of each measurement
    for (int i = 0; i < measurementList.length; i++) {
      try {
        // if do not has measurement
        MeasurementSchema measurementSchema;
        if (!deviceNode.hasChild(measurementList[i])) {
          // could not create it
          if (!config.isAutoCreateSchemaEnabled()) {
            // but measurement not in MTree and cannot auto-create, try the cache
            measurementSchema = getSeriesSchema(deviceId
                , measurementList[i]);
            if (measurementSchema == null) {
              throw new PathNotExistException(deviceId + PATH_SEPARATOR + measurementList[i]);
            }
          } else {
            // create it
            Path path = new Path(deviceId, measurementList[i]);
            TSDataType dataType = getTypeInLoc(plan, i);

            createTimeseries(
                path.getFullPath(),
                dataType,
                getDefaultEncoding(dataType),
                TSFileDescriptor.getInstance().getConfig().getCompressor(),
                Collections.emptyMap());
            measurementSchema =
                ((MeasurementMNode) getChild(deviceNode, measurementList[i])).getSchema();
          }
        } else {
          measurementSchema = ((MeasurementMNode) getChild(deviceNode, measurementList[i])).getSchema();
        }

        // check type is match
        TSDataType insertDataType = null;
        if (plan instanceof InsertRowPlan) {
          if (!((InsertRowPlan)plan).isNeedInferType()) {
            // only when InsertRowPlan's values is object[], we should check type
            insertDataType = getTypeInLoc(plan, i);
          } else {
            insertDataType = measurementSchema.getType();
          }
        } else if (plan instanceof InsertTabletPlan) {
          insertDataType = getTypeInLoc(plan, i);
        }

        if (measurementSchema.getType() != insertDataType) {
          logger.warn("DataType mismatch, Insert measurement {} type {}, metadata tree type {}",
            measurementList[i], insertDataType, measurementSchema.getType());
          if (!config.isEnablePartialInsert()) {
            throw new MetadataException(String.format(
              "DataType mismatch, Insert measurement %s type %s, metadata tree type %s",
              measurementList[i], insertDataType, measurementSchema.getType()));
          } else {
            // mark failed measurement
            plan.markFailedMeasurementInsertion(i, new MetadataException(String.format(
                "DataType mismatch, Insert measurement %s type %s, metadata tree type %s",
                measurementList[i], insertDataType, measurementSchema.getType())));
            continue;
          }
        }

        schemas[i] = measurementSchema;

        if (schemas[i] != null) {
          measurementList[i] = schemas[i].getMeasurementId();
        }
      } catch (MetadataException e) {
        logger.warn("meet error when check {}.{}, message: {}", deviceId, measurementList[i],
          e.getMessage());
        if (config.isEnablePartialInsert()) {
          // mark failed measurement
          plan.markFailedMeasurementInsertion(i, e);
        } else {
          throw e;
        }
      }
    }
    return schemas;
  }

  /**
   * Get default encoding by dataType
   */
  private TSEncoding getDefaultEncoding(TSDataType dataType) {
    IoTDBConfig conf = IoTDBDescriptor.getInstance().getConfig();
    switch (dataType) {
      case BOOLEAN:
        return conf.getDefaultBooleanEncoding();
      case INT32:
        return conf.getDefaultInt32Encoding();
      case INT64:
        return conf.getDefaultInt64Encoding();
      case FLOAT:
        return conf.getDefaultFloatEncoding();
      case DOUBLE:
        return conf.getDefaultDoubleEncoding();
      case TEXT:
        return conf.getDefaultTextEncoding();
      default:
        throw new UnSupportedDataTypeException(
          String.format("Data type %s is not supported.", dataType.toString()));
    }
  }

  /**
   * get dataType of plan, in loc measurements
   * only support InsertRowPlan and InsertTabletPlan
   * @throws MetadataException
   */
  private TSDataType getTypeInLoc(InsertPlan plan, int loc) throws MetadataException {
    TSDataType dataType;
    if (plan instanceof InsertRowPlan) {
      InsertRowPlan tPlan = (InsertRowPlan) plan;
      dataType = TypeInferenceUtils.getPredictedDataType(tPlan.getValues()[loc], tPlan.isNeedInferType());
    } else if (plan instanceof InsertTabletPlan) {
      dataType = (plan).getDataTypes()[loc];
    }  else {
      throw new MetadataException(String.format(
        "Only support insert and insertTablet, plan is [%s]", plan.getOperatorType()));
    }
    return dataType;
  }

  /**
   * when insert, we lock device node for not create deleted time series
   * after insert, we should call this function to unlock the device node
   * @param deviceId
   */
  public void unlockDeviceReadLock(String deviceId) {
    try {
      MNode mNode = getDeviceNode(deviceId);
      mNode.readUnlock();
    } catch (IllegalMonitorStateException | MetadataException e) {
      // ignore the exception
    }
  }
}<|MERGE_RESOLUTION|>--- conflicted
+++ resolved
@@ -19,6 +19,7 @@
 package org.apache.iotdb.db.metadata;
 
 import static java.util.stream.Collectors.toList;
+import static org.apache.iotdb.tsfile.common.constant.TsFileConstant.PATH_SEPARATOR;
 
 import java.io.BufferedReader;
 import java.io.File;
@@ -79,32 +80,13 @@
 import org.apache.iotdb.tsfile.file.metadata.enums.TSDataType;
 import org.apache.iotdb.tsfile.file.metadata.enums.TSEncoding;
 import org.apache.iotdb.tsfile.read.common.Path;
-import org.apache.iotdb.tsfile.utils.Binary;
 import org.apache.iotdb.tsfile.utils.Pair;
 import org.apache.iotdb.tsfile.write.schema.MeasurementSchema;
 import org.apache.iotdb.tsfile.write.schema.TimeseriesSchema;
 import org.slf4j.Logger;
 import org.slf4j.LoggerFactory;
 
-<<<<<<< HEAD
-import java.io.BufferedReader;
-import java.io.File;
-import java.io.FileReader;
-import java.io.IOException;
-import java.nio.file.Files;
-import java.util.*;
-import java.util.Map.Entry;
-import java.util.concurrent.Executors;
-import java.util.concurrent.ScheduledExecutorService;
-import java.util.concurrent.TimeUnit;
-import java.util.concurrent.locks.ReentrantReadWriteLock;
-
-import static java.util.stream.Collectors.toList;
-import static org.apache.iotdb.tsfile.common.constant.TsFileConstant.PATH_SEPARATOR;
-
-
-=======
->>>>>>> 12be8379
+
 /**
  * This class takes the responsibility of serialization of all the metadata info and persistent it
  * into files. This class contains all the interfaces to modify the metadata for delta system. All
@@ -1743,25 +1725,6 @@
   }
 
   public void collectTimeseriesSchema(MNode startingNode, Collection<TimeseriesSchema> timeseriesSchemas) {
-<<<<<<< HEAD
-=======
-    Deque<MNode> nodeDeque = new ArrayDeque<>();
-    nodeDeque.addLast(startingNode);
-    while (!nodeDeque.isEmpty()) {
-      MNode node = nodeDeque.removeFirst();
-      if (node instanceof MeasurementMNode) {
-        MeasurementSchema nodeSchema = ((MeasurementMNode) node).getSchema();
-        timeseriesSchemas.add(new TimeseriesSchema(node.getFullPath(), nodeSchema.getType(),
-            nodeSchema.getEncodingType(), nodeSchema.getCompressor()));
-      } else if (!node.getChildren().isEmpty()) {
-        nodeDeque.addAll(node.getChildren().values());
-      }
-    }
-  }
-
-  public void collectMeasurementSchema(MNode startingNode,
-      Collection<MeasurementSchema> timeseriesSchemas) {
->>>>>>> 12be8379
     Deque<MNode> nodeDeque = new ArrayDeque<>();
     nodeDeque.addLast(startingNode);
     while (!nodeDeque.isEmpty()) {
