/*
 * Licensed to the Apache Software Foundation (ASF) under one
 * or more contributor license agreements.  See the NOTICE file
 * distributed with this work for additional information
 * regarding copyright ownership.  The ASF licenses this file
 * to you under the Apache License, Version 2.0 (the
 * "License"); you may not use this file except in compliance
 * with the License.  You may obtain a copy of the License at
 *
 *     http://www.apache.org/licenses/LICENSE-2.0
 *
 * Unless required by applicable law or agreed to in writing,
 * software distributed under the License is distributed on an
 * "AS IS" BASIS, WITHOUT WARRANTIES OR CONDITIONS OF ANY
 * KIND, either express or implied.  See the License for the
 * specific language governing permissions and limitations
 * under the License.
 */
package org.apache.iotdb.db.metadata;

import static java.util.stream.Collectors.toList;
import static org.apache.iotdb.tsfile.common.constant.TsFileConstant.PATH_SEPARATOR;

import java.io.File;
import java.io.IOException;
import java.nio.file.Files;
import java.util.ArrayDeque;
import java.util.ArrayList;
import java.util.Collection;
import java.util.Collections;
import java.util.Comparator;
import java.util.Deque;
import java.util.HashMap;
import java.util.HashSet;
import java.util.LinkedList;
import java.util.List;
import java.util.Map;
import java.util.Map.Entry;
import java.util.Set;
import java.util.concurrent.ConcurrentHashMap;
import java.util.concurrent.CopyOnWriteArraySet;
import java.util.concurrent.Executors;
import java.util.concurrent.ScheduledExecutorService;
import java.util.concurrent.TimeUnit;
import java.util.concurrent.atomic.AtomicLong;

import org.apache.iotdb.db.conf.IoTDBConfig;
import org.apache.iotdb.db.conf.IoTDBDescriptor;
import org.apache.iotdb.db.engine.StorageEngine;
import org.apache.iotdb.db.engine.fileSystem.SystemFileFactory;
import org.apache.iotdb.db.engine.storagegroup.StorageGroupProcessor;
import org.apache.iotdb.db.exception.StorageEngineException;
import org.apache.iotdb.db.exception.metadata.AliasAlreadyExistException;
import org.apache.iotdb.db.exception.metadata.DataTypeMismatchException;
import org.apache.iotdb.db.exception.metadata.DeleteFailedException;
import org.apache.iotdb.db.exception.metadata.IllegalPathException;
import org.apache.iotdb.db.exception.metadata.MetadataException;
import org.apache.iotdb.db.exception.metadata.PathAlreadyExistException;
import org.apache.iotdb.db.exception.metadata.PathNotExistException;
import org.apache.iotdb.db.exception.metadata.StorageGroupAlreadySetException;
import org.apache.iotdb.db.exception.metadata.StorageGroupNotSetException;
<<<<<<< HEAD
import org.apache.iotdb.db.index.common.IndexInfo;
import org.apache.iotdb.db.index.common.IndexType;

=======
import org.apache.iotdb.db.metadata.logfile.MLogReader;
import org.apache.iotdb.db.metadata.logfile.MLogWriter;
>>>>>>> 38f50336
import org.apache.iotdb.db.metadata.mnode.MNode;
import org.apache.iotdb.db.metadata.mnode.MeasurementMNode;
import org.apache.iotdb.db.metadata.mnode.StorageGroupMNode;
import org.apache.iotdb.db.monitor.MonitorConstants;
import org.apache.iotdb.db.qp.constant.SQLConstant;
import org.apache.iotdb.db.qp.physical.PhysicalPlan;
import org.apache.iotdb.db.qp.physical.crud.InsertPlan;
import org.apache.iotdb.db.qp.physical.crud.InsertRowPlan;
import org.apache.iotdb.db.qp.physical.crud.InsertTabletPlan;
import org.apache.iotdb.db.qp.physical.sys.ChangeAliasPlan;
import org.apache.iotdb.db.qp.physical.sys.ChangeTagOffsetPlan;
import org.apache.iotdb.db.qp.physical.sys.CreateTimeSeriesPlan;
import org.apache.iotdb.db.qp.physical.sys.DeleteStorageGroupPlan;
import org.apache.iotdb.db.qp.physical.sys.DeleteTimeSeriesPlan;
import org.apache.iotdb.db.qp.physical.sys.SetStorageGroupPlan;
import org.apache.iotdb.db.qp.physical.sys.SetTTLPlan;
import org.apache.iotdb.db.qp.physical.sys.ShowDevicesPlan;
import org.apache.iotdb.db.qp.physical.sys.ShowTimeSeriesPlan;
import org.apache.iotdb.db.query.context.QueryContext;
import org.apache.iotdb.db.query.dataset.ShowTimeSeriesResult;
import org.apache.iotdb.db.rescon.MemTableManager;
import org.apache.iotdb.db.rescon.PrimitiveArrayManager;
import org.apache.iotdb.db.utils.RandomDeleteCache;
import org.apache.iotdb.db.utils.SchemaUtils;
import org.apache.iotdb.db.utils.TestOnly;
import org.apache.iotdb.db.utils.TypeInferenceUtils;
import org.apache.iotdb.tsfile.common.conf.TSFileDescriptor;
import org.apache.iotdb.tsfile.exception.cache.CacheException;
import org.apache.iotdb.tsfile.exception.write.UnSupportedDataTypeException;
import org.apache.iotdb.tsfile.file.metadata.enums.CompressionType;
import org.apache.iotdb.tsfile.file.metadata.enums.TSDataType;
import org.apache.iotdb.tsfile.file.metadata.enums.TSEncoding;
import org.apache.iotdb.tsfile.read.TimeValuePair;
import org.apache.iotdb.tsfile.utils.Pair;
import org.apache.iotdb.tsfile.write.schema.MeasurementSchema;
import org.apache.iotdb.tsfile.write.schema.TimeseriesSchema;
import org.slf4j.Logger;
import org.slf4j.LoggerFactory;


/**
 * This class takes the responsibility of serialization of all the metadata info and persistent it
 * into files. This class contains all the interfaces to modify the metadata for delta system. All
 * the operations will be insert into the logs temporary in case the downtime of the delta system.
 */
@SuppressWarnings("java:S1135") // ignore todos
public class MManager {

  public static final String TIME_SERIES_TREE_HEADER = "===  Timeseries Tree  ===\n\n";
  private static final String TAG_FORMAT = "tag key is %s, tag value is %s, tlog offset is %d";
  private static final String DEBUG_MSG = "%s : TimeSeries %s is removed from tag inverted index, ";
  private static final String DEBUG_MSG_1 = "%s: TimeSeries %s's tag info has been removed from tag inverted index ";
  private static final String PREVIOUS_CONDITION = "before deleting it, tag key is %s, tag value is %s, tlog offset is %d, contains key %b";

  private static final int UPDATE_SCHEMA_MAP_IN_ARRAYPOOL_THRESHOLD = 5000;

  private static final Logger logger = LoggerFactory.getLogger(MManager.class);

  /**
   * A thread will check whether the MTree is modified lately each such interval. Unit: second
   */
  private static final long MTREE_SNAPSHOT_THREAD_CHECK_TIME = 600L;
  private final int mtreeSnapshotInterval;
  private final long mtreeSnapshotThresholdTime;
  // the log file seriesPath
  private String logFilePath;
  private String mtreeSnapshotPath;
  private String mtreeSnapshotTmpPath;
  private MTree mtree;
  private MLogWriter logWriter;
  private TagLogFile tagLogFile;
  private boolean isRecovering;
  // device -> DeviceMNode
  private RandomDeleteCache<PartialPath, MNode> mNodeCache;
  // tag key -> tag value -> LeafMNode
  private Map<String, Map<String, Set<MeasurementMNode>>> tagIndex = new ConcurrentHashMap<>();

  // data type -> number
  private Map<TSDataType, Integer> schemaDataTypeNumMap = new ConcurrentHashMap<>();
  // reported total series number
  private long reportedDataTypeTotalNum;
  private AtomicLong totalSeriesNumber = new AtomicLong();
  private boolean initialized;
  protected static IoTDBConfig config = IoTDBDescriptor.getInstance().getConfig();

  private File logFile;
  private ScheduledExecutorService timedCreateMTreeSnapshotThread;
  private ScheduledExecutorService timedForceMLogThread;

  /**
   * threshold total size of MTree
   */
  private static final long MTREE_SIZE_THRESHOLD = config.getAllocateMemoryForSchema();

  private boolean allowToCreateNewSeries = true;

  private static final int ESTIMATED_SERIES_SIZE = config.getEstimatedSeriesSize();

  private static class MManagerHolder {

    private MManagerHolder() {
      // allowed to do nothing
    }

    private static final MManager INSTANCE = new MManager();
  }

  protected MManager() {
    mtreeSnapshotInterval = config.getMtreeSnapshotInterval();
    mtreeSnapshotThresholdTime = config.getMtreeSnapshotThresholdTime() * 1000L;
    String schemaDir = config.getSchemaDir();
    File schemaFolder = SystemFileFactory.INSTANCE.getFile(schemaDir);
    if (!schemaFolder.exists()) {
      if (schemaFolder.mkdirs()) {
        logger.info("create system folder {}", schemaFolder.getAbsolutePath());
      } else {
        logger.info("create system folder {} failed.", schemaFolder.getAbsolutePath());
      }
    }
    logFilePath = schemaDir + File.separator + MetadataConstant.METADATA_LOG;
    mtreeSnapshotPath = schemaDir + File.separator + MetadataConstant.MTREE_SNAPSHOT;
    mtreeSnapshotTmpPath = schemaDir + File.separator + MetadataConstant.MTREE_SNAPSHOT_TMP;

    // do not write log when recover
    isRecovering = true;

    int cacheSize = config.getmManagerCacheSize();
    mNodeCache = new RandomDeleteCache<PartialPath, MNode>(cacheSize) {

      @Override
      public MNode loadObjectByKey(PartialPath key) throws CacheException {
        try {
          return mtree.getNodeByPathWithStorageGroupCheck(key);
        } catch (MetadataException e) {
          throw new CacheException(e);
        }
      }
    };

    if (config.isEnableMTreeSnapshot()) {
      timedCreateMTreeSnapshotThread = Executors.newSingleThreadScheduledExecutor(r -> new Thread(r,
          "timedCreateMTreeSnapshotThread"));
      timedCreateMTreeSnapshotThread
          .scheduleAtFixedRate(this::checkMTreeModified, MTREE_SNAPSHOT_THREAD_CHECK_TIME,
              MTREE_SNAPSHOT_THREAD_CHECK_TIME, TimeUnit.SECONDS);
    }
  }

  /**
   * we should not use this function in other place, but only in IoTDB class
   */
  public static MManager getInstance() {
    return MManagerHolder.INSTANCE;
  }

  // Because the writer will be used later and should not be closed here.
  @SuppressWarnings("squid:S2093")
  public synchronized void init() {
    if (initialized) {
      return;
    }
    logFile = SystemFileFactory.INSTANCE.getFile(logFilePath);

    try {
      tagLogFile = new TagLogFile(config.getSchemaDir(), MetadataConstant.TAG_LOG);

      isRecovering = true;
      int lineNumber = initFromLog(logFile);
      List<PartialPath> storageGroups = mtree.getAllStorageGroupPaths();
      for (PartialPath sg : storageGroups) {
        MNode node = mtree.getNodeByPath(sg);
        totalSeriesNumber.addAndGet(node.getLeafCount());
      }

      logWriter = new MLogWriter(config.getSchemaDir(), MetadataConstant.METADATA_LOG);
      logWriter.setLogNum(lineNumber);
      isRecovering = false;
    } catch (IOException | MetadataException e) {
      logger
          .error("Cannot recover all MTree from file, we try to recover as possible as we can", e);
    }
    reportedDataTypeTotalNum = 0L;
    initialized = true;
  }

  /**
   * @return line number of the logFile
   */
  @SuppressWarnings("squid:S3776")
  private int initFromLog(File logFile) throws IOException {
    File tmpFile = SystemFileFactory.INSTANCE.getFile(mtreeSnapshotTmpPath);
    if (tmpFile.exists()) {
      logger.warn("Creating MTree snapshot not successful before crashing...");
      Files.delete(tmpFile.toPath());
    }

    File mtreeSnapshot = SystemFileFactory.INSTANCE.getFile(mtreeSnapshotPath);
    long time = System.currentTimeMillis();
    if (!mtreeSnapshot.exists()) {
      mtree = new MTree();
    } else {
      mtree = MTree.deserializeFrom(mtreeSnapshot);
      logger.debug("spend {} ms to deserialize mtree from snapshot",
          System.currentTimeMillis() - time);
    }

    time = System.currentTimeMillis();
    // init the metadata from the operation log
    if (logFile.exists()) {
      int idx = 0;
      try (MLogReader mLogReader = new MLogReader(config.getSchemaDir(),
          MetadataConstant.METADATA_LOG);) {
        idx = applyMlog(mLogReader);
        logger.debug("spend {} ms to deserialize mtree from mlog.bin",
            System.currentTimeMillis() - time);
        return idx;
      } catch (Exception e) {
        throw new IOException("Failed to parser mlog.bin for err:" + e.toString());
      }
    } else {
      return 0;
    }
  }

  private int applyMlog(MLogReader mLogReader) {
    int idx = 0;
    while (mLogReader.hasNext()) {
      PhysicalPlan plan = null;
      try {
        plan = mLogReader.next();
        if (plan == null) {
          continue;
        }
        operation(plan);
        idx++;
      } catch (Exception e) {
        logger.error("Can not operate cmd {} for err:", plan == null ? "" : plan.getOperatorType(),
            e);
      }
    }
    return idx;
  }

  /**
   * function for clearing MTree
   */
  public void clear() {
    try {
      this.mtree = new MTree();
      this.mNodeCache.clear();
      this.tagIndex.clear();
      this.totalSeriesNumber.set(0);
      if (logWriter != null) {
        logWriter.close();
        logWriter = null;
      }
      if (tagLogFile != null) {
        tagLogFile.close();
        tagLogFile = null;
      }
      this.schemaDataTypeNumMap.clear();
      this.reportedDataTypeTotalNum = 0L;
      initialized = false;
      if (config.isEnableMTreeSnapshot() && timedCreateMTreeSnapshotThread != null) {
        timedCreateMTreeSnapshotThread.shutdownNow();
        timedCreateMTreeSnapshotThread = null;
      }
      if (timedForceMLogThread != null) {
        timedForceMLogThread.shutdownNow();
        timedForceMLogThread = null;
      }
    } catch (IOException e) {
      logger.error("Cannot close metadata log writer, because:", e);
    }
  }

  public void operation(PhysicalPlan plan) throws IOException, MetadataException {
    switch (plan.getOperatorType()) {
      case CREATE_TIMESERIES:
        CreateTimeSeriesPlan createTimeSeriesPlan = (CreateTimeSeriesPlan) plan;
        createTimeseries(createTimeSeriesPlan, createTimeSeriesPlan.getTagOffset());
        break;
      case DELETE_TIMESERIES:
        DeleteTimeSeriesPlan deleteTimeSeriesPlan = (DeleteTimeSeriesPlan) plan;
        // cause we only has one path for one DeleteTimeSeriesPlan
        deleteTimeseries(deleteTimeSeriesPlan.getPaths().get(0));
        break;
<<<<<<< HEAD
      case MetadataOperationType.CREATE_INDEX:
        String path = args[1];
        IndexInfo indexInfo = IndexInfo.deserializeCreateIndex(args);
        createIndexWithMemoryCheckAndLog(new PartialPath(path), indexInfo);
        break;
      case MetadataOperationType.DROP_INDEX:
        String dropPath = args[1];
        IndexType indexType = IndexInfo.deserializeDropIndex(args);
        dropIndexWithMemoryCheckAndLog(new PartialPath(dropPath), indexType);
        break;
      case MetadataOperationType.SET_STORAGE_GROUP:
        try {
          setStorageGroup(new PartialPath(args[1]));
        }
        // two time series may set one storage group concurrently,
        // that's normal in our concurrency control protocol
        catch (MetadataException e){
          logger.info("concurrently operate set storage group cmd {} twice", cmd);
        }
=======
      case SET_STORAGE_GROUP:
        SetStorageGroupPlan setStorageGroupPlan = (SetStorageGroupPlan) plan;
        setStorageGroup(setStorageGroupPlan.getPath());
>>>>>>> 38f50336
        break;
      case DELETE_STORAGE_GROUP:
        DeleteStorageGroupPlan deleteStorageGroupPlan = (DeleteStorageGroupPlan) plan;
        deleteStorageGroups(deleteStorageGroupPlan.getPaths());
        break;
      case TTL:
        SetTTLPlan setTTLPlan = (SetTTLPlan) plan;
        setTTL(setTTLPlan.getStorageGroup(), setTTLPlan.getDataTTL());
        break;
      case CHANGE_ALIAS:
        ChangeAliasPlan changeAliasPlan = (ChangeAliasPlan) plan;
        changeAlias(changeAliasPlan.getPath(), changeAliasPlan.getAlias());
        break;
      case CHANGE_TAG_OFFSET:
        ChangeTagOffsetPlan changeTagOffsetPlan = (ChangeTagOffsetPlan) plan;
        changeOffset(changeTagOffsetPlan.getPath(), changeTagOffsetPlan.getOffset());
        break;
      default:
        logger.error("Unrecognizable command {}", plan.getOperatorType());
    }
  }

  public void createTimeseries(CreateTimeSeriesPlan plan) throws MetadataException {
    createTimeseries(plan, -1);
  }

  private void ensureStorageGroup(PartialPath path) throws MetadataException {
    try {
      mtree.getStorageGroupPath(path);
    } catch (StorageGroupNotSetException e) {
      if (!config.isAutoCreateSchemaEnabled()) {
        throw e;
      }
      PartialPath storageGroupPath =
          MetaUtils.getStorageGroupPathByLevel(path, config.getDefaultStorageGroupLevel());
      setStorageGroup(storageGroupPath);
    }
  }

  @SuppressWarnings("squid:S3776") // Suppress high Cognitive Complexity warning
  public void createTimeseries(CreateTimeSeriesPlan plan, long offset) throws MetadataException {
    if (!allowToCreateNewSeries) {
      throw new MetadataException("IoTDB system load is too large to create timeseries, "
          + "please increase MAX_HEAP_SIZE in iotdb-env.sh/bat and restart");
    }
    try {
      PartialPath path = plan.getPath();
      SchemaUtils.checkDataTypeWithEncoding(plan.getDataType(), plan.getEncoding());

      ensureStorageGroup(path);

      TSDataType type = plan.getDataType();
      // create time series in MTree
      MeasurementMNode leafMNode = mtree
          .createTimeseries(path, type, plan.getEncoding(), plan.getCompressor(),
              plan.getProps(), plan.getAlias());

      // update tag index
      if (plan.getTags() != null) {
        // tag key, tag value
        for (Entry<String, String> entry : plan.getTags().entrySet()) {
          if (entry.getKey() == null || entry.getValue() == null) {
            continue;
          }
          tagIndex.computeIfAbsent(entry.getKey(), k -> new ConcurrentHashMap<>())
              .computeIfAbsent(entry.getValue(), v -> new CopyOnWriteArraySet<>()).add(leafMNode);
        }
      }

      // update statistics and schemaDataTypeNumMap
      totalSeriesNumber.addAndGet(1);
      if (totalSeriesNumber.get() * ESTIMATED_SERIES_SIZE >= MTREE_SIZE_THRESHOLD) {
        logger.warn("Current series number {} is too large...", totalSeriesNumber);
        allowToCreateNewSeries = false;
      }
      updateSchemaDataTypeNumMap(type, 1);

      // write log
      if (!isRecovering) {
        // either tags or attributes is not empty
        if ((plan.getTags() != null && !plan.getTags().isEmpty())
            || (plan.getAttributes() != null && !plan.getAttributes().isEmpty())) {
          offset = tagLogFile.write(plan.getTags(), plan.getAttributes());
        }
        plan.setTagOffset(offset);
        logWriter.createTimeseries(plan);
      }
      leafMNode.setOffset(offset);

    } catch (IOException e) {
      throw new MetadataException(e);
    }
  }

  private void createIndexWithMemoryCheckAndLog(PartialPath fullPath, IndexInfo indexInfo)
      throws MetadataException, IOException {
    mtree.createIndex(fullPath, indexInfo);
    // create index with memory check
    // TODO shall we check memory like Create Timeseries?
    if (!isRecovering) {
        logWriter.createIndex(fullPath.getFullPath(), indexInfo);
    }
    // update statistics
    //TODO shall we update statistics for Create Index?
    // if (config.isEnableParameterAdapter()) {}
  }

  /**
   * Add index information to an exist leaf node, if the leaf node already exists, throw exception
   *
   * @param prefixPaths the timeseries paths
   * @throws MetadataException when the given path does not exist.
   */
  public List<PartialPath> createIndex(List<PartialPath> prefixPaths, IndexInfo indexInfo)
      throws MetadataException {
    List<PartialPath> res = new ArrayList<>();
    try {
      for (PartialPath prefixPath : prefixPaths) {
        List<PartialPath> fullPaths = getAllTimeseriesPath(prefixPath);
        for (PartialPath p : fullPaths) {
          createIndexWithMemoryCheckAndLog(p, indexInfo);
        }
        res.addAll(fullPaths);
      }
    } catch (IOException e) {
      throw new MetadataException(e.getMessage());
    }
    return res;
  }

  /**
   * Drop all indexes on the given paths/prefix paths, may cross different storage group
   *
   * @param fullPath paths to drop index   *
   */
  private void dropIndexWithMemoryCheckAndLog(PartialPath fullPath, IndexType indexType)
      throws IOException, MetadataException {
    // TODO shall we check memory like Drop Timeseries?
    mtree.dropIndex(fullPath, indexType);
    if (!isRecovering) {
      logWriter.dropIndex(fullPath.getFullPath(), indexType);
    }
  }

  public List<PartialPath> dropIndex(List<PartialPath> prefixPaths, IndexType indexType)
      throws MetadataException {
    List<PartialPath> res = new ArrayList<>();
    try {
      for (PartialPath prefixPath : prefixPaths) {
        List<PartialPath> fullPaths = getAllTimeseriesPath(prefixPath);
        for (PartialPath p : fullPaths) {
          dropIndexWithMemoryCheckAndLog(p, indexType);
        }
        res.addAll(fullPaths);
      }
    } catch (IOException e) {
      throw new MetadataException(e.getMessage());
    }
    return res;
  }

  public Map<String, Map<IndexType, IndexInfo>> getAllIndexInfosInStorageGroup(
      String storageGroupName) {
    try {
      return mtree.getAllIndexInfosInStorageGroup(new PartialPath(storageGroupName));
    } catch (MetadataException e) {
      logger.error("meet errors when get index infos of storage group {}.", storageGroupName, e);
      return new HashMap<>();
    }
  }

  public IndexInfo getIndexInfoByPath(String path, IndexType indexType) {
    try {
      return mtree.getIndexInfoByPath(new PartialPath(path), indexType);
    } catch (MetadataException e) {
      logger.error("meet errors when get index info for {} {}.", path, indexType, e);
      return null;
    }
  }

  /**
   * Add one timeseries to metadata tree, if the timeseries already exists, throw exception
   *
   * @param path       the timeseries path
   * @param dataType   the dateType {@code DataType} of the timeseries
   * @param encoding   the encoding function {@code Encoding} of the timeseries
   * @param compressor the compressor function {@code Compressor} of the time series
   */
  public void createTimeseries(PartialPath path, TSDataType dataType, TSEncoding encoding,
      CompressionType compressor, Map<String, String> props) throws MetadataException {
    try {
      createTimeseries(
          new CreateTimeSeriesPlan(path, dataType, encoding, compressor, props, null, null, null));
    } catch (PathAlreadyExistException | AliasAlreadyExistException e) {
      // ignore
    }
  }

  /**
   * Delete all timeseries under the given path, may cross different storage group
   *
   * @param prefixPath path to be deleted, could be root or a prefix path or a full path TODO:
   *                   directly return the failed string set
   * @return The String is the deletion failed Timeseries
   */
  public String deleteTimeseries(PartialPath prefixPath) throws MetadataException {
    if (isStorageGroup(prefixPath)) {
      mNodeCache.clear();
    }
    try {
      List<PartialPath> allTimeseries = mtree.getAllTimeseriesPath(prefixPath);
      if (allTimeseries.isEmpty()) {
        throw new PathNotExistException(prefixPath.getFullPath());
      }
      // Monitor storage group seriesPath is not allowed to be deleted
      allTimeseries.removeIf(p -> p.startsWith(MonitorConstants.STAT_STORAGE_GROUP_ARRAY));

      Set<String> failedNames = new HashSet<>();
      for (PartialPath p : allTimeseries) {
        deleteSingleTimeseriesInternal(p, failedNames);
      }
      return failedNames.isEmpty() ? null : String.join(",", failedNames);
    } catch (IOException e) {
      throw new MetadataException(e.getMessage());
    }
  }

  private void deleteSingleTimeseriesInternal(PartialPath p, Set<String> failedNames)
      throws MetadataException, IOException {
    DeleteTimeSeriesPlan deleteTimeSeriesPlan = new DeleteTimeSeriesPlan();
    try {
      PartialPath emptyStorageGroup = deleteOneTimeseriesAndUpdateStatistics(p);
      if (!isRecovering) {
        if (emptyStorageGroup != null) {
          StorageEngine.getInstance().deleteAllDataFilesInOneStorageGroup(emptyStorageGroup);
          StorageEngine.getInstance()
              .releaseWalDirectByteBufferPoolInOneStorageGroup(emptyStorageGroup);
        }
        deleteTimeSeriesPlan.setDeletePathList(Collections.singletonList(p));
        logWriter.deleteTimeseries(deleteTimeSeriesPlan);
      }
    } catch (DeleteFailedException e) {
      failedNames.add(e.getName());
    }
  }

  /**
   * remove the node from the tag inverted index
   */
  @SuppressWarnings("squid:S3776") // Suppress high Cognitive Complexity warning
  private void removeFromTagInvertedIndex(MeasurementMNode node) throws IOException {
    if (node.getOffset() < 0) {
      return;
    }
    Map<String, String> tagMap =
        tagLogFile.readTag(config.getTagAttributeTotalSize(), node.getOffset());
    if (tagMap != null) {
      for (Entry<String, String> entry : tagMap.entrySet()) {
        if (tagIndex.containsKey(entry.getKey()) && tagIndex.get(entry.getKey())
            .containsKey(entry.getValue())) {
          if (logger.isDebugEnabled()) {
            logger.debug(String.format(String.format(DEBUG_MSG, "Delete" + TAG_FORMAT,
                node.getFullPath()), entry.getKey(), entry.getValue(), node.getOffset()));
          }
          tagIndex.get(entry.getKey()).get(entry.getValue()).remove(node);
          if (tagIndex.get(entry.getKey()).get(entry.getValue()).isEmpty()) {
            tagIndex.get(entry.getKey()).remove(entry.getValue());
            if (tagIndex.get(entry.getKey()).isEmpty()) {
              tagIndex.remove(entry.getKey());
            }
          }
        } else {
          if (logger.isDebugEnabled()) {
            logger.debug(String.format(String.format(DEBUG_MSG_1, "Delete" + PREVIOUS_CONDITION,
                node.getFullPath()), entry.getKey(), entry.getValue(), node.getOffset(),
                tagIndex.containsKey(entry.getKey())));
          }
        }
      }
    }
  }

  /**
   * @param path full path from root to leaf node
   * @return after delete if the storage group is empty, return its path, otherwise return null
   */
  private PartialPath deleteOneTimeseriesAndUpdateStatistics(PartialPath path)
      throws MetadataException, IOException {
    Pair<PartialPath, MeasurementMNode> pair = mtree
        .deleteTimeseriesAndReturnEmptyStorageGroup(path);
    removeFromTagInvertedIndex(pair.right);
    PartialPath storageGroupPath = pair.left;

    // update statistics in schemaDataTypeNumMap
    updateSchemaDataTypeNumMap(pair.right.getSchema().getType(), -1);

    // TODO: delete the path node and all its ancestors
    mNodeCache.clear();
    totalSeriesNumber.addAndGet(-1);
    if (!allowToCreateNewSeries &&
        totalSeriesNumber.get() * ESTIMATED_SERIES_SIZE < MTREE_SIZE_THRESHOLD) {
      logger.info("Current series number {} come back to normal level", totalSeriesNumber);
      allowToCreateNewSeries = true;
    }
    return storageGroupPath;
  }


  /**
   * Set storage group of the given path to MTree.
   *
   * @param storageGroup root.node.(node)*
   */
  public void setStorageGroup(PartialPath storageGroup) throws MetadataException {
    try {
      mtree.setStorageGroup(storageGroup);
      if (!config.isEnableMemControl()) {
        MemTableManager.getInstance().addOrDeleteStorageGroup(1);
      }
      if (!isRecovering) {
        logWriter.setStorageGroup(storageGroup);
      }
    } catch (IOException e) {
      throw new MetadataException(e.getMessage());
    }
  }

  /**
   * Delete storage groups of given paths from MTree. Log format: "delete_storage_group,sg1,sg2,sg3"
   *
   * @param storageGroups list of paths to be deleted. Format: root.node
   */
  public void deleteStorageGroups(List<PartialPath> storageGroups) throws MetadataException {
    try {
      for (PartialPath storageGroup : storageGroups) {
        totalSeriesNumber.addAndGet(mtree.getAllTimeseriesCount(storageGroup));
        // clear cached MNode
        if (!allowToCreateNewSeries &&
            totalSeriesNumber.get() * ESTIMATED_SERIES_SIZE < MTREE_SIZE_THRESHOLD) {
          logger.info("Current series number {} come back to normal level", totalSeriesNumber);
          allowToCreateNewSeries = true;
        }
        mNodeCache.clear();

        // try to delete storage group
        List<MeasurementMNode> leafMNodes = mtree.deleteStorageGroup(storageGroup);
        for (MeasurementMNode leafMNode : leafMNodes) {
          removeFromTagInvertedIndex(leafMNode);
          // update statistics in schemaDataTypeNumMap
          updateSchemaDataTypeNumMap(leafMNode.getSchema().getType(), -1);
        }

        if (!config.isEnableMemControl()) {
          MemTableManager.getInstance().addOrDeleteStorageGroup(-1);
        }

        // if success
        if (!isRecovering) {
          logWriter.deleteStorageGroup(storageGroup);
        }
      }
    } catch (IOException e) {
      throw new MetadataException(e.getMessage());
    }
  }

  /**
   * update statistics in schemaDataTypeNumMap
   *
   * @param type data type
   * @param num  1 for creating timeseries and -1 for deleting timeseries
   */
  private synchronized void updateSchemaDataTypeNumMap(TSDataType type, int num) {
    // add an array of the series type
    schemaDataTypeNumMap.put(type, schemaDataTypeNumMap.getOrDefault(type, 0) + num);
    // add an array of time
    schemaDataTypeNumMap.put(TSDataType.INT64,
        schemaDataTypeNumMap.getOrDefault(TSDataType.INT64, 0) + num);

    // total current DataType Total Num (twice of number of time series)
    // used in primitive array manager
    long currentDataTypeTotalNum = totalSeriesNumber.get() * 2;

    if (num > 0 && currentDataTypeTotalNum - reportedDataTypeTotalNum
        >= UPDATE_SCHEMA_MAP_IN_ARRAYPOOL_THRESHOLD) {
      PrimitiveArrayManager.updateSchemaDataTypeNum(schemaDataTypeNumMap, currentDataTypeTotalNum);
      reportedDataTypeTotalNum = currentDataTypeTotalNum;
    }
  }

  /**
   * Check if the given path is storage group or not.
   *
   * @param path Format: root.node.(node)*
   * @apiNote :for cluster
   */
  public boolean isStorageGroup(PartialPath path) {
    return mtree.isStorageGroup(path);
  }

  /**
   * Get series type for given seriesPath.
   *
   * @param path full path
   */
  public TSDataType getSeriesType(PartialPath path) throws MetadataException {
    if (path.equals(SQLConstant.TIME_PATH)) {
      return TSDataType.INT64;
    }

    return mtree.getSchema(path).getType();
  }

  public MeasurementMNode[] getMNodes(PartialPath deviceId, String[] measurements)
      throws MetadataException {
    MNode deviceNode = getNodeByPath(deviceId);
    MeasurementMNode[] mNodes = new MeasurementMNode[measurements.length];
    for (int i = 0; i < mNodes.length; i++) {
      mNodes[i] = ((MeasurementMNode) deviceNode.getChild(measurements[i]));
      if (mNodes[i] == null && !IoTDBDescriptor.getInstance().getConfig().isEnablePartialInsert()) {
        throw new MetadataException(measurements[i] + " does not exist in " + deviceId);
      }
    }
    return mNodes;
  }

  /**
   * Get all devices under given prefixPath.
   *
   * @param prefixPath a prefix of a full path. if the wildcard is not at the tail, then each
   *                   wildcard can only match one level, otherwise it can match to the tail.
   * @return A HashSet instance which stores devices paths with given prefixPath.
   */
  public Set<PartialPath> getDevices(PartialPath prefixPath) throws MetadataException {
    return mtree.getDevices(prefixPath);
  }

  public Set<PartialPath> getDevices(ShowDevicesPlan plan) throws MetadataException {
    return mtree.getDevices(plan);
  }

  /**
   * Get all nodes from the given level
   *
   * @param prefixPath can be a prefix of a full path. Can not be a full path. can not have
   *                   wildcard. But, the level of the prefixPath can be smaller than the given
   *                   level, e.g., prefixPath = root.a while the given level is 5
   * @param nodeLevel  the level can not be smaller than the level of the prefixPath
   * @return A List instance which stores all node at given level
   */
  public List<PartialPath> getNodesList(PartialPath prefixPath, int nodeLevel)
      throws MetadataException {
    return getNodesList(prefixPath, nodeLevel, null);
  }

  public List<PartialPath> getNodesList(PartialPath prefixPath, int nodeLevel,
      StorageGroupFilter filter)
      throws MetadataException {
    return mtree.getNodesList(prefixPath, nodeLevel, filter);
  }

  /**
   * Get storage group name by path
   *
   * <p>e.g., root.sg1 is a storage group and path = root.sg1.d1, return root.sg1
   *
   * @return storage group in the given path
   */
  public PartialPath getStorageGroupPath(PartialPath path) throws StorageGroupNotSetException {
    return mtree.getStorageGroupPath(path);
  }

  /**
   * Get all storage group paths
   */
  public List<PartialPath> getAllStorageGroupPaths() {
    return mtree.getAllStorageGroupPaths();
  }

  public List<PartialPath> searchAllRelatedStorageGroups(PartialPath path)
      throws MetadataException {
    return mtree.searchAllRelatedStorageGroups(path);
  }

  /**
   * Get all storage group under given prefixPath.
   *
   * @param prefixPath a prefix of a full path. if the wildcard is not at the tail, then each
   *                   wildcard can only match one level, otherwise it can match to the tail.
   * @return A ArrayList instance which stores storage group paths with given prefixPath.
   */
  public List<PartialPath> getStorageGroupPaths(PartialPath prefixPath) throws MetadataException {
    return mtree.getStorageGroupPaths(prefixPath);
  }

  /**
   * Get all storage group MNodes
   */
  public List<StorageGroupMNode> getAllStorageGroupNodes() {
    return mtree.getAllStorageGroupNodes();
  }

  /**
   * Return all paths for given path if the path is abstract. Or return the path itself. Regular
   * expression in this method is formed by the amalgamation of seriesPath and the character '*'.
   *
   * @param prefixPath can be a prefix or a full path. if the wildcard is not at the tail, then each
   *                   wildcard can only match one level, otherwise it can match to the tail.
   */
  public List<PartialPath> getAllTimeseriesPath(PartialPath prefixPath) throws MetadataException {
    return mtree.getAllTimeseriesPath(prefixPath);
  }

  /**
   * Similar to method getAllTimeseriesPath(), but return Path with alias alias.
   */
  public Pair<List<PartialPath>, Integer> getAllTimeseriesPathWithAlias(PartialPath prefixPath,
      int limit, int offset) throws MetadataException {
    return mtree.getAllTimeseriesPathWithAlias(prefixPath, limit, offset);
  }

  /**
   * To calculate the count of timeseries for given prefix path.
   */
  public int getAllTimeseriesCount(PartialPath prefixPath) throws MetadataException {
    return mtree.getAllTimeseriesCount(prefixPath);
  }

  /**
   * To calculate the count of devices for given prefix path.
   */
  public int getDevicesNum(PartialPath prefixPath) throws MetadataException {
    return mtree.getDevicesNum(prefixPath);
  }

  /**
   * To calculate the count of storage group for given prefix path.
   */
  public int getStorageGroupNum(PartialPath prefixPath) throws MetadataException {
    return mtree.getStorageGroupNum(prefixPath);
  }

  /**
   * To calculate the count of nodes in the given level for given prefix path.
   *
   * @param prefixPath a prefix path or a full path, can not contain '*'
   * @param level      the level can not be smaller than the level of the prefixPath
   */
  public int getNodesCountInGivenLevel(PartialPath prefixPath, int level) throws MetadataException {
    return mtree.getNodesCountInGivenLevel(prefixPath, level);
  }

  @SuppressWarnings("squid:S3776") // Suppress high Cognitive Complexity warning
  private List<ShowTimeSeriesResult> showTimeseriesWithIndex(ShowTimeSeriesPlan plan,
      QueryContext context) throws MetadataException {
    if (!tagIndex.containsKey(plan.getKey())) {
      throw new MetadataException("The key " + plan.getKey() + " is not a tag.", true);
    }
    Map<String, Set<MeasurementMNode>> value2Node = tagIndex.get(plan.getKey());
    if (value2Node.isEmpty()) {
      throw new MetadataException("The key " + plan.getKey() + " is not a tag.");
    }

    List<MeasurementMNode> allMatchedNodes = new ArrayList<>();
    if (plan.isContains()) {
      for (Entry<String, Set<MeasurementMNode>> entry : value2Node.entrySet()) {
        if (entry.getKey() == null || entry.getValue() == null) {
          continue;
        }
        String tagValue = entry.getKey();
        if (tagValue.contains(plan.getValue())) {
          allMatchedNodes.addAll(entry.getValue());
        }
      }
    } else {
      for (Entry<String, Set<MeasurementMNode>> entry : value2Node.entrySet()) {
        if (entry.getKey() == null || entry.getValue() == null) {
          continue;
        }
        String tagValue = entry.getKey();
        if (plan.getValue().equals(tagValue)) {
          allMatchedNodes.addAll(entry.getValue());
        }
      }
    }

    // if ordered by heat, we sort all the timeseries by the descending order of the last insert timestamp
    if (plan.isOrderByHeat()) {
      List<StorageGroupProcessor> list;
      try {
        list = StorageEngine.getInstance()
            .mergeLock(allMatchedNodes.stream().map(MNode::getPartialPath).collect(toList()));
        try {
          allMatchedNodes = allMatchedNodes.stream().sorted(Comparator
              .comparingLong((MeasurementMNode mNode) -> MTree.getLastTimeStamp(mNode, context))
              .reversed().thenComparing(MNode::getFullPath)).collect(toList());
        } finally {
          StorageEngine.getInstance().mergeUnLock(list);
        }
      } catch (StorageEngineException e) {
        throw new MetadataException(e);
      }
    } else {
      // otherwise, we just sort them by the alphabetical order
      allMatchedNodes = allMatchedNodes.stream().sorted(Comparator.comparing(MNode::getFullPath))
          .collect(toList());
    }

    List<ShowTimeSeriesResult> res = new LinkedList<>();
    String[] prefixNodes = plan.getPath().getNodes();
    int curOffset = -1;
    int count = 0;
    int limit = plan.getLimit();
    int offset = plan.getOffset();
    for (MeasurementMNode leaf : allMatchedNodes) {
      if (match(leaf.getPartialPath(), prefixNodes)) {
        if (limit != 0 || offset != 0) {
          curOffset++;
          if (curOffset < offset || count == limit) {
            continue;
          }
        }
        try {
          Pair<Map<String, String>, Map<String, String>> tagAndAttributePair =
              tagLogFile.read(config.getTagAttributeTotalSize(), leaf.getOffset());
          MeasurementSchema measurementSchema = leaf.getSchema();
          res.add(new ShowTimeSeriesResult(leaf.getFullPath(), leaf.getAlias(),
              getStorageGroupPath(leaf.getPartialPath()).getFullPath(),
              measurementSchema.getType(),
              measurementSchema.getEncodingType(),
              measurementSchema.getCompressor(), tagAndAttributePair.left,
              tagAndAttributePair.right));
          if (limit != 0) {
            count++;
          }
        } catch (IOException e) {
          throw new MetadataException(
              "Something went wrong while deserialize tag info of " + leaf.getFullPath(), e);
        }
      }
    }
    return res;
  }

  /**
   * whether the full path has the prefixNodes
   */
  private boolean match(PartialPath fullPath, String[] prefixNodes) {
    String[] nodes = fullPath.getNodes();
    if (nodes.length < prefixNodes.length) {
      return false;
    }
    for (int i = 0; i < prefixNodes.length; i++) {
      if (!"*".equals(prefixNodes[i]) && !prefixNodes[i].equals(nodes[i])) {
        return false;
      }
    }
    return true;
  }

  public List<ShowTimeSeriesResult> showTimeseries(ShowTimeSeriesPlan plan, QueryContext context)
      throws MetadataException {
    // show timeseries with index
    if (plan.getKey() != null && plan.getValue() != null) {
      return showTimeseriesWithIndex(plan, context);
    } else {
      return showTimeseriesWithoutIndex(plan, context);
    }
  }

  /**
   * Get the result of ShowTimeseriesPlan
   *
   * @param plan show time series query plan
   */
  private List<ShowTimeSeriesResult> showTimeseriesWithoutIndex(ShowTimeSeriesPlan plan,
      QueryContext context) throws MetadataException {
    List<Pair<PartialPath, String[]>> ans;
    if (plan.isOrderByHeat()) {
      ans = mtree.getAllMeasurementSchemaByHeatOrder(plan, context);
    } else {
      ans = mtree.getAllMeasurementSchema(plan);
    }
    List<ShowTimeSeriesResult> res = new LinkedList<>();
    for (Pair<PartialPath, String[]> ansString : ans) {
      long tagFileOffset = Long.parseLong(ansString.right[5]);
      try {
        Pair<Map<String, String>, Map<String, String>> tagAndAttributePair =
            new Pair<>(Collections.emptyMap(), Collections.emptyMap());
        if (tagFileOffset >= 0) {
          tagAndAttributePair = tagLogFile.read(config.getTagAttributeTotalSize(), tagFileOffset);
        }
        res.add(new ShowTimeSeriesResult(ansString.left.getFullPath(), ansString.right[0],
            ansString.right[1],
            TSDataType.valueOf(ansString.right[2]), TSEncoding.valueOf(ansString.right[3]),
            CompressionType.valueOf(ansString.right[4]), tagAndAttributePair.left,
            tagAndAttributePair.right));
      } catch (IOException e) {
        throw new MetadataException(
            "Something went wrong while deserialize tag info of " + ansString.left.getFullPath(),
            e);
      }
    }
    return res;

  }

  protected MeasurementMNode getMeasurementMNode(MNode deviceMNode, String measurement) {
    return (MeasurementMNode) deviceMNode.getChild(measurement);
  }

  public MeasurementSchema getSeriesSchema(PartialPath device, String measurement)
      throws MetadataException {
    MNode node = mtree.getNodeByPath(device);
    MNode leaf = node.getChild(measurement);
    if (leaf != null) {
      return ((MeasurementMNode) leaf).getSchema();
    }
    return null;
  }

  /**
   * Get child node path in the next level of the given path.
   *
   * <p>e.g., MTree has [root.sg1.d1.s1, root.sg1.d1.s2, root.sg1.d2.s1] given path = root.sg1,
   * return [root.sg1.d1, root.sg1.d2]
   *
   * @return All child nodes' seriesPath(s) of given seriesPath.
   */
  public Set<String> getChildNodePathInNextLevel(PartialPath path) throws MetadataException {
    return mtree.getChildNodePathInNextLevel(path);
  }

  /**
   * Check whether the path exists.
   *
   * @param path a full path or a prefix path
   */
  public boolean isPathExist(PartialPath path) {
    return mtree.isPathExist(path);
  }

  /**
   * Get node by path
   */
  public MNode getNodeByPath(PartialPath path) throws MetadataException {
    return mtree.getNodeByPath(path);
  }

  /**
   * E.g., root.sg is storage group given [root, sg], return the MNode of root.sg given [root, sg,
   * device], return the MNode of root.sg Get storage group node by path. If storage group is not
   * set, StorageGroupNotSetException will be thrown
   */
  public StorageGroupMNode getStorageGroupNodeByStorageGroupPath(PartialPath path)
      throws MetadataException {
    return mtree.getStorageGroupNodeByStorageGroupPath(path);
  }

  /**
   * Get storage group node by path. the give path don't need to be storage group path.
   */
  public StorageGroupMNode getStorageGroupNodeByPath(PartialPath path) throws MetadataException {
    return mtree.getStorageGroupNodeByPath(path);
  }

  /**
   * get device node, if the storage group is not set, create it when autoCreateSchema is true <p>
   * (we develop this method as we need to get the node's lock after we get the lock.writeLock())
   *
   * @param path path
   */
  public MNode getDeviceNodeWithAutoCreate(
      PartialPath path, boolean autoCreateSchema, int sgLevel) throws MetadataException {
    MNode node;
    boolean shouldSetStorageGroup;
    try {
      node = mNodeCache.get(path);
      return node;
    } catch (CacheException e) {
      if (!autoCreateSchema) {
        throw new PathNotExistException(path.getFullPath());
      }
      shouldSetStorageGroup = e.getCause() instanceof StorageGroupNotSetException;
    }

    try {
      if (shouldSetStorageGroup) {
        PartialPath storageGroupPath = MetaUtils.getStorageGroupPathByLevel(path, sgLevel);
        setStorageGroup(storageGroupPath);
      }
      node = mtree.getDeviceNodeWithAutoCreating(path, sgLevel);
      return node;
    } catch (StorageGroupAlreadySetException e) {
      // ignore set storage group concurrently
      node = mtree.getDeviceNodeWithAutoCreating(path, sgLevel);
      return node;
    }
  }

  /**
   * !!!!!!Attention!!!!! must call the return node's readUnlock() if you call this method.
   */
  public MNode getDeviceNodeWithAutoCreate(PartialPath path) throws MetadataException {
    return getDeviceNodeWithAutoCreate(
        path, config.isAutoCreateSchemaEnabled(), config.getDefaultStorageGroupLevel());
  }

  public MNode getDeviceNode(PartialPath path) throws MetadataException {
    MNode node;
    try {
      node = mNodeCache.get(path);
      return node;
    } catch (CacheException e) {
      throw new PathNotExistException(path.getFullPath());
    }
  }

  /**
   * To reduce the String number in memory, use the deviceId from MManager instead of the deviceId
   * read from disk
   *
   * @param path read from disk
   * @return deviceId
   */
  public String getDeviceId(PartialPath path) {
    String device = null;
    try {
      MNode deviceNode = getDeviceNode(path);
      device = deviceNode.getFullPath();
    } catch (MetadataException | NullPointerException e) {
      // Cannot get deviceId from MManager, return the input deviceId
    }
    return device;
  }

  /**
   * Get metadata in string
   */
  public String getMetadataInString() {
    return TIME_SERIES_TREE_HEADER + mtree.toString();
  }

  public void setTTL(PartialPath storageGroup, long dataTTL) throws MetadataException, IOException {
    getStorageGroupNodeByStorageGroupPath(storageGroup).setDataTTL(dataTTL);
    if (!isRecovering) {
      logWriter.setTTL(storageGroup, dataTTL);
    }
  }

  /**
   * get all storageGroups ttl
   *
   * @return key-> storageGroupPath, value->ttl
   */
  public Map<PartialPath, Long> getStorageGroupsTTL() {
    Map<PartialPath, Long> storageGroupsTTL = new HashMap<>();
    try {
      List<PartialPath> storageGroups = this.getAllStorageGroupPaths();
      for (PartialPath storageGroup : storageGroups) {
        long ttl = getStorageGroupNodeByStorageGroupPath(storageGroup).getDataTTL();
        storageGroupsTTL.put(storageGroup, ttl);
      }
    } catch (MetadataException e) {
      logger.error("get storage groups ttl failed.", e);
    }
    return storageGroupsTTL;
  }

  /**
   * Check whether the given path contains a storage group change or set the new offset of a
   * timeseries
   *
   * @param path   timeseries
   * @param offset offset in the tag file
   */
  public void changeOffset(PartialPath path, long offset) throws MetadataException {
    ((MeasurementMNode) mtree.getNodeByPath(path)).setOffset(offset);
  }

  public void changeAlias(PartialPath path, String alias) throws MetadataException {
    MeasurementMNode leafMNode = (MeasurementMNode) mtree.getNodeByPath(path);
    if (leafMNode.getAlias() != null) {
      leafMNode.getParent().deleteAliasChild(leafMNode.getAlias());
    }
    leafMNode.getParent().addAlias(alias, leafMNode);
    leafMNode.setAlias(alias);
  }

  /**
   * upsert tags and attributes key-value for the timeseries if the key has existed, just use the
   * new value to update it.
   *
   * @param alias         newly added alias
   * @param tagsMap       newly added tags map
   * @param attributesMap newly added attributes map
   * @param fullPath      timeseries
   */
  @SuppressWarnings("squid:S3776") // Suppress high Cognitive Complexity warning
  public void upsertTagsAndAttributes(String alias, Map<String, String> tagsMap,
      Map<String, String> attributesMap, PartialPath fullPath)
      throws MetadataException, IOException {
    MNode mNode = mtree.getNodeByPath(fullPath);
    if (!(mNode instanceof MeasurementMNode)) {
      throw new PathNotExistException(fullPath.getFullPath());
    }
    MeasurementMNode leafMNode = (MeasurementMNode) mNode;
    // upsert alias
    if (alias != null && !alias.equals(leafMNode.getAlias())) {
      if (!leafMNode.getParent().addAlias(alias, leafMNode)) {
        throw new MetadataException("The alias already exists.");
      }

      if (leafMNode.getAlias() != null) {
        leafMNode.getParent().deleteAliasChild(leafMNode.getAlias());
      }

      leafMNode.setAlias(alias);
      // persist to WAL
      logWriter.changeAlias(fullPath, alias);
    }

    if (tagsMap == null && attributesMap == null) {
      return;
    }
    // no tag or attribute, we need to add a new record in log
    if (leafMNode.getOffset() < 0) {
      long offset = tagLogFile.write(tagsMap, attributesMap);
      logWriter.changeOffset(fullPath, offset);
      leafMNode.setOffset(offset);
      // update inverted Index map
      if (tagsMap != null) {
        for (Entry<String, String> entry : tagsMap.entrySet()) {
          tagIndex.computeIfAbsent(entry.getKey(), k -> new ConcurrentHashMap<>())
              .computeIfAbsent(entry.getValue(), v -> new CopyOnWriteArraySet<>()).add(leafMNode);
        }
      }
      return;
    }

    Pair<Map<String, String>, Map<String, String>> pair =
        tagLogFile.read(config.getTagAttributeTotalSize(), leafMNode.getOffset());

    if (tagsMap != null) {
      for (Entry<String, String> entry : tagsMap.entrySet()) {
        String key = entry.getKey();
        String value = entry.getValue();
        String beforeValue = pair.left.get(key);
        pair.left.put(key, value);
        // if the key has existed and the value is not equal to the new one
        // we should remove before key-value from inverted index map
        if (beforeValue != null && !beforeValue.equals(value)) {

          if (tagIndex.containsKey(key) && tagIndex.get(key).containsKey(beforeValue)) {
            if (logger.isDebugEnabled()) {
              logger.debug(String.format(
                  String.format(DEBUG_MSG, "Upsert" + TAG_FORMAT, leafMNode.getFullPath()),
                  key, beforeValue, leafMNode.getOffset()));
            }

            tagIndex.get(key).get(beforeValue).remove(leafMNode);
            if (tagIndex.get(key).get(beforeValue).isEmpty()) {
              tagIndex.get(key).remove(beforeValue);
            }
          } else {
            if (logger.isDebugEnabled()) {
              logger.debug(String.format(
                  String
                      .format(DEBUG_MSG_1, "Upsert" + PREVIOUS_CONDITION, leafMNode.getFullPath()),
                  key, beforeValue, leafMNode.getOffset(), tagIndex.containsKey(key)));
            }
          }
        }

        // if the key doesn't exist or the value is not equal to the new one
        // we should add a new key-value to inverted index map
        if (beforeValue == null || !beforeValue.equals(value)) {
          tagIndex.computeIfAbsent(key, k -> new ConcurrentHashMap<>())
              .computeIfAbsent(value, v -> new CopyOnWriteArraySet<>()).add(leafMNode);
        }
      }
    }

    if (attributesMap != null) {
      pair.right.putAll(attributesMap);
    }

    // persist the change to disk
    tagLogFile.write(pair.left, pair.right, leafMNode.getOffset());
  }

  /**
   * add new attributes key-value for the timeseries
   *
   * @param attributesMap newly added attributes map
   * @param fullPath      timeseries
   */
  public void addAttributes(Map<String, String> attributesMap, PartialPath fullPath)
      throws MetadataException, IOException {
    MNode mNode = mtree.getNodeByPath(fullPath);
    if (!(mNode instanceof MeasurementMNode)) {
      throw new PathNotExistException(fullPath.getFullPath());
    }
    MeasurementMNode leafMNode = (MeasurementMNode) mNode;
    // no tag or attribute, we need to add a new record in log
    if (leafMNode.getOffset() < 0) {
      long offset = tagLogFile.write(Collections.emptyMap(), attributesMap);
      logWriter.changeOffset(fullPath, offset);
      leafMNode.setOffset(offset);
      return;
    }

    Pair<Map<String, String>, Map<String, String>> pair =
        tagLogFile.read(config.getTagAttributeTotalSize(), leafMNode.getOffset());

    for (Entry<String, String> entry : attributesMap.entrySet()) {
      String key = entry.getKey();
      String value = entry.getValue();
      if (pair.right.containsKey(key)) {
        throw new MetadataException(
            String.format("TimeSeries [%s] already has the attribute [%s].", fullPath, key));
      }
      pair.right.put(key, value);
    }

    // persist the change to disk
    tagLogFile.write(pair.left, pair.right, leafMNode.getOffset());
  }

  /**
   * add new tags key-value for the timeseries
   *
   * @param tagsMap  newly added tags map
   * @param fullPath timeseries
   */
  public void addTags(Map<String, String> tagsMap, PartialPath fullPath)
      throws MetadataException, IOException {
    MNode mNode = mtree.getNodeByPath(fullPath);
    if (!(mNode instanceof MeasurementMNode)) {
      throw new PathNotExistException(fullPath.getFullPath());
    }
    MeasurementMNode leafMNode = (MeasurementMNode) mNode;
    // no tag or attribute, we need to add a new record in log
    if (leafMNode.getOffset() < 0) {
      long offset = tagLogFile.write(tagsMap, Collections.emptyMap());
      logWriter.changeOffset(fullPath, offset);
      leafMNode.setOffset(offset);
      // update inverted Index map
      for (Entry<String, String> entry : tagsMap.entrySet()) {
        tagIndex.computeIfAbsent(entry.getKey(), k -> new ConcurrentHashMap<>())
            .computeIfAbsent(entry.getValue(), v -> new CopyOnWriteArraySet<>()).add(leafMNode);
      }
      return;
    }

    Pair<Map<String, String>, Map<String, String>> pair =
        tagLogFile.read(config.getTagAttributeTotalSize(), leafMNode.getOffset());

    for (Entry<String, String> entry : tagsMap.entrySet()) {
      String key = entry.getKey();
      String value = entry.getValue();
      if (pair.left.containsKey(key)) {
        throw new MetadataException(
            String.format("TimeSeries [%s] already has the tag [%s].", fullPath, key));
      }
      pair.left.put(key, value);
    }

    // persist the change to disk
    tagLogFile.write(pair.left, pair.right, leafMNode.getOffset());

    // update tag inverted map
    tagsMap.forEach((key, value) -> tagIndex.computeIfAbsent(key, k -> new ConcurrentHashMap<>())
        .computeIfAbsent(value, v -> new CopyOnWriteArraySet<>()).add(leafMNode));
  }

  /**
   * drop tags or attributes of the timeseries
   *
   * @param keySet   tags key or attributes key
   * @param fullPath timeseries path
   */
  @SuppressWarnings("squid:S3776") // Suppress high Cognitive Complexity warning
  public void dropTagsOrAttributes(Set<String> keySet, PartialPath fullPath)
      throws MetadataException, IOException {
    MNode mNode = mtree.getNodeByPath(fullPath);
    if (!(mNode instanceof MeasurementMNode)) {
      throw new PathNotExistException(fullPath.getFullPath());
    }
    MeasurementMNode leafMNode = (MeasurementMNode) mNode;
    // no tag or attribute, just do nothing.
    if (leafMNode.getOffset() < 0) {
      return;
    }
    Pair<Map<String, String>, Map<String, String>> pair =
        tagLogFile.read(config.getTagAttributeTotalSize(), leafMNode.getOffset());

    Map<String, String> deleteTag = new HashMap<>();
    for (String key : keySet) {
      // check tag map
      // check attribute map
      String removeVal = pair.left.remove(key);
      if (removeVal != null) {
        deleteTag.put(key, removeVal);
      } else {
        removeVal = pair.right.remove(key);
        if (removeVal == null) {
          logger.warn("TimeSeries [{}] does not have tag/attribute [{}]", fullPath, key);
        }
      }
    }

    // persist the change to disk
    tagLogFile.write(pair.left, pair.right, leafMNode.getOffset());

    Map<String, Set<MeasurementMNode>> tagVal2LeafMNodeSet;
    Set<MeasurementMNode> MMNodes;
    for (Entry<String, String> entry : deleteTag.entrySet()) {
      String key = entry.getKey();
      String value = entry.getValue();
      // change the tag inverted index map
      tagVal2LeafMNodeSet = tagIndex.get(key);
      if (tagVal2LeafMNodeSet != null) {
        MMNodes = tagVal2LeafMNodeSet.get(value);
        if (MMNodes != null) {
          if (logger.isDebugEnabled()) {
            logger.debug(String.format(
                String.format(DEBUG_MSG, "Drop" + TAG_FORMAT, leafMNode.getFullPath()),
                entry.getKey(), entry.getValue(), leafMNode.getOffset()));
          }

          MMNodes.remove(leafMNode);
          if (MMNodes.isEmpty()) {
            tagVal2LeafMNodeSet.remove(value);
            if (tagVal2LeafMNodeSet.isEmpty()) {
              tagIndex.remove(key);
            }
          }
        }
      } else {
        if (logger.isDebugEnabled()) {
          logger.debug(String.format(
              String.format(DEBUG_MSG_1, "Drop" + PREVIOUS_CONDITION, leafMNode.getFullPath()),
              key, value, leafMNode.getOffset(), tagIndex.containsKey(key)));
        }
      }

    }
  }

  /**
   * set/change the values of tags or attributes
   *
   * @param alterMap the new tags or attributes key-value
   * @param fullPath timeseries
   */
  @SuppressWarnings("squid:S3776") // Suppress high Cognitive Complexity warning
  public void setTagsOrAttributesValue(Map<String, String> alterMap, PartialPath fullPath)
      throws MetadataException, IOException {
    MNode mNode = mtree.getNodeByPath(fullPath);
    if (!(mNode instanceof MeasurementMNode)) {
      throw new PathNotExistException(fullPath.getFullPath());
    }
    MeasurementMNode leafMNode = (MeasurementMNode) mNode;
    if (leafMNode.getOffset() < 0) {
      throw new MetadataException(
          String.format("TimeSeries [%s] does not have any tag/attribute.", fullPath));
    }

    // tags, attributes
    Pair<Map<String, String>, Map<String, String>> pair =
        tagLogFile.read(config.getTagAttributeTotalSize(), leafMNode.getOffset());
    Map<String, String> oldTagValue = new HashMap<>();
    Map<String, String> newTagValue = new HashMap<>();

    for (Entry<String, String> entry : alterMap.entrySet()) {
      String key = entry.getKey();
      String value = entry.getValue();
      // check tag map
      if (pair.left.containsKey(key)) {
        oldTagValue.put(key, pair.left.get(key));
        newTagValue.put(key, value);
        pair.left.put(key, value);
      } else if (pair.right.containsKey(key)) {
        // check attribute map
        pair.right.put(key, value);
      } else {
        throw new MetadataException(
            String.format("TimeSeries [%s] does not have tag/attribute [%s].", fullPath, key),
            true);
      }
    }

    // persist the change to disk
    tagLogFile.write(pair.left, pair.right, leafMNode.getOffset());

    for (Entry<String, String> entry : oldTagValue.entrySet()) {
      String key = entry.getKey();
      String beforeValue = entry.getValue();
      String currentValue = newTagValue.get(key);
      // change the tag inverted index map
      if (tagIndex.containsKey(key) && tagIndex.get(key).containsKey(beforeValue)) {

        if (logger.isDebugEnabled()) {
          logger.debug(String.format(
              String.format(DEBUG_MSG, "Set" + TAG_FORMAT, leafMNode.getFullPath()),
              entry.getKey(), beforeValue, leafMNode.getOffset()));
        }

        tagIndex.get(key).get(beforeValue).remove(leafMNode);
      } else {
        if (logger.isDebugEnabled()) {
          logger.debug(String.format(
              String.format(DEBUG_MSG_1, "Set" + PREVIOUS_CONDITION, leafMNode.getFullPath()),
              key, beforeValue, leafMNode.getOffset(), tagIndex.containsKey(key)));
        }
      }
      tagIndex.computeIfAbsent(key, k -> new ConcurrentHashMap<>())
          .computeIfAbsent(currentValue, k -> new CopyOnWriteArraySet<>()).add(leafMNode);
    }
  }

  /**
   * rename the tag or attribute's key of the timeseries
   *
   * @param oldKey   old key of tag or attribute
   * @param newKey   new key of tag or attribute
   * @param fullPath timeseries
   */
  @SuppressWarnings("squid:S3776") // Suppress high Cognitive Complexity warning
  public void renameTagOrAttributeKey(String oldKey, String newKey, PartialPath fullPath)
      throws MetadataException, IOException {
    MNode mNode = mtree.getNodeByPath(fullPath);
    if (!(mNode instanceof MeasurementMNode)) {
      throw new PathNotExistException(fullPath.getFullPath());
    }
    MeasurementMNode leafMNode = (MeasurementMNode) mNode;
    if (leafMNode.getOffset() < 0) {
      throw new MetadataException(
          String.format("TimeSeries [%s] does not have [%s] tag/attribute.", fullPath, oldKey),
          true);
    }
    // tags, attributes
    Pair<Map<String, String>, Map<String, String>> pair =
        tagLogFile.read(config.getTagAttributeTotalSize(), leafMNode.getOffset());

    // current name has existed
    if (pair.left.containsKey(newKey) || pair.right.containsKey(newKey)) {
      throw new MetadataException(
          String.format(
              "TimeSeries [%s] already has a tag/attribute named [%s].", fullPath, newKey), true);
    }

    // check tag map
    if (pair.left.containsKey(oldKey)) {
      String value = pair.left.remove(oldKey);
      pair.left.put(newKey, value);
      // persist the change to disk
      tagLogFile.write(pair.left, pair.right, leafMNode.getOffset());
      // change the tag inverted index map
      if (tagIndex.containsKey(oldKey) && tagIndex.get(oldKey).containsKey(value)) {

        if (logger.isDebugEnabled()) {
          logger.debug(String.format(
              String.format(DEBUG_MSG, "Rename" + TAG_FORMAT, leafMNode.getFullPath()),
              oldKey, value, leafMNode.getOffset()));
        }

        tagIndex.get(oldKey).get(value).remove(leafMNode);

      } else {
        if (logger.isDebugEnabled()) {
          logger.debug(String.format(
              String.format(DEBUG_MSG_1, "Rename" + PREVIOUS_CONDITION, leafMNode.getFullPath()),
              oldKey, value, leafMNode.getOffset(), tagIndex.containsKey(oldKey)));
        }
      }
      tagIndex.computeIfAbsent(newKey, k -> new ConcurrentHashMap<>())
          .computeIfAbsent(value, k -> new CopyOnWriteArraySet<>()).add(leafMNode);
    } else if (pair.right.containsKey(oldKey)) {
      // check attribute map
      pair.right.put(newKey, pair.right.remove(oldKey));
      // persist the change to disk
      tagLogFile.write(pair.left, pair.right, leafMNode.getOffset());
    } else {
      throw new MetadataException(
          String.format("TimeSeries [%s] does not have tag/attribute [%s].", fullPath, oldKey),
          true);
    }
  }

  /**
   * Check whether the given path contains a storage group
   */
  boolean checkStorageGroupByPath(PartialPath path) {
    return mtree.checkStorageGroupByPath(path);
  }

  /**
   * Get all storage groups under the given path
   *
   * @return List of String represented all storage group names
   * @apiNote :for cluster
   */
  List<String> getStorageGroupByPath(PartialPath path) throws MetadataException {
    try {
      return mtree.getStorageGroupByPath(path);
    } catch (MetadataException e) {
      throw new MetadataException(e);
    }
  }

  public void collectTimeseriesSchema(MNode startingNode,
      Collection<TimeseriesSchema> timeseriesSchemas) {
    Deque<MNode> nodeDeque = new ArrayDeque<>();
    nodeDeque.addLast(startingNode);
    while (!nodeDeque.isEmpty()) {
      MNode node = nodeDeque.removeFirst();
      if (node instanceof MeasurementMNode) {
        MeasurementSchema nodeSchema = ((MeasurementMNode) node).getSchema();
        timeseriesSchemas.add(new TimeseriesSchema(node.getFullPath(), nodeSchema.getType(),
            nodeSchema.getEncodingType(), nodeSchema.getCompressor()));
      } else if (!node.getChildren().isEmpty()) {
        nodeDeque.addAll(node.getChildren().values());
      }
    }
  }

  public void collectTimeseriesSchema(String prefixPath,
      Collection<TimeseriesSchema> timeseriesSchemas) throws MetadataException {
    collectTimeseriesSchema(getNodeByPath(new PartialPath(prefixPath)), timeseriesSchemas);
  }

  public void collectMeasurementSchema(MNode startingNode,
      Collection<MeasurementSchema> measurementSchemas) {
    Deque<MNode> nodeDeque = new ArrayDeque<>();
    nodeDeque.addLast(startingNode);
    while (!nodeDeque.isEmpty()) {
      MNode node = nodeDeque.removeFirst();
      if (node instanceof MeasurementMNode) {
        MeasurementSchema nodeSchema = ((MeasurementMNode) node).getSchema();
        measurementSchemas.add(new MeasurementSchema(node.getName(), nodeSchema.getType(),
            nodeSchema.getEncodingType(), nodeSchema.getCompressor()));
      } else if (!node.getChildren().isEmpty()) {
        nodeDeque.addAll(node.getChildren().values());
      }
    }
  }

  /**
   * Collect the timeseries schemas under "startingPath".
   */
  public void collectSeries(PartialPath startingPath, List<MeasurementSchema> measurementSchemas) {
    MNode mNode;
    try {
      mNode = getNodeByPath(startingPath);
    } catch (MetadataException e) {
      return;
    }
    collectMeasurementSchema(mNode, measurementSchemas);
  }

  /**
   * For a path, infer all storage groups it may belong to. The path can have wildcards.
   *
   * <p>Consider the path into two parts: (1) the sub path which can not contain a storage group
   * name and (2) the sub path which is substring that begin after the storage group name.
   *
   * <p>(1) Suppose the part of the path can not contain a storage group name (e.g.,
   * "root".contains("root.sg") == false), then: If the wildcard is not at the tail, then for each
   * wildcard, only one level will be inferred and the wildcard will be removed. If the wildcard is
   * at the tail, then the inference will go on until the storage groups are found and the wildcard
   * will be kept. (2) Suppose the part of the path is a substring that begin after the storage
   * group name. (e.g., For "root.*.sg1.a.*.b.*" and "root.x.sg1" is a storage group, then this part
   * is "a.*.b.*"). For this part, keep what it is.
   *
   * <p>Assuming we have three SGs: root.group1, root.group2, root.area1.group3 Eg1: for input
   * "root.*", returns ("root.group1", "root.group1.*"), ("root.group2", "root.group2.*")
   * ("root.area1.group3", "root.area1.group3.*") Eg2: for input "root.*.s1", returns
   * ("root.group1", "root.group1.s1"), ("root.group2", "root.group2.s1")
   *
   * <p>Eg3: for input "root.area1.*", returns ("root.area1.group3", "root.area1.group3.*")
   *
   * @param path can be a prefix or a full path.
   * @return StorageGroupName-FullPath pairs
   */
  public Map<String, String> determineStorageGroup(PartialPath path) throws IllegalPathException {
    Map<String, String> sgPathMap = mtree.determineStorageGroup(path);
    if (logger.isDebugEnabled()) {
      logger.debug("The storage groups of path {} are {}", path, sgPathMap.keySet());
    }
    return sgPathMap;
  }

  /**
   * if the path is in local mtree, nothing needed to do (because mtree is in the memory); Otherwise
   * cache the path to mRemoteSchemaCache
   */
  public void cacheMeta(PartialPath path, MeasurementMNode measurementMNode) {
    // do nothing
  }

  public void updateLastCache(PartialPath seriesPath, TimeValuePair timeValuePair,
      boolean highPriorityUpdate, Long latestFlushedTime,
      MeasurementMNode node) {
    if (node != null) {
      node.updateCachedLast(timeValuePair, highPriorityUpdate, latestFlushedTime);
    } else {
      try {
        MeasurementMNode node1 = (MeasurementMNode) mtree.getNodeByPath(seriesPath);
        node1.updateCachedLast(timeValuePair, highPriorityUpdate, latestFlushedTime);
      } catch (MetadataException e) {
        logger.warn("failed to update last cache for the {}, err:{}", seriesPath, e.getMessage());
      }
    }
  }

  public TimeValuePair getLastCache(PartialPath seriesPath) {
    try {
      MeasurementMNode node = (MeasurementMNode) mtree.getNodeByPath(seriesPath);
      return node.getCachedLast();
    } catch (MetadataException e) {
      logger.warn("failed to get last cache for the {}, err:{}", seriesPath, e.getMessage());
    }
    return null;
  }

  @TestOnly
  public void flushAllMlogForTest() throws IOException {
    logWriter.close();
  }

  private void checkMTreeModified() {
    if (logWriter == null || logFile == null) {
      // the logWriter is not initialized now, we skip the check once.
      return;
    }
    if (System.currentTimeMillis() - logFile.lastModified() < mtreeSnapshotThresholdTime) {
      if (logger.isDebugEnabled()) {
        logger.debug("MTree snapshot need not be created. Time from last modification: {} ms.",
            System.currentTimeMillis() - logFile.lastModified());
      }
    } else if (logWriter.getLogNum() < mtreeSnapshotInterval) {
      if (logger.isDebugEnabled()) {
        logger.debug("MTree snapshot need not be created. New mlog line number: {}.",
            logWriter.getLogNum());
      }
    } else {
      logger.info("New mlog line number: {}, time from last modification: {} ms",
          logWriter.getLogNum(), System.currentTimeMillis() - logFile.lastModified());
      createMTreeSnapshot();
    }
  }

  public void createMTreeSnapshot() {
    long time = System.currentTimeMillis();
    logger.info("Start creating MTree snapshot to {}", mtreeSnapshotPath);
    try {
      mtree.serializeTo(mtreeSnapshotTmpPath);
      File tmpFile = SystemFileFactory.INSTANCE.getFile(mtreeSnapshotTmpPath);
      File snapshotFile = SystemFileFactory.INSTANCE.getFile(mtreeSnapshotPath);
      if (snapshotFile.exists()) {
        Files.delete(snapshotFile.toPath());
      }
      if (tmpFile.renameTo(snapshotFile)) {
        logger.info("Finish creating MTree snapshot to {}, spend {} ms.", mtreeSnapshotPath,
            System.currentTimeMillis() - time);
      }
      logWriter.clear();
    } catch (IOException e) {
      logger.warn("Failed to create MTree snapshot to {}", mtreeSnapshotPath, e);
      if (SystemFileFactory.INSTANCE.getFile(mtreeSnapshotTmpPath).exists()) {
        try {
          Files.delete(SystemFileFactory.INSTANCE.getFile(mtreeSnapshotTmpPath).toPath());
        } catch (IOException e1) {
          logger.warn("delete file {} failed: {}", mtreeSnapshotTmpPath, e1.getMessage());
        }
      }
    }
  }

  /**
   * get schema for device. Attention!!!  Only support insertPlan
   */
  @SuppressWarnings("squid:S3776") // Suppress high Cognitive Complexity warning
  public MNode getSeriesSchemasAndReadLockDevice(InsertPlan plan)
      throws MetadataException {

    PartialPath deviceId = plan.getDeviceId();
    String[] measurementList = plan.getMeasurements();
    MeasurementMNode[] measurementMNodes = plan.getMeasurementMNodes();

    // 1. get device node
    MNode deviceMNode = getDeviceNodeWithAutoCreate(deviceId);

    // 2. get schema of each measurement
    for (int i = 0; i < measurementList.length; i++) {
      try {
        // if do not has measurement
        MeasurementMNode measurementMNode;
        if (!deviceMNode.hasChild(measurementList[i])) {
          // could not create it
          if (!config.isAutoCreateSchemaEnabled()) {
            // but measurement not in MTree and cannot auto-create, try the cache
            measurementMNode = getMeasurementMNode(deviceMNode, measurementList[i]);
            if (measurementMNode == null) {
              throw new PathNotExistException(deviceId + PATH_SEPARATOR + measurementList[i]);
            }
          } else {
            // create it

            TSDataType dataType = getTypeInLoc(plan, i);
            // create it, may concurrent created by multiple thread
            internalCreateTimeseries(deviceId.concatNode(measurementList[i]), dataType);
            measurementMNode = (MeasurementMNode) deviceMNode.getChild(measurementList[i]);
          }
        } else {
          measurementMNode = getMeasurementMNode(deviceMNode, measurementList[i]);
        }

        // check type is match
        TSDataType insertDataType = null;
        if (plan instanceof InsertRowPlan) {
          if (!((InsertRowPlan) plan).isNeedInferType()) {
            // only when InsertRowPlan's values is object[], we should check type
            insertDataType = getTypeInLoc(plan, i);
          } else {
            insertDataType = measurementMNode.getSchema().getType();
          }
        } else if (plan instanceof InsertTabletPlan) {
          insertDataType = getTypeInLoc(plan, i);
        }

        if (measurementMNode.getSchema().getType() != insertDataType) {
          logger.warn("DataType mismatch, Insert measurement {} type {}, metadata tree type {}",
              measurementList[i], insertDataType, measurementMNode.getSchema().getType());
          DataTypeMismatchException mismatchException = new DataTypeMismatchException(
              measurementList[i], insertDataType, measurementMNode.getSchema().getType());
          if (!config.isEnablePartialInsert()) {
            throw mismatchException;
          } else {
            // mark failed measurement
            plan.markFailedMeasurementInsertion(i, mismatchException);
            continue;
          }
        }

        measurementMNodes[i] = measurementMNode;

        // set measurementName instead of alias
        measurementList[i] = measurementMNode.getName();

      } catch (MetadataException e) {
        logger.warn("meet error when check {}.{}, message: {}", deviceId, measurementList[i],
            e.getMessage());
        if (config.isEnablePartialInsert()) {
          // mark failed measurement
          plan.markFailedMeasurementInsertion(i, e);
        } else {
          throw e;
        }
      }
    }

    return deviceMNode;
  }

  /**
   * create timeseries with ignore PathAlreadyExistException
   */
  private void internalCreateTimeseries(PartialPath path, TSDataType dataType)
      throws MetadataException {
    try {
      createTimeseries(
          path,
          dataType,
          getDefaultEncoding(dataType),
          TSFileDescriptor.getInstance().getConfig().getCompressor(),
          Collections.emptyMap());
    } catch (PathAlreadyExistException | AliasAlreadyExistException e) {
      if (logger.isDebugEnabled()) {
        logger.debug(
            "Ignore PathAlreadyExistException and AliasAlreadyExistException when Concurrent inserting"
                + " a non-exist time series {}", path);
      }
    }
  }

  /**
   * Get default encoding by dataType
   */
  private TSEncoding getDefaultEncoding(TSDataType dataType) {
    IoTDBConfig conf = IoTDBDescriptor.getInstance().getConfig();
    switch (dataType) {
      case BOOLEAN:
        return conf.getDefaultBooleanEncoding();
      case INT32:
        return conf.getDefaultInt32Encoding();
      case INT64:
        return conf.getDefaultInt64Encoding();
      case FLOAT:
        return conf.getDefaultFloatEncoding();
      case DOUBLE:
        return conf.getDefaultDoubleEncoding();
      case TEXT:
        return conf.getDefaultTextEncoding();
      default:
        throw new UnSupportedDataTypeException(
            String.format("Data type %s is not supported.", dataType.toString()));
    }
  }

  /**
   * get dataType of plan, in loc measurements only support InsertRowPlan and InsertTabletPlan
   */
  private TSDataType getTypeInLoc(InsertPlan plan, int loc) throws MetadataException {
    TSDataType dataType;
    if (plan instanceof InsertRowPlan) {
      InsertRowPlan tPlan = (InsertRowPlan) plan;
      dataType = TypeInferenceUtils
          .getPredictedDataType(tPlan.getValues()[loc], tPlan.isNeedInferType());
    } else if (plan instanceof InsertTabletPlan) {
      dataType = (plan).getDataTypes()[loc];
    } else {
      throw new MetadataException(String.format(
          "Only support insert and insertTablet, plan is [%s]", plan.getOperatorType()));
    }
    return dataType;
  }

  /**
   * StorageGroupFilter filters unsatisfied storage groups in metadata queries to speed up and
   * deduplicate.
   */
  @FunctionalInterface
  public interface StorageGroupFilter {

    boolean satisfy(String storageGroup);
  }

}<|MERGE_RESOLUTION|>--- conflicted
+++ resolved
@@ -59,14 +59,11 @@
 import org.apache.iotdb.db.exception.metadata.PathNotExistException;
 import org.apache.iotdb.db.exception.metadata.StorageGroupAlreadySetException;
 import org.apache.iotdb.db.exception.metadata.StorageGroupNotSetException;
-<<<<<<< HEAD
+import org.apache.iotdb.db.metadata.logfile.MLogReader;
+import org.apache.iotdb.db.metadata.logfile.MLogWriter;
 import org.apache.iotdb.db.index.common.IndexInfo;
 import org.apache.iotdb.db.index.common.IndexType;
 
-=======
-import org.apache.iotdb.db.metadata.logfile.MLogReader;
-import org.apache.iotdb.db.metadata.logfile.MLogWriter;
->>>>>>> 38f50336
 import org.apache.iotdb.db.metadata.mnode.MNode;
 import org.apache.iotdb.db.metadata.mnode.MeasurementMNode;
 import org.apache.iotdb.db.metadata.mnode.StorageGroupMNode;
@@ -354,7 +351,10 @@
         // cause we only has one path for one DeleteTimeSeriesPlan
         deleteTimeseries(deleteTimeSeriesPlan.getPaths().get(0));
         break;
-<<<<<<< HEAD
+      case SET_STORAGE_GROUP:
+        SetStorageGroupPlan setStorageGroupPlan = (SetStorageGroupPlan) plan;
+        setStorageGroup(setStorageGroupPlan.getPath());
+        break;
       case MetadataOperationType.CREATE_INDEX:
         String path = args[1];
         IndexInfo indexInfo = IndexInfo.deserializeCreateIndex(args);
@@ -364,21 +364,6 @@
         String dropPath = args[1];
         IndexType indexType = IndexInfo.deserializeDropIndex(args);
         dropIndexWithMemoryCheckAndLog(new PartialPath(dropPath), indexType);
-        break;
-      case MetadataOperationType.SET_STORAGE_GROUP:
-        try {
-          setStorageGroup(new PartialPath(args[1]));
-        }
-        // two time series may set one storage group concurrently,
-        // that's normal in our concurrency control protocol
-        catch (MetadataException e){
-          logger.info("concurrently operate set storage group cmd {} twice", cmd);
-        }
-=======
-      case SET_STORAGE_GROUP:
-        SetStorageGroupPlan setStorageGroupPlan = (SetStorageGroupPlan) plan;
-        setStorageGroup(setStorageGroupPlan.getPath());
->>>>>>> 38f50336
         break;
       case DELETE_STORAGE_GROUP:
         DeleteStorageGroupPlan deleteStorageGroupPlan = (DeleteStorageGroupPlan) plan;
