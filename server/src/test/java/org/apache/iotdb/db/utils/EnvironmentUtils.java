/*
 * Licensed to the Apache Software Foundation (ASF) under one
 * or more contributor license agreements.  See the NOTICE file
 * distributed with this work for additional information
 * regarding copyright ownership.  The ASF licenses this file
 * to you under the Apache License, Version 2.0 (the
 * "License"); you may not use this file except in compliance
 * with the License.  You may obtain a copy of the License at
 *
 *     http://www.apache.org/licenses/LICENSE-2.0
 *
 * Unless required by applicable law or agreed to in writing,
 * software distributed under the License is distributed on an
 * "AS IS" BASIS, WITHOUT WARRANTIES OR CONDITIONS OF ANY
 * KIND, either express or implied.  See the License for the
 * specific language governing permissions and limitations
 * under the License.
 */
package org.apache.iotdb.db.utils;

import java.io.File;
import java.io.IOException;
import org.apache.commons.io.FileUtils;
import org.apache.iotdb.db.auth.AuthException;
import org.apache.iotdb.db.auth.authorizer.IAuthorizer;
import org.apache.iotdb.db.auth.authorizer.LocalFileAuthorizer;
import org.apache.iotdb.db.conf.IoTDBConfig;
import org.apache.iotdb.db.conf.IoTDBDescriptor;
import org.apache.iotdb.db.conf.adapter.IoTDBConfigDynamicAdapter;
import org.apache.iotdb.db.conf.directories.DirectoryManager;
import org.apache.iotdb.db.constant.TestConstant;
import org.apache.iotdb.db.engine.StorageEngine;
import org.apache.iotdb.db.engine.cache.DeviceMetaDataCache;
import org.apache.iotdb.db.engine.cache.TsFileMetaDataCache;
import org.apache.iotdb.db.engine.flush.FlushManager;
import org.apache.iotdb.db.engine.merge.manage.MergeManager;
import org.apache.iotdb.db.exception.StartupException;
import org.apache.iotdb.db.exception.StorageEngineException;
import org.apache.iotdb.db.metadata.MManager;
import org.apache.iotdb.db.monitor.StatMonitor;
import org.apache.iotdb.db.query.context.QueryContext;
import org.apache.iotdb.db.query.control.FileReaderManager;
import org.apache.iotdb.db.query.control.QueryResourceManager;
import org.apache.iotdb.db.service.MetricsService;
import org.apache.iotdb.db.writelog.manager.MultiFileLogNodeManager;
import org.junit.Assert;
import org.slf4j.Logger;
import org.slf4j.LoggerFactory;

/**
 * <p>
 * This class is used for cleaning test environment in unit test and integration test
 * </p>
 */
public class EnvironmentUtils {

  private static final Logger logger = LoggerFactory.getLogger(EnvironmentUtils.class);

  private static IoTDBConfig config = IoTDBDescriptor.getInstance().getConfig();
  private static DirectoryManager directoryManager = DirectoryManager.getInstance();

  public static long TEST_QUERY_JOB_ID = 1;
  public static QueryContext TEST_QUERY_CONTEXT = new QueryContext(TEST_QUERY_JOB_ID);

  private static long oldTsFileThreshold = config.getTsFileSizeThreshold();

  private static int oldMaxMemTableNumber = config.getMaxMemtableNumber();

  private static long oldGroupSizeInByte = config.getMemtableSizeThreshold();

  public static void cleanEnv() throws IOException, StorageEngineException {

    QueryResourceManager.getInstance().endQuery(TEST_QUERY_JOB_ID);

    // clear opened file streams
    FileReaderManager.getInstance().closeAndRemoveAllOpenedReaders();

    // clean storage group manager
    if (!StorageEngine.getInstance().deleteAll()) {
      logger.error("Can't close the storage group manager in EnvironmentUtils");
      Assert.fail();
    }
    StorageEngine.getInstance().reset();
    IoTDBDescriptor.getInstance().getConfig().setReadOnly(false);

    StatMonitor.getInstance().close();
    // clean wal
    MultiFileLogNodeManager.getInstance().stop();
    // clean cache
    if (config.isMetaDataCacheEnable()) {
      TsFileMetaDataCache.getInstance().clear();
      DeviceMetaDataCache.getInstance().clear();
    }
    // close metadata
    MManager.getInstance().clear();

    MergeManager.getINSTANCE().stop();
    MetricsService.getInstance().stop();
    // delete all directory
    cleanAllDir();

    config.setMaxMemtableNumber(oldMaxMemTableNumber);
    config.setTsFileSizeThreshold(oldTsFileThreshold);
    config.setMemtableSizeThreshold(oldGroupSizeInByte);
    IoTDBConfigDynamicAdapter.getInstance().reset();
  }

  public static void cleanAllDir() throws IOException {
    // delete sequential files
    for (String path : directoryManager.getAllSequenceFileFolders()) {
      cleanDir(path);
    }
    // delete unsequence files
    for (String path : directoryManager.getAllUnSequenceFileFolders()) {
      cleanDir(path);
    }
    // delete system info
    cleanDir(config.getSystemDir());
    // delete wal
    cleanDir(config.getWalFolder());
    // delete query
    cleanDir(config.getQueryDir());
    cleanDir(config.getBaseDir());
    // delete data files
    for (String dataDir : config.getDataDirs()) {
      cleanDir(dataDir);
    }
  }

  public static void cleanDir(String dir) throws IOException {
    FileUtils.deleteDirectory(new File(dir));
  }

  /**
   * disable the system monitor</br> this function should be called before all code in the setup
   */
  public static void closeStatMonitor() {
    config.setEnableStatMonitor(false);
  }

  /**
   * disable memory control</br> this function should be called before all code in the setup
   */
  public static void envSetUp() throws StartupException {
    IoTDBDescriptor.getInstance().getConfig().setEnableParameterAdapter(false);
    MManager.getInstance().init();
    IoTDBConfigDynamicAdapter.getInstance().setInitialized(true);

    createAllDir();
    // disable the system monitor
    config.setEnableStatMonitor(false);
    IAuthorizer authorizer;
    try {
      authorizer = LocalFileAuthorizer.getInstance();
    } catch (AuthException e) {
      throw new StartupException(e);
    }
    try {
      authorizer.reset();
    } catch (AuthException e) {
      throw new StartupException(e);
    }
    StorageEngine.getInstance().reset();
    MultiFileLogNodeManager.getInstance().start();
    FlushManager.getInstance().start();
    MergeManager.getINSTANCE().start();
<<<<<<< HEAD
    TEST_QUERY_JOB_ID  = QueryResourceManager.getInstance().assignQueryId();
=======
    TEST_QUERY_JOB_ID  = QueryResourceManager.getInstance().assignQueryId(true);
>>>>>>> 22001156
    TEST_QUERY_CONTEXT = new QueryContext(TEST_QUERY_JOB_ID);
  }

  private static void createAllDir() {
    // create sequential files
    for (String path : directoryManager.getAllSequenceFileFolders()) {
      createDir(path);
    }
    // create unsequential files
    for (String path : directoryManager.getAllUnSequenceFileFolders()) {
      createDir(path);
    }
    // create storage group
    createDir(config.getSystemDir());
    // create wal
    createDir(config.getWalFolder());
    // create query
    createDir(config.getQueryDir());
    createDir(TestConstant.OUTPUT_DATA_DIR);
    // create data
    for (String dataDir : config.getDataDirs()) {
      createDir(dataDir);
    }
  }

  private static void createDir(String dir) {
    File file = new File(dir);
    file.mkdirs();
  }
}<|MERGE_RESOLUTION|>--- conflicted
+++ resolved
@@ -164,11 +164,7 @@
     MultiFileLogNodeManager.getInstance().start();
     FlushManager.getInstance().start();
     MergeManager.getINSTANCE().start();
-<<<<<<< HEAD
-    TEST_QUERY_JOB_ID  = QueryResourceManager.getInstance().assignQueryId();
-=======
     TEST_QUERY_JOB_ID  = QueryResourceManager.getInstance().assignQueryId(true);
->>>>>>> 22001156
     TEST_QUERY_CONTEXT = new QueryContext(TEST_QUERY_JOB_ID);
   }
 
