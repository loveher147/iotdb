--- conflicted
+++ resolved
@@ -64,12 +64,9 @@
   private File tsF;
   private TsFileWriter writer;
   private WriteLogNode node;
-<<<<<<< HEAD
+
   private String logNodePrefix = TestConstant.BASE_OUTPUT_PATH.concat("testRecover");
-=======
-  private String logNodePrefix = "testNode/0";
-  private String storageGroup = "testNode";
->>>>>>> 6c8380d5
+  private String storageGroup = "target";
   private Schema schema;
   private TsFileResource resource;
   private VersionController versionController = new VersionController() {
@@ -148,11 +145,7 @@
   public void testNonLastRecovery() throws StorageGroupProcessorException, IOException {
     TsFileRecoverPerformer performer = new TsFileRecoverPerformer(logNodePrefix, schema,
         versionController, resource, true, false);
-<<<<<<< HEAD
-    ActiveTimeSeriesCounter.getInstance().init(resource.getFile().getParentFile().getParentFile().getName());
-=======
     ActiveTimeSeriesCounter.getInstance().init(storageGroup);
->>>>>>> 6c8380d5
     RestorableTsFileIOWriter writer = performer.recover();
     assertFalse(writer.canWrite());
 
@@ -201,11 +194,7 @@
   public void testLastRecovery() throws StorageGroupProcessorException, IOException {
     TsFileRecoverPerformer performer = new TsFileRecoverPerformer(logNodePrefix, schema,
         versionController, resource, true, true);
-<<<<<<< HEAD
-    ActiveTimeSeriesCounter.getInstance().init(resource.getFile().getParentFile().getParentFile().getName());
-=======
     ActiveTimeSeriesCounter.getInstance().init(storageGroup);
->>>>>>> 6c8380d5
     RestorableTsFileIOWriter writer = performer.recover();
     assertTrue(writer.canWrite());
     writer.endFile(schema);
