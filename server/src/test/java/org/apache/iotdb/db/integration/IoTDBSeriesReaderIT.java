--- conflicted
+++ resolved
@@ -47,7 +47,6 @@
 import org.apache.iotdb.tsfile.file.metadata.enums.TSDataType;
 import org.apache.iotdb.tsfile.read.common.Path;
 import org.apache.iotdb.tsfile.read.common.RowRecord;
-import org.apache.iotdb.tsfile.read.expression.QueryExpression;
 import org.apache.iotdb.tsfile.read.expression.impl.SingleSeriesExpression;
 import org.apache.iotdb.tsfile.read.filter.TimeFilter;
 import org.apache.iotdb.tsfile.read.filter.ValueFilter;
@@ -108,7 +107,7 @@
     EnvironmentUtils.cleanEnv();
   }
 
-  private static void insertData() throws ClassNotFoundException, SQLException {
+  private static void insertData() throws ClassNotFoundException {
     Class.forName(Config.JDBC_DRIVER_NAME);
     try (Connection connection = DriverManager
         .getConnection(Config.IOTDB_URL_PREFIX + "127.0.0.1:6667/", "root", "root");
@@ -249,20 +248,6 @@
     //System.out.println("Test >>> " + selectSql);
 
     EngineQueryRouter engineExecutor = new EngineQueryRouter();
-<<<<<<< HEAD
-    QueryExpression queryExpression = QueryExpression.create();
-    queryExpression.addSelectedPath(new Path(Constant.d0s0));
-    queryExpression.addSelectedPath(new Path(Constant.d0s1));
-    queryExpression.addSelectedPath(new Path(Constant.d0s2));
-    queryExpression.addSelectedPath(new Path(Constant.d0s3));
-    queryExpression.addSelectedPath(new Path(Constant.d0s4));
-    queryExpression.addSelectedPath(new Path(Constant.d0s5));
-    queryExpression.addSelectedPath(new Path(Constant.d1s0));
-    queryExpression.addSelectedPath(new Path(Constant.d1s1));
-    queryExpression.setExpression(null);
-
-    TEST_QUERY_JOB_ID = QueryResourceManager.getInstance().assignQueryId();
-=======
     List<Path> pathList = new ArrayList<>();
     List<TSDataType> dataTypes = new ArrayList<>();
     pathList.add(new Path(Constant.d0s0));
@@ -283,7 +268,6 @@
     dataTypes.add(TSDataType.INT64);
 
     TEST_QUERY_JOB_ID = QueryResourceManager.getInstance().assignQueryId(true);
->>>>>>> 22001156
     TEST_QUERY_CONTEXT = new QueryContext(TEST_QUERY_JOB_ID);
 
     QueryPlan queryPlan = new QueryPlan();
@@ -316,11 +300,7 @@
     SingleSeriesExpression singleSeriesExpression = new SingleSeriesExpression(p,
         ValueFilter.gtEq(20));
 
-<<<<<<< HEAD
-    TEST_QUERY_JOB_ID = QueryResourceManager.getInstance().assignQueryId();
-=======
     TEST_QUERY_JOB_ID = QueryResourceManager.getInstance().assignQueryId(true);
->>>>>>> 22001156
     TEST_QUERY_CONTEXT = new QueryContext(TEST_QUERY_JOB_ID);
 
     QueryPlan queryPlan = new QueryPlan();
@@ -351,11 +331,7 @@
     List<TSDataType> dataTypes = Collections.singletonList(TSDataType.INT32);
     SingleSeriesExpression expression = new SingleSeriesExpression(path, TimeFilter.gt(22987L));
 
-<<<<<<< HEAD
-    TEST_QUERY_JOB_ID = QueryResourceManager.getInstance().assignQueryId();
-=======
     TEST_QUERY_JOB_ID = QueryResourceManager.getInstance().assignQueryId(true);
->>>>>>> 22001156
     TEST_QUERY_CONTEXT = new QueryContext(TEST_QUERY_JOB_ID);
 
     QueryPlan queryPlan = new QueryPlan();
@@ -384,11 +360,7 @@
     Path path2 = new Path(Constant.d0s1);
     SingleSeriesExpression singleSeriesExpression = new SingleSeriesExpression(path1,
         ValueFilter.lt(111));
-<<<<<<< HEAD
-    queryExpression.setExpression(singleSeriesExpression);
-
-    TEST_QUERY_JOB_ID = QueryResourceManager.getInstance().assignQueryId();
-=======
+
     List<Path> pathList = new ArrayList<>();
     List<TSDataType> dataTypes = new ArrayList<>();
     pathList.add(path1);
@@ -397,7 +369,6 @@
     dataTypes.add(TSDataType.INT64);
 
     TEST_QUERY_JOB_ID = QueryResourceManager.getInstance().assignQueryId(true);
->>>>>>> 22001156
     TEST_QUERY_CONTEXT = new QueryContext(TEST_QUERY_JOB_ID);
 
     QueryPlan queryPlan = new QueryPlan();
