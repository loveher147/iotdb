--- conflicted
+++ resolved
@@ -18,9 +18,6 @@
  */
 package org.apache.iotdb.db.engine;
 
-import java.util.Arrays;
-import java.util.Comparator;
-import java.util.PriorityQueue;
 import org.apache.iotdb.db.metadata.MManager;
 import org.apache.iotdb.db.metadata.PartialPath;
 import org.apache.iotdb.db.service.IoTDB;
@@ -30,6 +27,8 @@
 import org.apache.iotdb.tsfile.file.metadata.enums.TSEncoding;
 
 import java.util.Collections;
+import java.util.Comparator;
+import java.util.PriorityQueue;
 
 public class MetadataManagerHelper {
 
@@ -67,43 +66,6 @@
           TSEncoding.PLAIN,
           compressionType,
           Collections.emptyMap());
-<<<<<<< HEAD
-      mmanager
-          .createTimeseries(new PartialPath("root.vehicle.d0.s4"), TSDataType.valueOf("BOOLEAN"),
-              TSEncoding.PLAIN, compressionType,
-              Collections.emptyMap());
-      mmanager.createTimeseries(new PartialPath("root.vehicle.d0.s5"), TSDataType.valueOf("TEXT"),
-          TSEncoding.PLAIN, compressionType,
-          Collections.emptyMap());
-
-      mmanager.createTimeseries(new PartialPath("root.vehicle.d1.s0"), TSDataType.valueOf("INT32"),
-          TSEncoding.PLAIN, compressionType, Collections.emptyMap());
-      mmanager.createTimeseries(new PartialPath("root.vehicle.d1.s1"), TSDataType.valueOf("INT64"),
-          TSEncoding.PLAIN, compressionType, Collections.emptyMap());
-      mmanager.createTimeseries(new PartialPath("root.vehicle.d1.s2"), TSDataType.valueOf("FLOAT"),
-          TSEncoding.PLAIN, compressionType, Collections.emptyMap());
-      mmanager.createTimeseries(new PartialPath("root.vehicle.d1.s3"), TSDataType.valueOf("DOUBLE"),
-          TSEncoding.PLAIN, compressionType, Collections.emptyMap());
-      mmanager
-          .createTimeseries(new PartialPath("root.vehicle.d1.s4"), TSDataType.valueOf("BOOLEAN"),
-              TSEncoding.PLAIN, compressionType, Collections.emptyMap());
-      mmanager.createTimeseries(new PartialPath("root.vehicle.d1.s5"), TSDataType.valueOf("TEXT"),
-          TSEncoding.PLAIN, compressionType, Collections.emptyMap());
-
-      mmanager.createTimeseries(new PartialPath("root.vehicle.d2.s0"), TSDataType.valueOf("INT32"),
-          TSEncoding.PLAIN, compressionType, Collections.emptyMap());
-      mmanager.createTimeseries(new PartialPath("root.vehicle.d2.s1"), TSDataType.valueOf("INT64"),
-          TSEncoding.PLAIN, compressionType, Collections.emptyMap());
-      mmanager.createTimeseries(new PartialPath("root.vehicle.d2.s2"), TSDataType.valueOf("FLOAT"),
-          TSEncoding.PLAIN, compressionType, Collections.emptyMap());
-      mmanager.createTimeseries(new PartialPath("root.vehicle.d2.s3"), TSDataType.valueOf("DOUBLE"),
-          TSEncoding.PLAIN, compressionType, Collections.emptyMap());
-      mmanager
-          .createTimeseries(new PartialPath("root.vehicle.d2.s4"), TSDataType.valueOf("BOOLEAN"),
-              TSEncoding.PLAIN, compressionType, Collections.emptyMap());
-      mmanager.createTimeseries(new PartialPath("root.vehicle.d2.s5"), TSDataType.valueOf("TEXT"),
-          TSEncoding.PLAIN, compressionType, Collections.emptyMap());
-=======
       mmanager.createTimeseries(
           new PartialPath("root.vehicle.d0.s4"),
           TSDataType.valueOf("BOOLEAN"),
@@ -190,13 +152,11 @@
           TSEncoding.PLAIN,
           compressionType,
           Collections.emptyMap());
->>>>>>> bc648969
 
     } catch (Exception e) {
       throw new RuntimeException("Initialize the metadata manager failed", e);
     }
   }
-<<<<<<< HEAD
 
   public static class DistSeries {
 
@@ -234,6 +194,4 @@
       System.out.println(String.format("%s:%f", String.valueOf(distSeries.idx), distSeries.dist));
     }
   }
-=======
->>>>>>> bc648969
 }