--- conflicted
+++ resolved
@@ -515,8 +515,6 @@
     return getTimeByIndex(length() - 1);
   }
 
-<<<<<<< HEAD
-=======
   public TimeColumn getTimeColumn() {
     TimeColumn timeSeries = new TimeColumn(length());
     for (int i = 0; i < length(); i++) {
@@ -525,7 +523,6 @@
     return timeSeries;
   }
 
->>>>>>> c00b63f3
   public BatchDataIterator getBatchDataIterator() {
     return new BatchDataIterator(this);
   }
