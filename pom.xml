<?xml version="1.0" encoding="UTF-8"?>
<!--

    Licensed to the Apache Software Foundation (ASF) under one
    or more contributor license agreements.  See the NOTICE file
    distributed with this work for additional information
    regarding copyright ownership.  The ASF licenses this file
    to you under the Apache License, Version 2.0 (the
    "License"); you may not use this file except in compliance
    with the License.  You may obtain a copy of the License at

        http://www.apache.org/licenses/LICENSE-2.0

    Unless required by applicable law or agreed to in writing,
    software distributed under the License is distributed on an
    "AS IS" BASIS, WITHOUT WARRANTIES OR CONDITIONS OF ANY
    KIND, either express or implied.  See the License for the
    specific language governing permissions and limitations
    under the License.

-->
<project xmlns="http://maven.apache.org/POM/4.0.0" xmlns:xsi="http://www.w3.org/2001/XMLSchema-instance" xsi:schemaLocation="http://maven.apache.org/POM/4.0.0 http://maven.apache.org/xsd/maven-4.0.0.xsd">
    <modelVersion>4.0.0</modelVersion>
    <parent>
        <groupId>org.apache</groupId>
        <artifactId>apache</artifactId>
        <version>21</version>
    </parent>
    <groupId>org.apache.iotdb</groupId>
    <artifactId>root</artifactId>
    <version>0.9.0-SNAPSHOT</version>
    <packaging>pom</packaging>
    <name>IoTDB Root</name>
    <description>This is the top level project that builds, packages the tsfile, iotdb engine, jdbc, and integration libs.</description>
    <licenses>
        <license>
            <name>The Apache License, Version 2.0</name>
            <url>http://www.apache.org/licenses/LICENSE-2.0.txt</url>
        </license>
    </licenses>
    <scm>
        <connection>scm:git:https://github.com/apache/incubator-iotdb.git</connection>
        <developerConnection>scm:git:https://github.com/apache/incubator-iotdb.git</developerConnection>
        <url>https://github.com/apache/incubator-iotdb</url>
<<<<<<< HEAD
        <tag>rel/0.8</tag>
=======
        <tag>HEAD</tag>
>>>>>>> 26cecb69
    </scm>
    <!-- Properties Management -->
    <properties>
        <maven.compiler.source>1.8</maven.compiler.source>
        <maven.compiler.target>1.8</maven.compiler.target>
        <maven.assembly.version>2.5.5</maven.assembly.version>
        <scala.version>2.11.8</scala.version>
        <hadoop.version>2.7.3</hadoop.version>
        <junit.version>4.12</junit.version>
        <slf4j.version>1.7.12</slf4j.version>
        <logback.version>1.1.11</logback.version>
        <joda.version>2.9.9</joda.version>
        <spark.version>2.4.3</spark.version>
        <common.io.version>2.5</common.io.version>
        <commons.collections4>4.0</commons.collections4>
        <thrift.version>0.9.3</thrift.version>
        <airline.version>0.8</airline.version>
        <!-- URL of the ASF SonarQube server -->
        <sonar.host.url>https://builds.apache.org/analysis</sonar.host.url>
        <!-- Exclude all generated code -->
        <sonar.exclusions>**/generated-sources</sonar.exclusions>
    </properties>
    <!--
        if we claim dependencies in dependencyManagement, then we do not claim
        their version in sub-project's pom, but we have to claim themselves again
        in sub-projects
    -->
    <dependencyManagement>
        <dependencies>
            <!--
                in the subprojects, you have to claim logback again, because maybe
                someone in your dependences uses log4j lib.
            -->
            <dependency>
                <groupId>ch.qos.logback</groupId>
                <artifactId>logback-classic</artifactId>
                <version>${logback.version}</version>
            </dependency>
            <dependency>
                <groupId>org.apache.thrift</groupId>
                <artifactId>libthrift</artifactId>
                <version>${thrift.version}</version>
                <exclusions>
                    <exclusion>
                        <groupId>org.apache.httpcomponents</groupId>
                        <artifactId>httpclient</artifactId>
                    </exclusion>
                    <exclusion>
                        <groupId>org.apache.httpcomponents</groupId>
                        <artifactId>httpcore</artifactId>
                    </exclusion>
                </exclusions>
            </dependency>
            <dependency>
                <groupId>io.airlift</groupId>
                <artifactId>airline</artifactId>
                <version>${airline.version}</version>
            </dependency>
        </dependencies>
    </dependencyManagement>
    <dependencies>
        <dependency>
            <groupId>junit</groupId>
            <artifactId>junit</artifactId>
            <version>${junit.version}</version>
            <scope>test</scope>
        </dependency>
        <dependency>
            <groupId>org.mockito</groupId>
            <artifactId>mockito-all</artifactId>
            <version>1.10.19</version>
            <scope>test</scope>
        </dependency>
        <!-- for jdk-11 -->
        <dependency>
            <groupId>javax.annotation</groupId>
            <artifactId>javax.annotation-api</artifactId>
            <version>1.3.2</version>
        </dependency>
        <dependency>
            <groupId>javax.xml.bind</groupId>
            <artifactId>jaxb-api</artifactId>
            <version>2.4.0-b180725.0427</version>
        </dependency>
        <dependency>
            <groupId>org.glassfish.jaxb</groupId>
            <artifactId>jaxb-runtime</artifactId>
            <version>2.4.0-b180725.0644</version>
        </dependency>
    </dependencies>
    <modules>
        <module>tsfile</module>
        <module>jdbc</module>
        <module>iotdb</module>
        <module>grafana</module>
        <module>service-rpc</module>
        <module>iotdb-cli</module>
        <module>example</module>
        <!-- <module>hadoop</module> -->
        <module>spark</module>
    </modules>
    <build>
        <pluginManagement>
            <plugins>
                <plugin>
                    <groupId>org.apache.maven.plugins</groupId>
                    <artifactId>maven-javadoc-plugin</artifactId>
                    <configuration>
                        <excludePackageNames>*thrift*</excludePackageNames>
                        <!--
                          This will suppress the generation of a hidden timestamp at the top of each generated html page
                          and hopefully let the site generation nod to too big updates every time.
                        -->
                        <notimestamp>true</notimestamp>
                        <!--Don't fail the build, just because there were issues in the JavaDoc generation.-->
                        <failOnError>false</failOnError>
                    </configuration>
                </plugin>
                <!--
                  We need to increase the memory available to tests as we were
                  getting out-of-memory errors when building on windows machines.
                -->
                <plugin>
                    <groupId>org.apache.maven.plugins</groupId>
                    <artifactId>maven-surefire-plugin</artifactId>
                    <configuration>
                        <argLine>-Xmx1024m</argLine>
                    </configuration>
                </plugin>
                <!--
                    Plugin for doing the code analysis.
                -->
                <plugin>
                    <groupId>org.sonarsource.scanner.maven</groupId>
                    <artifactId>sonar-maven-plugin</artifactId>
                    <version>3.6.0.1398</version>
                </plugin>
                <plugin>
                    <groupId>org.apache.rat</groupId>
                    <artifactId>apache-rat-plugin</artifactId>
                    <configuration>
                        <consoleOutput>true</consoleOutput>
                        <excludes>
                            <!-- Git related files -->
                            <exclude>**/.git/**</exclude>
                            <exclude>**/.gitignore</exclude>
                            <!-- Maven related files -->
                            <exclude>**/target/**</exclude>
                            <!-- Eclipse related files -->
                            <exclude>**/.project</exclude>
                            <exclude>**/.settings/**</exclude>
                            <exclude>**/.classpath</exclude>
                            <!-- IntelliJ related files -->
                            <exclude>**/.idea/**</exclude>
                            <exclude>**/*.iml</exclude>
                            <!-- Runtime log -->
                            <exclude>**/*.log</exclude>
                            <!-- licenses -->
                            <exclude>licenses/*</exclude>
                            <!-- generated by Github -->
                            <exclude>.github/**</exclude>
                            <!--Checkstyle files -->
                            <exclude>.checkstyle</exclude>
                            <!--Generated by Apache Release -->
                            <exclude>local-snapshots-dir/**</exclude>
                            <!--IoTDB data files-->
                            <exclude>iotdb/data/**</exclude>
                            <exclude>iotdb/logs/**</exclude>
                            <exclude>src/test/resources/*.json</exclude>
                            <!-- for tsfile module -->
                            <!-- if `mvn clean` is not executed and `mvn test` is interrupted, then perTestInputData may be not deleted -->
                            <exclude>src/test/resources/perTestInputData</exclude>
                            <exclude>src/test/resources/*.json</exclude>
                        </excludes>
                    </configuration>
                </plugin>
            </plugins>
        </pluginManagement>
        <plugins>
            <!--
              Strange xthings usually happen if you run with a too low Java version.
              This plugin not only checks the minimum java version of 1.8, but also
              checks all dependencies (and transitive dependencies) for reported CVEs.
            -->
            <plugin>
                <groupId>org.apache.maven.plugins</groupId>
                <artifactId>maven-enforcer-plugin</artifactId>
                <version>3.0.0-M1</version>
                <!--$NO-MVN-MAN-VER$-->
                <executions>
                    <!-- Make sure no dependencies are used for which known vulnerabilities exist. -->
                    <execution>
                        <id>vulnerability-checks</id>
                        <phase>validate</phase>
                        <goals>
                            <goal>enforce</goal>
                        </goals>
                        <configuration>
                            <!-- Just generate warnings for now -->
                            <fail>false</fail>
                            <rules>
                                <requireJavaVersion>
                                    <version>1.8.0</version>
                                </requireJavaVersion>
                                <!-- Disabled for now as it breaks the ability to build single modules -->
                                <!--reactorModuleConvergence/-->
                                <banVulnerable implementation="org.sonatype.ossindex.maven.enforcer.BanVulnerableDependencies"/>
                            </rules>
                        </configuration>
                    </execution>
                </executions>
                <dependencies>
                    <dependency>
                        <groupId>org.sonatype.ossindex.maven</groupId>
                        <artifactId>ossindex-maven-enforcer-rules</artifactId>
                        <version>1.0.0</version>
                    </dependency>
                </dependencies>
            </plugin>
            <!--
              Even if Maven transitively pulls in dependencies, relying on these can
              quite often cause hard to find problems. So it's a good practice to make
              sure everything directly required is also directly added as a dependency.
              On the other side adding unused dependency only over-complicates the
              the dependency graph, so the maven-dependency-plugin checks we depend on
              what we need and only that and that runtime dependencies are correctly
              imported with runtime scope.
            -->
            <plugin>
                <groupId>org.apache.maven.plugins</groupId>
                <artifactId>maven-dependency-plugin</artifactId>
                <executions>
                    <execution>
                        <id>check-dependencies</id>
                        <phase>verify</phase>
                        <goals>
                            <goal>analyze-only</goal>
                        </goals>
                        <configuration>
                            <failOnWarning>false</failOnWarning>
                        </configuration>
                    </execution>
                </executions>
            </plugin>
            <plugin>
                <groupId>net.revelc.code.formatter</groupId>
                <artifactId>formatter-maven-plugin</artifactId>
                <version>2.8.1</version>
            </plugin>
            <!--for code style check -->
            <plugin>
                <groupId>org.apache.maven.plugins</groupId>
                <artifactId>maven-checkstyle-plugin</artifactId>
                <version>3.0.0</version>
                <dependencies>
                    <dependency>
                        <groupId>com.puppycrawl.tools</groupId>
                        <artifactId>checkstyle</artifactId>
                        <version>8.16</version>
                    </dependency>
                </dependencies>
                <executions>
                    <execution>
                        <id>validate</id>
                        <phase>validate</phase>
                        <goals>
                            <goal>check</goal>
                        </goals>
                        <configuration>
                            <configLocation>checkstyle.xml</configLocation>
                        </configuration>
                    </execution>
                </executions>
                <configuration>
                    <configLocation>checkstyle.xml</configLocation>
                </configuration>
            </plugin>
            <!-- use mvn license:remove to remove license header; mvn license:format -->
            <!-- we do not recommend using the plugin because it maybe out of control
            (adding headers in some files that you do not want) -->
            <!--<plugin>
                <groupId>com.mycila</groupId>
                <artifactId>license-maven-plugin</artifactId>
                <version>3.0</version>
                <configuration>
                    <header>asf.header</header>
                    <properties>
                        <owner>Apache IoTDB(incubating)</owner>
                        <email>dev@iotdb.apache.org</email>
                        <project.inceptionYear>2019</project.inceptionYear>
                    </properties>
                    <mapping>
                        <g>DOUBLESLASH_STYLE</g>
                        <thrift>SLASHSTAR_STYLE</thrift>
                    </mapping>
                    <excludes>
                        <exclude>**/README.md</exclude>
                        <exclude>**/src/test/resources/*.json</exclude>
                        <exclude>**/src/main/resources/*.json</exclude>
                        <exclude>jdbc/example/data/*.csv</exclude>
                        <exclude>**/*.log</exclude>
                        <exclude>licenses-binary/*</exclude>
                        <exclude>.checkstyle</exclude>
                        <exclude>NOTICE*</exclude>
                        <exclude>LICENSE*</exclude>
                        <exclude>License</exclude>
                        <exclude>asf.header</exclude>
                        <exclude>**/iotdb/data/</exclude>
                        <exclude>local-snapshots-dir/**</exclude>
                    </excludes>
                </configuration>
                <executions>
                    <execution>
                        <goals>
                            <goal>check</goal>
                        </goals>
                    </execution>
                </executions>
            </plugin> -->
            <!--
              Check if all files contain Apache headers in them.
              Ignore this plugin, we use license-maven-plugin to check apache header.
            -->
            <plugin>
                <groupId>org.apache.rat</groupId>
                <artifactId>apache-rat-plugin</artifactId>
                <executions>
                    <execution>
                        <id>license-check</id>
                        <phase>verify</phase>
                        <goals>
                            <goal>check</goal>
                        </goals>
                    </execution>
                </executions>
            </plugin>
            <!--use `mvn cobertura:cobertura` -->
            <plugin>
                <groupId>org.codehaus.mojo</groupId>
                <artifactId>cobertura-maven-plugin</artifactId>
                <version>2.7</version>
                <configuration>
                    <quiet>true</quiet>
                    <formats>
                        <format>xml</format>
                    </formats>
                    <instrumentation>
                        <ignoreTrivial>true</ignoreTrivial>
                    </instrumentation>
                </configuration>
                <executions>
                    <execution>
                        <id>check</id>
                        <!-- skip when executing 'mvn clean test' -->
                        <!-- <phase>test</phase> -->
                        <goals>
                            <goal>cobertura</goal>
                        </goals>
                    </execution>
                </executions>
            </plugin>
            <plugin>
                <groupId>au.com.acegi</groupId>
                <artifactId>xml-format-maven-plugin</artifactId>
                <version>3.0.7</version>
                <executions>
                    <execution>
                        <id>xml-format</id>
                        <phase>compile</phase>
                        <goals>
                            <goal>xml-format</goal>
                        </goals>
                        <configuration>
                            <!-- configure your formatting preferences here (see link below) -->
                            <indentSize>4</indentSize>
                        </configuration>
                    </execution>
                </executions>
            </plugin>
            <!--
              Generate the legally required text files in the jars
            -->
            <plugin>
                <groupId>org.apache.maven.plugins</groupId>
                <artifactId>maven-remote-resources-plugin</artifactId>
                <executions>
                    <execution>
                        <id>process-resource-bundles</id>
                        <goals>
                            <goal>process</goal>
                        </goals>
                        <configuration>
                            <resourceBundles>
                                <!-- Will generate META-INF/{DEPENDENCIES,LICENSE,NOTICE} -->
                                <resourceBundle>org.apache:apache-jar-resource-bundle:1.4</resourceBundle>
                                <!-- Will generate META-INF/DISCLAIMER  -->
                                <resourceBundle>org.apache:apache-incubator-disclaimer-resource-bundle:1.1</resourceBundle>
                            </resourceBundles>
                            <!-- Content in this directory will be appended to generated resources -->
                            <appendedResourcesDirectory>${basedir}/src/remote-resources</appendedResourcesDirectory>
                        </configuration>
                    </execution>
                </executions>
            </plugin>
        </plugins>
    </build>
    <profiles>
        <!--
          A set of profiles defining the different properties needed to download and run thrift
          They are automatically activated depending on the OS you are using.
        -->
        <profile>
            <id>windows</id>
            <activation>
                <os>
                    <family>windows</family>
                </os>
            </activation>
            <properties>
                <thrift.download-url>http://artfiles.org/apache.org/thrift/${thrift.version}/thrift-${thrift.version}.exe</thrift.download-url>
                <thrift.executable>thrift-${thrift.version}-win-x86_64.exe</thrift.executable>
                <thrift.skip-making-executable>true</thrift.skip-making-executable>
                <thrift.exec-cmd.executable>echo</thrift.exec-cmd.executable>
                <thrift.exec-cmd.args>"Do nothing"</thrift.exec-cmd.args>
            </properties>
        </profile>
        <!-- Has to be listed before "mac" as it seems a mac is both "mac" and "unix" -->
        <profile>
            <id>unix</id>
            <activation>
                <os>
                    <family>unix</family>
                </os>
            </activation>
            <properties>
                <thrift.download-url>https://github.com/ccascone/mvn-thrift-compiler/raw/1.0_${thrift.version}/exe/thrift-linux-x86_64.exe</thrift.download-url>
                <thrift.executable>thrift-${thrift.version}-unix-x86_64</thrift.executable>
                <thrift.skip-making-executable>false</thrift.skip-making-executable>
                <thrift.exec-cmd.executable>chmod</thrift.exec-cmd.executable>
                <thrift.exec-cmd.args>+x ${project.build.directory}/tools/${thrift.executable}</thrift.exec-cmd.args>
            </properties>
        </profile>
        <profile>
            <id>mac</id>
            <activation>
                <os>
                    <family>mac</family>
                </os>
            </activation>
            <properties>
                <thrift.download-url>https://github.com/ccascone/mvn-thrift-compiler/raw/1.0_${thrift.version}/exe/thrift-osx-x86_64.exe</thrift.download-url>
                <thrift.executable>thrift-${thrift.version}-osx-x86_64</thrift.executable>
                <thrift.skip-making-executable>false</thrift.skip-making-executable>
                <thrift.exec-cmd.executable>chmod</thrift.exec-cmd.executable>
                <thrift.exec-cmd.args>+x ${project.build.directory}/tools/${thrift.executable}</thrift.exec-cmd.args>
            </properties>
        </profile>
        <!--
          Self activating profile, that activates itself as soon as a "src/main/thrift" directory is found.
          The different plugins here download the thrift executable matching the current os, make that
          executable (on mac and unix/linux) and run the code generation.

          Note to the Download: The download-maven-plugin checks if a resource is previously downloaded
          and only downloads each file once. It caches downloaded files in:
          {maven local repo}/.cache/download-maven-plugin
        -->
        <profile>
            <id>thrift-generation</id>
            <activation>
                <file>
                    <exists>src/main/thrift</exists>
                </file>
            </activation>
            <properties>
                <thrift.exec.absolute.path>${project.build.directory}/tools/${thrift.executable}</thrift.exec.absolute.path>
            </properties>
            <build>
                <plugins>
                    <plugin>
                        <groupId>com.googlecode.maven-download-plugin</groupId>
                        <artifactId>download-maven-plugin</artifactId>
                        <version>1.4.0</version>
                        <executions>
                            <execution>
                                <id>get-thrift-executable</id>
                                <phase>generate-sources</phase>
                                <goals>
                                    <goal>wget</goal>
                                </goals>
                                <configuration>
                                    <url>${thrift.download-url}</url>
                                    <outputDirectory>${project.build.directory}/tools</outputDirectory>
                                    <outputFileName>${thrift.executable}</outputFileName>
                                </configuration>
                            </execution>
                        </executions>
                    </plugin>
                    <plugin>
                        <groupId>org.codehaus.mojo</groupId>
                        <artifactId>exec-maven-plugin</artifactId>
                        <version>1.6.0</version>
                        <executions>
                            <execution>
                                <id>make-thrift-executable-executable</id>
                                <phase>generate-sources</phase>
                                <goals>
                                    <goal>exec</goal>
                                </goals>
                                <configuration>
                                    <skip>${thrift.skip-making-executable}</skip>
                                    <executable>${thrift.exec-cmd.executable}</executable>
                                    <commandlineArgs>${thrift.exec-cmd.args}</commandlineArgs>
                                </configuration>
                            </execution>
                        </executions>
                    </plugin>
                    <plugin>
                        <groupId>org.apache.thrift.tools</groupId>
                        <artifactId>maven-thrift-plugin</artifactId>
                        <version>0.1.11</version>
                        <executions>
                            <execution>
                                <id>generate-thrift-sources</id>
                                <phase>generate-sources</phase>
                                <goals>
                                    <goal>compile</goal>
                                </goals>
                                <configuration>
                                    <generator>java</generator>
                                    <thriftExecutable>${thrift.exec.absolute.path}</thriftExecutable>
                                    <thriftSourceRoot>${basedir}/src/main/thrift</thriftSourceRoot>
                                </configuration>
                            </execution>
                        </executions>
                    </plugin>
                </plugins>
            </build>
        </profile>
    </profiles>
</project><|MERGE_RESOLUTION|>--- conflicted
+++ resolved
@@ -28,7 +28,7 @@
     </parent>
     <groupId>org.apache.iotdb</groupId>
     <artifactId>root</artifactId>
-    <version>0.9.0-SNAPSHOT</version>
+    <version>0.8.0</version>
     <packaging>pom</packaging>
     <name>IoTDB Root</name>
     <description>This is the top level project that builds, packages the tsfile, iotdb engine, jdbc, and integration libs.</description>
@@ -42,11 +42,7 @@
         <connection>scm:git:https://github.com/apache/incubator-iotdb.git</connection>
         <developerConnection>scm:git:https://github.com/apache/incubator-iotdb.git</developerConnection>
         <url>https://github.com/apache/incubator-iotdb</url>
-<<<<<<< HEAD
         <tag>rel/0.8</tag>
-=======
-        <tag>HEAD</tag>
->>>>>>> 26cecb69
     </scm>
     <!-- Properties Management -->
     <properties>
