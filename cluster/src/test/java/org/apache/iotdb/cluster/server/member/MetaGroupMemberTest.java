--- conflicted
+++ resolved
@@ -691,13 +691,8 @@
   @Test
   public void testJoinClusterFailed() throws QueryProcessException {
     System.out.println("Start testJoinClusterFailed()");
-<<<<<<< HEAD
-    long prevInterval = ClusterConstant.getHeartBeatIntervalMs();
-    ClusterConstant.setHeartBeatIntervalMs(10);
-=======
-    long prevInterval = RaftServer.getHeartbeatIntervalMs();
-    RaftServer.setHeartbeatIntervalMs(10);
->>>>>>> 6dc45c6c
+    long prevInterval = ClusterConstant.getHeartbeatIntervalMs();
+    ClusterConstant.setHeartbeatIntervalMs(10);
     ClusterDescriptor.getInstance().getConfig().setJoinClusterTimeOutMs(100);
     dummyResponse.set(Response.RESPONSE_NO_CONNECTION);
     MetaGroupMember newMember = getMetaGroupMember(TestUtils.getNode(10));
@@ -708,11 +703,7 @@
       assertTrue(e instanceof StartUpCheckFailureException);
     } finally {
       newMember.closeLogManager();
-<<<<<<< HEAD
-      ClusterConstant.setHeartBeatIntervalMs(prevInterval);
-=======
-      RaftServer.setHeartbeatIntervalMs(prevInterval);
->>>>>>> 6dc45c6c
+      ClusterConstant.setHeartbeatIntervalMs(prevInterval);
     }
   }
 
