--- conflicted
+++ resolved
@@ -112,21 +112,17 @@
     IoTDBDescriptor.getInstance().getConfig().setEnableWal(false);
     RaftMember.setWaitLeaderTimeMs(10);
 
-<<<<<<< HEAD
     syncLeaderMaxWait = ClusterConstant.getSyncLeaderMaxWaitMs();
-    heartBeatInterval = ClusterConstant.getHeartBeatIntervalMs();
+    heartBeatInterval = ClusterConstant.getHeartbeatIntervalMs();
+    electionTimeout = ClusterConstant.getElectionTimeoutMs();
 
     ClusterConstant.setSyncLeaderMaxWaitMs(100);
-    ClusterConstant.setHeartBeatIntervalMs(100);
-=======
-    syncLeaderMaxWait = RaftServer.getSyncLeaderMaxWaitMs();
-    heartBeatInterval = RaftServer.getHeartbeatIntervalMs();
-    electionTimeout = RaftServer.getElectionTimeoutMs();
-
-    RaftServer.setSyncLeaderMaxWaitMs(100);
-    RaftServer.setHeartbeatIntervalMs(100);
-    RaftServer.setElectionTimeoutMs(1000);
->>>>>>> 6dc45c6c
+    ClusterConstant.setHeartbeatIntervalMs(100);
+    ClusterConstant.setElectionTimeoutMs(1000);
+
+    electionTimeout = ClusterConstant.getElectionTimeoutMs();
+
+    ClusterConstant.setElectionTimeoutMs(1000);
 
     allNodes = new PartitionGroup();
     for (int i = 0; i < 100; i += 10) {
@@ -203,14 +199,9 @@
     ClusterDescriptor.getInstance().getConfig().setUseAsyncApplier(prevUseAsyncApplier);
     IoTDBDescriptor.getInstance().getConfig().setEnableWal(prevEnableWAL);
 
-<<<<<<< HEAD
     ClusterConstant.setSyncLeaderMaxWaitMs(syncLeaderMaxWait);
-    ClusterConstant.setHeartBeatIntervalMs(heartBeatInterval);
-=======
-    RaftServer.setSyncLeaderMaxWaitMs(syncLeaderMaxWait);
-    RaftServer.setHeartbeatIntervalMs(heartBeatInterval);
-    RaftServer.setElectionTimeoutMs(electionTimeout);
->>>>>>> 6dc45c6c
+    ClusterConstant.setHeartbeatIntervalMs(heartBeatInterval);
+    ClusterConstant.setElectionTimeoutMs(electionTimeout);
   }
 
   DataGroupMember getDataGroupMember(Node node) {
