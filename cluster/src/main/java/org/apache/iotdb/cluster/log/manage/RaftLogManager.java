--- conflicted
+++ resolved
@@ -109,14 +109,13 @@
   private int maxNumOfLogsInMem = ClusterDescriptor.getInstance().getConfig()
       .getMaxNumOfLogsInMem();
 
-<<<<<<< HEAD
   /**
    * Each time new logs are appended, this condition will be notified so logs that have larger
    * indices but arrived earlier can proceed.
    */
   private final Object logUpdateCondition = new Object();
 
-=======
+
   protected int LOG_APPLIER_WAIT_TIME_MS = 10_000;
 
   protected IOException logApplierWaitTimeOutException = new IOException(
@@ -125,7 +124,7 @@
   private List<Log> blockedUnappliedLogList;
 
   private ExecutorService logApplierExecutor;
->>>>>>> 82706a7f
+
 
   public RaftLogManager(StableEntryManager stableEntryManager, LogApplier applier, String name) {
     this.logApplier = applier;
@@ -819,10 +818,11 @@
     }
   }
 
-<<<<<<< HEAD
+
   public Object getLogUpdateCondition() {
     return logUpdateCondition;
-=======
+  }
+
   public void applyAllCommittedLogWhenStartUp() {
     long lo = maxHaveAppliedCommitIndex;
     long hi = getCommittedEntryManager().getLastIndex() + 1;
@@ -908,6 +908,5 @@
 
   public String getName() {
     return name;
->>>>>>> 82706a7f
   }
 }