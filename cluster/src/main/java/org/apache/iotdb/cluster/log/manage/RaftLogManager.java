/*
 * Licensed to the Apache Software Foundation (ASF) under one
 * or more contributor license agreements.  See the NOTICE file
 * distributed with this work for additional information
 * regarding copyright ownership.  The ASF licenses this file
 * to you under the Apache License, Version 2.0 (the
 * "License"); you may not use this file except in compliance
 * with the License.  You may obtain a copy of the License at
 *
 *     http://www.apache.org/licenses/LICENSE-2.0
 *
 * Unless required by applicable law or agreed to in writing,
 * software distributed under the License is distributed on an
 * "AS IS" BASIS, WITHOUT WARRANTIES OR CONDITIONS OF ANY
 * KIND, either express or implied.  See the License for the
 * specific language governing permissions and limitations
 * under the License.
 */

package org.apache.iotdb.cluster.log.manage;

import java.io.IOException;
import java.util.ArrayList;
import java.util.List;
import java.util.concurrent.CopyOnWriteArrayList;
import java.util.concurrent.ExecutorService;
import java.util.concurrent.Executors;
import java.util.concurrent.Future;
import java.util.concurrent.ScheduledExecutorService;
import java.util.concurrent.ScheduledFuture;
import java.util.concurrent.ScheduledThreadPoolExecutor;
import java.util.concurrent.TimeUnit;
import org.apache.commons.lang3.concurrent.BasicThreadFactory;
import org.apache.iotdb.cluster.config.ClusterDescriptor;
import org.apache.iotdb.cluster.exception.EntryCompactedException;
import org.apache.iotdb.cluster.exception.EntryUnavailableException;
import org.apache.iotdb.cluster.exception.GetEntriesWrongParametersException;
import org.apache.iotdb.cluster.exception.LogExecutionException;
import org.apache.iotdb.cluster.exception.TruncateCommittedEntryException;
import org.apache.iotdb.cluster.log.HardState;
import org.apache.iotdb.cluster.log.Log;
import org.apache.iotdb.cluster.log.LogApplier;
import org.apache.iotdb.cluster.log.Snapshot;
import org.apache.iotdb.cluster.log.StableEntryManager;
import org.apache.iotdb.db.utils.TestOnly;
import org.slf4j.Logger;
import org.slf4j.LoggerFactory;

public abstract class RaftLogManager {

  private static final Logger logger = LoggerFactory.getLogger(RaftLogManager.class);

  /**
   * manage uncommitted entries
   */
  private UnCommittedEntryManager unCommittedEntryManager;

  /**
   * manage committed entries in memory as a cache
   */
  private CommittedEntryManager committedEntryManager;

  /**
   * manage committed entries in disk for safety
   */
  private StableEntryManager stableEntryManager;

  private long commitIndex;

  /**
   * The committed logs whose index is smaller than this are all have been applied, for example,
   * suppose there are 5 committed logs, whose log index is 1,2,3,4,5; if the applied sequence is
   * 1,3,2,5,4, then the maxHaveAppliedCommitIndex according is 1,1,3,3,5. This attributed is only
   * used for asyncLogApplier
   */
  private volatile long maxHaveAppliedCommitIndex;

  /**
   * The committed log whose index is larger than blockAppliedCommitIndex will be blocked. if
   * blockAppliedCommitIndex < 0(default is -1), will not block any operation.
   */
  private volatile long blockAppliedCommitIndex;


  private LogApplier logApplier;

  /**
   * to distinguish managers of different members
   */
  private String name;

  private ScheduledExecutorService deleteLogExecutorService;
  private ScheduledFuture<?> deleteLogFuture;

  private ExecutorService checkLogApplierExecutorService;
  private Future<?> checkLogApplierFuture;

  private ScheduledExecutorService flushLogExecutorService;

  /**
   * minimum number of committed logs in memory
   */
  private int minNumOfLogsInMem = ClusterDescriptor.getInstance().getConfig()
      .getMinNumOfLogsInMem();

  /**
   * maximum number of committed logs in memory
   */
  private int maxNumOfLogsInMem = ClusterDescriptor.getInstance().getConfig()
      .getMaxNumOfLogsInMem();

<<<<<<< HEAD
  private static final int LOG_APPLIER_WAIT_TIME_MS = 10_000;

  private IOException logApplierWaitTimeOutException = new IOException(
      "wait all log applied time out");

  private List<Log> blockedUnappliedLogList;

  private ExecutorService logApplierExecutor;
=======
  /**
   * Each time new logs are appended, this condition will be notified so logs that have larger
   * indices but arrived earlier can proceed.
   */
  private final Object logUpdateCondition = new Object();

>>>>>>> e5b3a989

  public RaftLogManager(StableEntryManager stableEntryManager, LogApplier applier, String name) {
    this.logApplier = applier;
    this.name = name;
    this.setCommittedEntryManager(new CommittedEntryManager(maxNumOfLogsInMem));
    this.setStableEntryManager(stableEntryManager);
    try {
      this.getCommittedEntryManager().append(stableEntryManager.getAllEntries());
    } catch (TruncateCommittedEntryException e) {
      logger.error("{}: Unexpected error:", name, e);
    }
    long first = getCommittedEntryManager().getFirstIndex();
    long last = getCommittedEntryManager().getLastIndex();
    this.setUnCommittedEntryManager(new UnCommittedEntryManager(last + 1));

    /**
     * must have applied entry [compactIndex,last] to state machine
     */
    this.commitIndex = last;

    /**
     * due to the log operation is idempotent, so we can just reapply the log from the
     * first index of committed logs
     */
    this.maxHaveAppliedCommitIndex = first;

    this.blockAppliedCommitIndex = -1;

    this.blockedUnappliedLogList = new CopyOnWriteArrayList<>();

    this.deleteLogExecutorService = new ScheduledThreadPoolExecutor(1,
        new BasicThreadFactory.Builder().namingPattern("raft-log-delete-%d").daemon(true)
            .build());

    this.checkLogApplierExecutorService = new ScheduledThreadPoolExecutor(1,
        new BasicThreadFactory.Builder().namingPattern("check-log-applier-%d").daemon(true)
            .build());
    /**
     * deletion check period of the submitted log
     */
    int logDeleteCheckIntervalSecond = ClusterDescriptor.getInstance().getConfig()
        .getLogDeleteCheckIntervalSecond();

    this.deleteLogFuture = deleteLogExecutorService
        .scheduleAtFixedRate(this::checkDeleteLog, logDeleteCheckIntervalSecond,
            logDeleteCheckIntervalSecond,
            TimeUnit.SECONDS);

    this.checkLogApplierFuture = checkLogApplierExecutorService.submit(this::checkAppliedLogIndex);

    this.logApplierExecutor = Executors.newSingleThreadExecutor();

    /**
     * flush log to file periodically
     */
    int logFlushTimeIntervalMS = ClusterDescriptor.getInstance().getConfig()
        .getForceRaftLogPeriodInMS();
    if (ClusterDescriptor.getInstance().getConfig().isEnableRaftLogPersistence()) {
      if (flushLogExecutorService == null) {
        flushLogExecutorService = new ScheduledThreadPoolExecutor(1,
            new BasicThreadFactory.Builder().namingPattern("raft-log-write-%d").daemon(true)
                .build());
      }
      flushLogExecutorService
          .scheduleAtFixedRate(this::flushLogPeriodically, logFlushTimeIntervalMS,
              logFlushTimeIntervalMS, TimeUnit.MILLISECONDS);

      this.applyAllCommittedLogWhenStartUp();
    }
  }

  public abstract Snapshot getSnapshot();

  /**
   * IMPORTANT!!!
   * <p>
   * The subclass's takeSnapshot() must call this method to insure that all logs have been applied
   * before take snapshot
   * <p>
   *
   * @throws IOException timeout exception
   */
  public void takeSnapshot() throws IOException {
    if (commitIndex <= 0) {
      return;
    }
    long startTime = System.currentTimeMillis();
    if (blockAppliedCommitIndex < 0) {
      return;
    }
    logger.info(
        "{}: before take snapshot, blockAppliedCommitIndex={}, maxHaveAppliedCommitIndex={}, commitIndex={}",
        name, blockAppliedCommitIndex, maxHaveAppliedCommitIndex, commitIndex);
    while (blockAppliedCommitIndex != maxHaveAppliedCommitIndex) {
      long waitTime = System.currentTimeMillis() - startTime;
      if (waitTime > LOG_APPLIER_WAIT_TIME_MS) {
        logger.error(
            "{}: wait all log applied time out, time cost={}, blockAppliedCommitIndex={}, maxHaveAppliedCommitIndex={},commitIndex={}",
            name, waitTime, blockAppliedCommitIndex, maxHaveAppliedCommitIndex, commitIndex);
        throw logApplierWaitTimeOutException;
      }
    }
  }

  /**
   * Update the raftNode's hardState(currentTerm,voteFor) and flush to disk.
   *
   * @param state
   */
  public void updateHardState(HardState state) {
    getStableEntryManager().setHardStateAndFlush(state);
  }

  /**
   * Return the raftNode's hardState(currentTerm,voteFor).
   *
   * @return state
   */
  public HardState getHardState() {
    return getStableEntryManager().getHardState();
  }

  /**
   * Return the raftNode's commitIndex.
   *
   * @return commitIndex
   */
  public long getCommitLogIndex() {
    return commitIndex;
  }

  /**
   * Return the first entry's index which have not been compacted.
   *
   * @return firstIndex
   */
  public long getFirstIndex() {
    return getCommittedEntryManager().getFirstIndex();
  }

  /**
   * Return the last entry's index which have been added into log module.
   *
   * @return lastIndex
   */
  public long getLastLogIndex() {
    long last = getUnCommittedEntryManager().maybeLastIndex();
    if (last != -1) {
      return last;
    }
    return getCommittedEntryManager().getLastIndex();
  }

  /**
   * Returns the term for given index.
   *
   * @param index request entry index
   * @return throw EntryCompactedException if index < dummyIndex, -1 if index > lastIndex or the
   * entry is compacted, otherwise return the entry's term for given index
   * @throws EntryCompactedException
   */
  public long getTerm(long index) throws EntryCompactedException {
    long dummyIndex = getFirstIndex() - 1;
    if (index < dummyIndex) {
      return -1;
    }
    long lastIndex = getLastLogIndex();
    if (index > lastIndex) {
      return -1;
    }
    if (index >= getUnCommittedEntryManager().getFirstUnCommittedIndex()) {
      return getUnCommittedEntryManager().maybeTerm(index);
    }
    return getCommittedEntryManager().maybeTerm(index);
  }

  /**
   * Return the last entry's term. If it goes wrong, there must be an unexpected exception.
   *
   * @return last entry's term
   */
  public long getLastLogTerm() {
    long term = -1;
    try {
      term = getTerm(getLastLogIndex());
    } catch (Exception e) {
      logger
          .error("{}: unexpected error when getting the last term : {}", name, e.getMessage());
    }
    return term;
  }

  /**
   * Return the commitIndex's term. If it goes wrong, there must be an unexpected exception.
   *
   * @return commitIndex's term
   */
  public long getCommitLogTerm() {
    long term = -1;
    try {
      term = getTerm(getCommitLogIndex());
    } catch (Exception e) {
      logger
          .error("{}: unexpected error when getting the last term : {}", name, e.getMessage());
    }
    return term;
  }

  /**
   * Used by follower node to support leader's complicated log replication rpc parameters and try to
   * commit entries.
   *
   * @param lastIndex    leader's matchIndex for this follower node
   * @param lastTerm     the entry's term which index is leader's matchIndex for this follower node
   * @param leaderCommit leader's commitIndex
   * @param entries      entries sent from the leader node Note that the leader must ensure
   *                     entries[0].index = lastIndex + 1
   * @return -1 if the entries cannot be appended, otherwise the last index of new entries
   */
  public long maybeAppend(long lastIndex, long lastTerm, long leaderCommit, List<Log> entries) {
    if (matchTerm(lastTerm, lastIndex)) {
      long newLastIndex = lastIndex + entries.size();
      long ci = findConflict(entries);
      if (ci <= commitIndex) {
        if (ci != -1) {
          logger
              .error("{}: entry {} conflict with committed entry [commitIndex({})]", name, ci,
                  commitIndex);
        } else {
          if (logger.isDebugEnabled() && !entries.isEmpty()) {
            logger.debug("{}: Appending entries [{} and other {} logs] all exist locally",
                name, entries.get(0), entries.size() - 1);
          }
        }

      } else {
        long offset = lastIndex + 1;
        append(entries.subList((int) (ci - offset), entries.size()));
      }
      try {
        commitTo(Math.min(leaderCommit, newLastIndex), true);
      } catch (LogExecutionException e) {
        // exceptions are ignored on follower side
      }
      return newLastIndex;
    }
    return -1;
  }

  /**
   * Used by follower node to support leader's complicated log replication rpc parameters and try to
   * commit entry.
   *
   * @param lastIndex    leader's matchIndex for this follower node
   * @param lastTerm     the entry's term which index is leader's matchIndex for this follower node
   * @param leaderCommit leader's commitIndex
   * @param entry        entry sent from the leader node
   * @return -1 if the entries cannot be appended, otherwise the last index of new entries
   */
  public long maybeAppend(long lastIndex, long lastTerm, long leaderCommit, Log entry) {
    if (matchTerm(lastTerm, lastIndex)) {
      long newLastIndex = lastIndex + 1;
      if (entry.getCurrLogIndex() <= commitIndex) {
        logger
            .debug("{}: entry {} conflict with committed entry [commitIndex({})]",
                name, entry.getCurrLogIndex(),
                commitIndex);
      } else {
        append(entry);
      }
      try {
        commitTo(Math.min(leaderCommit, newLastIndex), true);
      } catch (LogExecutionException e) {
        // exceptions are ignored on follower side
      }
      return newLastIndex;
    }
    return -1;
  }

  /**
   * Used by leader node or MaybeAppend to directly append to unCommittedEntryManager. Note that the
   * caller should ensure entries[0].index > committed.
   *
   * @param entries appendingEntries
   * @return the newly generated lastIndex
   */
  public long append(List<Log> entries) {
    if (entries.isEmpty()) {
      return getLastLogIndex();
    }
    long after = entries.get(0).getCurrLogIndex();
    if (after <= commitIndex) {
      logger.error("{}: after({}) is out of range [commitIndex({})]", name, after, commitIndex);
      return -1;
    }
    getUnCommittedEntryManager().truncateAndAppend(entries);
    synchronized (logUpdateCondition) {
      logUpdateCondition.notifyAll();
    }
    return getLastLogIndex();
  }

  /**
   * Used by leader node to directly append to unCommittedEntryManager. Note that the caller should
   * ensure entry.index > committed.
   *
   * @param entry appendingEntry
   * @return the newly generated lastIndex
   */
  public long append(Log entry) {
    long after = entry.getCurrLogIndex();
    if (after <= commitIndex) {
      logger.error("{}: after({}) is out of range [commitIndex({})]", name, after, commitIndex);
      return -1;
    }
    getUnCommittedEntryManager().truncateAndAppend(entry);
    synchronized (logUpdateCondition) {
      logUpdateCondition.notifyAll();
    }
    return getLastLogIndex();
  }

  /**
   * Used by leader node to try to commit entries.
   *
   * @param leaderCommit leader's commitIndex
   * @param term         the entry's term which index is leaderCommit in leader's log module
   * @return true or false
   */
  public synchronized boolean maybeCommit(long leaderCommit, long term) {
    if (leaderCommit > commitIndex && matchTerm(term, leaderCommit)) {
      try {
        commitTo(leaderCommit, true);
      } catch (LogExecutionException e) {
        // exceptions are ignored on follower side
      }
      return true;
    }
    return false;
  }

  /**
   * Overwrites the contents of this object with those of the given snapshot.
   *
   * @param snapshot leader's snapshot
   */
  public void applyingSnapshot(Snapshot snapshot) {
    logger.info("{}: log module starts to restore snapshot [index: {}, term: {}]",
        name, snapshot.getLastLogIndex(), snapshot.getLastLogTerm());
    try {
      getCommittedEntryManager().compactEntries(snapshot.getLastLogIndex());
      getStableEntryManager().removeCompactedEntries(snapshot.getLastLogIndex());
    } catch (EntryUnavailableException e) {
      getCommittedEntryManager().applyingSnapshot(snapshot);
      getUnCommittedEntryManager().applyingSnapshot(snapshot);
    }
    if (this.commitIndex < snapshot.getLastLogIndex()) {
      this.commitIndex = snapshot.getLastLogIndex();
    }

    if (this.maxHaveAppliedCommitIndex < snapshot.getLastLogIndex()) {
      this.maxHaveAppliedCommitIndex = snapshot.getLastLogIndex();
    }
  }

  /**
   * Determines if the given (lastTerm, lastIndex) log is more up-to-date by comparing the index and
   * term of the last entries in the existing logs. If the logs have last entries with different
   * terms, then the log with the later term is more up-to-date. If the logs end with the same term,
   * then whichever log has the larger lastIndex is more up-to-date. If the logs are the same, the
   * given log is up-to-date.
   *
   * @param lastTerm  candidate's lastTerm
   * @param lastIndex candidate's lastIndex
   * @return true or false
   */
  public boolean isLogUpToDate(long lastTerm, long lastIndex) {
    return lastTerm > getLastLogTerm() || (lastTerm == getLastLogTerm()
        && lastIndex >= getLastLogIndex());
  }

  /**
   * Pack entries from low through high - 1, just like slice (entries[low:high]). firstIndex <= low
   * <= high <= lastIndex.
   *
   * @param low  request index low bound
   * @param high request index upper bound
   * @throws EntryCompactedException
   * @throws GetEntriesWrongParametersException
   */
  public List<Log> getEntries(long low, long high)
      throws EntryCompactedException, GetEntriesWrongParametersException {
    checkBound(low, high);
    List<Log> entries = new ArrayList<>();
    long offset = getUnCommittedEntryManager().getFirstUnCommittedIndex();
    if (low < offset) {
      entries.addAll(getCommittedEntryManager().getEntries(low, Math.min(high, offset)));
    }
    if (high > offset) {
      entries.addAll(getUnCommittedEntryManager().getEntries(Math.max(low, offset), high));
    }
    return entries;
  }

  /**
   * Used by MaybeCommit or MaybeAppend or follower to commit newly committed entries.
   *
   * @param newCommitIndex request commitIndex
   */
  public void commitTo(long newCommitIndex, boolean ignoreExecutionExceptions)
      throws LogExecutionException {
    if (commitIndex >= newCommitIndex) {
      return;
    }
    long lo = getUnCommittedEntryManager().getFirstUnCommittedIndex();
    long hi = newCommitIndex + 1;
    List<Log> entries = new ArrayList<>(getUnCommittedEntryManager()
        .getEntries(lo, hi));
    if (!entries.isEmpty()) {
      if (getCommitLogIndex() >= entries.get(0).getCurrLogIndex()) {
        entries
            .subList(0,
                (int) (getCommitLogIndex() - entries.get(0).getCurrLogIndex() + 1))
            .clear();
      }
      try {
        if (committedEntryManager.getTotalSize() + entries.size() > maxNumOfLogsInMem) {
          synchronized (this) {
            innerDeleteLog();
          }
        }
        getCommittedEntryManager().append(entries);
        if (ClusterDescriptor.getInstance().getConfig().isEnableRaftLogPersistence()) {
          getStableEntryManager().append(entries);
        }
        Log lastLog = entries.get(entries.size() - 1);
        getUnCommittedEntryManager().stableTo(lastLog.getCurrLogIndex());
        commitIndex = lastLog.getCurrLogIndex();
        logApplierExecutor.submit(() -> {
          try {
            applyEntries(entries, ignoreExecutionExceptions);
          } catch (LogExecutionException e) {
            logger.error("{}: execute apply entries error", name, e);
          }
        });
      } catch (TruncateCommittedEntryException e) {
        logger.error("{}: Unexpected error:", name, e);
      } catch (IOException e) {
        throw new LogExecutionException(e);
      }
    }
  }

  /**
   * Returns whether the index and term passed in match.
   *
   * @param term  request entry term
   * @param index request entry index
   * @return true or false
   */
  public boolean matchTerm(long term, long index) {
    long t;
    try {
      t = getTerm(index);
    } catch (Exception e) {
      return false;
    }
    return t == term;
  }

  /**
   * Used by commitTo to apply newly committed entries
   *
   * @param entries                  applying entries
   * @param ignoreExecutionException when set to true, exceptions during applying the logs are
   *                                 ignored, otherwise they are reported to the upper level
   */
  void applyEntries(List<Log> entries, boolean ignoreExecutionException)
      throws LogExecutionException {
    for (Log entry : entries) {
      if (blockAppliedCommitIndex > 0 && entry.getCurrLogIndex() > blockAppliedCommitIndex) {
        blockedUnappliedLogList.add(entry);
        continue;
      }
      try {
        logApplier.apply(entry);
      } catch (Exception e) {
        if (ignoreExecutionException) {
          logger.error("{}: Cannot apply a log {}, ignored", name, entry, e);
        } else {
          throw new LogExecutionException(e);
        }
      }
    }
  }

  /**
   * Check whether the parameters passed in satisfy the following properties. firstIndex <= low <=
   * high.
   *
   * @param low  request index low bound
   * @param high request index upper bound
   * @throws EntryCompactedException
   * @throws GetEntriesWrongParametersException
   */
  void checkBound(long low, long high)
      throws EntryCompactedException, GetEntriesWrongParametersException {
    if (low > high) {
      logger.error("{}: invalid getEntries: parameter: {} > {}", name, low, high);
      throw new GetEntriesWrongParametersException(low, high);
    }
    long first = getFirstIndex();
    if (low < first) {
      logger.error("{}: CheckBound out of index: parameter: {} , lower bound: {} ", name, low,
          high);
      throw new EntryCompactedException(low, first);
    }
  }

  /**
   * findConflict finds the index of the conflict. It returns the first pair of conflicting entries
   * between the existing entries and the given entries, if there are any. If there is no
   * conflicting entries, and the existing entries contains all the given entries, -1 will be
   * returned. If there is no conflicting entries, but the given entries contains new entries, the
   * index of the first new entry will be returned. An entry is considered to be conflicting if it
   * has the same index but a different term. The index of the given entries MUST be continuously
   * increasing.
   *
   * @param entries request entries
   * @return -1 or conflictIndex
   */
  long findConflict(List<Log> entries) {
    for (Log entry : entries) {
      if (!matchTerm(entry.getCurrLogTerm(), entry.getCurrLogIndex())) {
        if (entry.getCurrLogIndex() <= getLastLogIndex()) {
          logger.info("found conflict at index {}",
              entry.getCurrLogIndex());
        }
        return entry.getCurrLogIndex();
      }
    }
    return -1;
  }

  @TestOnly
  public RaftLogManager(CommittedEntryManager committedEntryManager,
      StableEntryManager stableEntryManager,
      LogApplier applier) {
    this.setCommittedEntryManager(committedEntryManager);
    this.setStableEntryManager(stableEntryManager);
    this.logApplier = applier;
    long first = committedEntryManager.getFirstIndex();
    long last = committedEntryManager.getLastIndex();
    this.setUnCommittedEntryManager(new UnCommittedEntryManager(last + 1));
    this.commitIndex = last;
    this.maxHaveAppliedCommitIndex = first;
    this.blockAppliedCommitIndex = -1;
    this.blockedUnappliedLogList = new CopyOnWriteArrayList<>();
    this.logApplierExecutor = Executors.newSingleThreadExecutor();
  }

  @TestOnly
  void setMinNumOfLogsInMem(int minNumOfLogsInMem) {
    this.minNumOfLogsInMem = minNumOfLogsInMem;
  }

  @TestOnly
  public void setMaxHaveAppliedCommitIndex(long maxHaveAppliedCommitIndex) {
    this.maxHaveAppliedCommitIndex = maxHaveAppliedCommitIndex;
  }

  @TestOnly
  public void setLogApplierExecutor(ExecutorService logApplierExecutor) {
    this.logApplierExecutor = logApplierExecutor;
  }

  public void close() {
    getStableEntryManager().close();
    if (deleteLogExecutorService != null) {
      deleteLogExecutorService.shutdownNow();
      deleteLogFuture.cancel(true);
      try {
        deleteLogExecutorService.awaitTermination(20, TimeUnit.SECONDS);
      } catch (InterruptedException e) {
        Thread.currentThread().interrupt();
        logger.warn("Close delete log thread interrupted");
      }
      deleteLogExecutorService = null;
    }

    if (checkLogApplierExecutorService != null) {
      checkLogApplierExecutorService.shutdownNow();
      checkLogApplierFuture.cancel(true);
      try {
        checkLogApplierExecutorService.awaitTermination(20, TimeUnit.SECONDS);
      } catch (InterruptedException e) {
        Thread.currentThread().interrupt();
        logger.warn("Close check log applier thread interrupted");
      }
      checkLogApplierExecutorService = null;
    }

    if (flushLogExecutorService != null) {
      flushLogExecutorService.shutdown();
      try {
        flushLogExecutorService.awaitTermination(30, TimeUnit.SECONDS);
      } catch (InterruptedException e) {
        logger.warn("force flush raft log thread still doesn't exit after 30s.");
        Thread.currentThread().interrupt();
      }
      flushLogExecutorService = null;
    }
    if (logApplierExecutor != null) {
      logApplierExecutor.shutdown();
      try {
        logApplierExecutor.awaitTermination(30, TimeUnit.SECONDS);
      } catch (InterruptedException e) {
        logger.warn("log applier log thread still doesn't exit after 30s.");
        Thread.currentThread().interrupt();
      }
      logApplierExecutor = null;
    }
  }

  UnCommittedEntryManager getUnCommittedEntryManager() {
    return unCommittedEntryManager;
  }

  private void setUnCommittedEntryManager(
      UnCommittedEntryManager unCommittedEntryManager) {
    this.unCommittedEntryManager = unCommittedEntryManager;
  }

  CommittedEntryManager getCommittedEntryManager() {
    return committedEntryManager;
  }

  private void setCommittedEntryManager(
      CommittedEntryManager committedEntryManager) {
    this.committedEntryManager = committedEntryManager;
  }

  private StableEntryManager getStableEntryManager() {
    return stableEntryManager;
  }

  private void setStableEntryManager(StableEntryManager stableEntryManager) {
    this.stableEntryManager = stableEntryManager;
  }

  long getMaxHaveAppliedCommitIndex() {
    return maxHaveAppliedCommitIndex;
  }

  /**
   * check whether delete the committed log
   */
  void checkDeleteLog() {
    synchronized (this) {
      if (committedEntryManager.getTotalSize() <= minNumOfLogsInMem) {
        return;
      }
      innerDeleteLog();
    }
  }

  private void flushLogPeriodically() {
    synchronized (this) {
      getStableEntryManager().forceFlushLogBuffer();
    }
  }

  private void innerDeleteLog() {
    long removeSize = committedEntryManager.getTotalSize() - minNumOfLogsInMem;
    long compactIndex = Math
        .min(committedEntryManager.getDummyIndex() + removeSize, maxHaveAppliedCommitIndex - 1);
    try {
      logger.info(
          "{}: Before compaction index {}-{}, compactIndex {}, removeSize {}, committedLogSize {}",
          name, getFirstIndex(), getLastLogIndex(), compactIndex, removeSize,
          committedEntryManager.getTotalSize());
      getCommittedEntryManager().compactEntries(compactIndex);
      if (ClusterDescriptor.getInstance().getConfig().isEnableRaftLogPersistence()) {
        getStableEntryManager().removeCompactedEntries(compactIndex);
      }
      logger.info("{}: After compaction index {}-{}, committedLogSize {}", name,
          getFirstIndex(), getLastLogIndex(), committedEntryManager.getTotalSize());
    } catch (EntryUnavailableException e) {
      logger.error("{}: regular compact log entries failed, error={}", name, e.getMessage());
    }
  }

<<<<<<< HEAD
  void applyAllCommittedLogWhenStartUp() {
    long lo = maxHaveAppliedCommitIndex;
    long hi = getCommittedEntryManager().getLastIndex() + 1;
    if (lo >= hi) {
      logger.info("{}: the maxHaveAppliedCommitIndex={}, lastIndex={}, no need to reapply",
          name, maxHaveAppliedCommitIndex, hi);
      return;
    }

    List<Log> entries;
    try {
      entries = new ArrayList<>(getCommittedEntryManager().getEntries(lo, hi));
    } catch (EntryCompactedException e) {
      logger.error("{}: apply all committed log failed when get entries", name, e);
      return;
    }
    try {
      applyEntries(entries, true);
    } catch (LogExecutionException e) {
      logger.error("{}: apply all committed log failed", name, e);
    }
  }

  public void checkAppliedLogIndex() {
    while (!Thread.interrupted()) {
      doCheckAppliedLogIndex();
    }
  }

  void doCheckAppliedLogIndex() {
    try {
      long nextToCheckIndex = maxHaveAppliedCommitIndex + 1;
      if (nextToCheckIndex > commitIndex || nextToCheckIndex > getCommittedEntryManager()
          .getLastIndex()) {
        // avoid spinning
        Thread.sleep(1000);
        return;
      }
      Log log = getCommittedEntryManager().getEntry(nextToCheckIndex);
      synchronized (log) {
        while (!log.isApplied()) {
          // wait until the log is applied
          log.wait();
        }
        maxHaveAppliedCommitIndex = nextToCheckIndex;
        logger.debug(
            "{}: log={} is applied, nextToCheckIndex={}, commitIndex={}, maxHaveAppliedCommitIndex={}",
            name, log, nextToCheckIndex, commitIndex, maxHaveAppliedCommitIndex);
      }
    } catch (InterruptedException e) {
      Thread.currentThread().interrupt();
      logger.error("{}: do check applied log index is interrupt", name);
    } catch (EntryCompactedException e) {
      // ignore
    }
  }

  public long getBlockAppliedCommitIndex() {
    return blockAppliedCommitIndex;
  }

  public void setBlockAppliedCommitIndex(long blockAppliedCommitIndex) {
    this.blockAppliedCommitIndex = blockAppliedCommitIndex;
    if (blockAppliedCommitIndex < 0) {
      this.reapplyBlockedLogs();
    }
  }

  private void reapplyBlockedLogs() {
    try {
      if (!blockedUnappliedLogList.isEmpty()) {
        applyEntries(blockedUnappliedLogList, false);
        logger.info("{}: reapply {} number of logs", name, blockedUnappliedLogList.size());
      }
    } catch (LogExecutionException e) {
      logger.error("{}: reapply blocked log list failed", name, e);
    } finally {
      blockedUnappliedLogList.clear();
    }
  }

  public String getName() {
    return name;
=======
  public Object getLogUpdateCondition() {
    return logUpdateCondition;
>>>>>>> e5b3a989
  }
}<|MERGE_RESOLUTION|>--- conflicted
+++ resolved
@@ -109,7 +109,6 @@
   private int maxNumOfLogsInMem = ClusterDescriptor.getInstance().getConfig()
       .getMaxNumOfLogsInMem();
 
-<<<<<<< HEAD
   private static final int LOG_APPLIER_WAIT_TIME_MS = 10_000;
 
   private IOException logApplierWaitTimeOutException = new IOException(
@@ -118,14 +117,13 @@
   private List<Log> blockedUnappliedLogList;
 
   private ExecutorService logApplierExecutor;
-=======
+
   /**
    * Each time new logs are appended, this condition will be notified so logs that have larger
    * indices but arrived earlier can proceed.
    */
   private final Object logUpdateCondition = new Object();
 
->>>>>>> e5b3a989
 
   public RaftLogManager(StableEntryManager stableEntryManager, LogApplier applier, String name) {
     this.logApplier = applier;
@@ -819,7 +817,6 @@
     }
   }
 
-<<<<<<< HEAD
   void applyAllCommittedLogWhenStartUp() {
     long lo = maxHaveAppliedCommitIndex;
     long hi = getCommittedEntryManager().getLastIndex() + 1;
@@ -903,9 +900,9 @@
 
   public String getName() {
     return name;
-=======
+  }
+
   public Object getLogUpdateCondition() {
     return logUpdateCondition;
->>>>>>> e5b3a989
   }
 }