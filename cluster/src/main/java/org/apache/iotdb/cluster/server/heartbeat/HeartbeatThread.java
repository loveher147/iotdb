--- conflicted
+++ resolved
@@ -84,11 +84,7 @@
             // send heartbeats to the followers
             sendHeartbeats();
             synchronized (localMember.getHeartBeatWaitObject()) {
-<<<<<<< HEAD
-              localMember.getHeartBeatWaitObject().wait(ClusterConstant.getHeartBeatIntervalMs());
-=======
-              localMember.getHeartBeatWaitObject().wait(RaftServer.getHeartbeatIntervalMs());
->>>>>>> 6dc45c6c
+              localMember.getHeartBeatWaitObject().wait(ClusterConstant.getHeartbeatIntervalMs());
             }
             hasHadLeader = true;
             break;
@@ -96,13 +92,10 @@
             // check if heartbeat times out
             long heartbeatInterval =
                 System.currentTimeMillis() - localMember.getLastHeartbeatReceivedTime();
-<<<<<<< HEAD
-            if (heartBeatInterval >= ClusterConstant.getConnectionTimeoutInMS()) {
-=======
+
             long randomElectionTimeout =
-                RaftServer.getElectionTimeoutMs() + getElectionRandomWaitMs();
+                ClusterConstant.getElectionTimeoutMs() + getElectionRandomWaitMs();
             if (heartbeatInterval >= randomElectionTimeout) {
->>>>>>> 6dc45c6c
               // the leader is considered dead, an election will be started in the next loop
               logger.info("{}: The leader {} timed out", memberName, localMember.getLeader());
               localMember.setCharacter(NodeCharacter.ELECTOR);
@@ -113,18 +106,12 @@
                   memberName,
                   localMember.getLeader());
               synchronized (localMember.getHeartBeatWaitObject()) {
-<<<<<<< HEAD
-                localMember
-                    .getHeartBeatWaitObject()
-                    .wait(ClusterConstant.getConnectionTimeoutInMS());
-=======
                 // we sleep to next possible heartbeat timeout point
                 long leastWaitTime =
                     localMember.getLastHeartbeatReceivedTime()
                         + randomElectionTimeout
                         - System.currentTimeMillis();
                 localMember.getHeartBeatWaitObject().wait(leastWaitTime);
->>>>>>> 6dc45c6c
               }
             }
             hasHadLeader = true;
@@ -248,25 +235,13 @@
                   HeartBeatResponse heartBeatResponse = client.sendHeartbeat(req);
                   heartbeatHandler.onComplete(heartBeatResponse);
                 } catch (TTransportException e) {
-<<<<<<< HEAD
                   if (ClusterIoTDB.printClientConnectionErrorStack) {
                     logger.warn(
-                        "{}: Cannot send heart beat to node {} due to network",
-                        memberName,
-                        node,
-                        e);
+                        "{}: Cannot send heartbeat to node {} due to network", memberName, node, e);
                   } else {
                     logger.warn(
-                        "{}: Cannot send heart beat to node {} due to network", memberName, node);
+                        "{}: Cannot send heartbeat to node {} due to network", memberName, node);
                   }
-=======
-                  logger.warn(
-                      memberName
-                          + ": Cannot send heartbeat to node "
-                          + node.toString()
-                          + " due to network",
-                      e);
->>>>>>> 6dc45c6c
                   client.getInputProtocol().getTransport().close();
                 } catch (Exception e) {
                   logger.warn(
@@ -356,13 +331,8 @@
         logger.info(
             "{}: Wait for {}ms until election time out",
             memberName,
-<<<<<<< HEAD
-            ClusterConstant.getConnectionTimeoutInMS());
-        localMember.getTerm().wait(ClusterConstant.getConnectionTimeoutInMS());
-=======
-            RaftServer.getElectionTimeoutMs());
-        localMember.getTerm().wait(RaftServer.getElectionTimeoutMs());
->>>>>>> 6dc45c6c
+            ClusterConstant.getElectionTimeoutMs());
+        localMember.getTerm().wait(ClusterConstant.getElectionTimeoutMs());
       } catch (InterruptedException e) {
         logger.info(
             "{}: Unexpected interruption when waiting the result of election {}",
