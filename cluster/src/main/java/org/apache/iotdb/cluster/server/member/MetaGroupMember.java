/*
 * Licensed to the Apache Software Foundation (ASF) under one
 * or more contributor license agreements.  See the NOTICE file
 * distributed with this work for additional information
 * regarding copyright ownership.  The ASF licenses this file
 * to you under the Apache License, Version 2.0 (the
 * "License"); you may not use this file except in compliance
 * with the License.  You may obtain a copy of the License at
 *
 *     http://www.apache.org/licenses/LICENSE-2.0
 *
 * Unless required by applicable law or agreed to in writing,
 * software distributed under the License is distributed on an
 * "AS IS" BASIS, WITHOUT WARRANTIES OR CONDITIONS OF ANY
 * KIND, either express or implied.  See the License for the
 * specific language governing permissions and limitations
 * under the License.
 */

package org.apache.iotdb.cluster.server.member;

import static org.apache.iotdb.cluster.utils.ClusterUtils.WAIT_START_UP_CHECK_TIME_SEC;
import static org.apache.iotdb.cluster.utils.ClusterUtils.analyseStartUpCheckResult;

import java.io.BufferedInputStream;
import java.io.BufferedOutputStream;
import java.io.BufferedReader;
import java.io.BufferedWriter;
import java.io.DataInputStream;
import java.io.DataOutputStream;
import java.io.File;
import java.io.FileInputStream;
import java.io.FileOutputStream;
import java.io.FileReader;
import java.io.FileWriter;
import java.io.IOException;
import java.nio.ByteBuffer;
import java.nio.file.Files;
import java.nio.file.Paths;
import java.util.ArrayList;
import java.util.Arrays;
import java.util.HashMap;
import java.util.HashSet;
import java.util.List;
import java.util.Map;
import java.util.Objects;
import java.util.Set;
import java.util.concurrent.ExecutorService;
import java.util.concurrent.Executors;
import java.util.concurrent.ScheduledExecutorService;
import java.util.concurrent.ScheduledThreadPoolExecutor;
import java.util.concurrent.TimeUnit;
import java.util.concurrent.atomic.AtomicBoolean;
import java.util.concurrent.atomic.AtomicInteger;
import java.util.concurrent.atomic.AtomicLong;
import org.apache.iotdb.cluster.ClusterFileFlushPolicy;
import org.apache.iotdb.cluster.client.DataClientProvider;
import org.apache.iotdb.cluster.client.async.AsyncClientPool;
import org.apache.iotdb.cluster.client.async.AsyncMetaClient;
import org.apache.iotdb.cluster.client.async.AsyncMetaHeartbeatClient;
import org.apache.iotdb.cluster.client.sync.SyncClientAdaptor;
import org.apache.iotdb.cluster.client.sync.SyncClientPool;
import org.apache.iotdb.cluster.client.sync.SyncMetaClient;
import org.apache.iotdb.cluster.client.sync.SyncMetaHeartbeatClient;
import org.apache.iotdb.cluster.config.ClusterConstant;
import org.apache.iotdb.cluster.config.ClusterDescriptor;
import org.apache.iotdb.cluster.exception.AddSelfException;
import org.apache.iotdb.cluster.exception.CheckConsistencyException;
import org.apache.iotdb.cluster.exception.ConfigInconsistentException;
import org.apache.iotdb.cluster.exception.LogExecutionException;
import org.apache.iotdb.cluster.exception.PartitionTableUnavailableException;
import org.apache.iotdb.cluster.exception.SnapshotInstallationException;
import org.apache.iotdb.cluster.exception.StartUpCheckFailureException;
import org.apache.iotdb.cluster.exception.UnsupportedPlanException;
import org.apache.iotdb.cluster.log.Log;
import org.apache.iotdb.cluster.log.LogApplier;
import org.apache.iotdb.cluster.log.applier.MetaLogApplier;
import org.apache.iotdb.cluster.log.logtypes.AddNodeLog;
import org.apache.iotdb.cluster.log.logtypes.RemoveNodeLog;
import org.apache.iotdb.cluster.log.manage.MetaSingleSnapshotLogManager;
import org.apache.iotdb.cluster.log.snapshot.MetaSimpleSnapshot;
import org.apache.iotdb.cluster.metadata.CMManager;
import org.apache.iotdb.cluster.partition.NodeAdditionResult;
import org.apache.iotdb.cluster.partition.NodeRemovalResult;
import org.apache.iotdb.cluster.partition.PartitionGroup;
import org.apache.iotdb.cluster.partition.PartitionTable;
import org.apache.iotdb.cluster.partition.slot.SlotPartitionTable;
import org.apache.iotdb.cluster.query.ClusterPlanRouter;
import org.apache.iotdb.cluster.query.manage.QueryCoordinator;
import org.apache.iotdb.cluster.rpc.thrift.AddNodeResponse;
import org.apache.iotdb.cluster.rpc.thrift.AppendEntryRequest;
import org.apache.iotdb.cluster.rpc.thrift.CheckStatusResponse;
import org.apache.iotdb.cluster.rpc.thrift.HeartBeatRequest;
import org.apache.iotdb.cluster.rpc.thrift.HeartBeatResponse;
import org.apache.iotdb.cluster.rpc.thrift.Node;
import org.apache.iotdb.cluster.rpc.thrift.RaftService;
import org.apache.iotdb.cluster.rpc.thrift.RaftService.Client;
import org.apache.iotdb.cluster.rpc.thrift.SendSnapshotRequest;
import org.apache.iotdb.cluster.rpc.thrift.StartUpStatus;
import org.apache.iotdb.cluster.rpc.thrift.TSMetaService;
import org.apache.iotdb.cluster.rpc.thrift.TSMetaService.AsyncClient;
import org.apache.iotdb.cluster.server.ClientServer;
import org.apache.iotdb.cluster.server.DataClusterServer;
import org.apache.iotdb.cluster.server.HardLinkCleaner;
import org.apache.iotdb.cluster.server.NodeCharacter;
import org.apache.iotdb.cluster.server.NodeReport;
import org.apache.iotdb.cluster.server.NodeReport.MetaMemberReport;
import org.apache.iotdb.cluster.server.RaftServer;
import org.apache.iotdb.cluster.server.Response;
import org.apache.iotdb.cluster.server.Timer;
import org.apache.iotdb.cluster.server.handlers.caller.AppendGroupEntryHandler;
import org.apache.iotdb.cluster.server.handlers.caller.GenericHandler;
import org.apache.iotdb.cluster.server.handlers.caller.NodeStatusHandler;
import org.apache.iotdb.cluster.server.heartbeat.DataHeartbeatServer;
import org.apache.iotdb.cluster.server.heartbeat.MetaHeartbeatThread;
import org.apache.iotdb.cluster.server.member.DataGroupMember.Factory;
import org.apache.iotdb.cluster.utils.ClientUtils;
import org.apache.iotdb.cluster.utils.ClusterUtils;
import org.apache.iotdb.cluster.utils.PartitionUtils;
import org.apache.iotdb.cluster.utils.PartitionUtils.Intervals;
import org.apache.iotdb.cluster.utils.StatusUtils;
import org.apache.iotdb.db.conf.IoTDBConstant;
import org.apache.iotdb.db.conf.IoTDBDescriptor;
import org.apache.iotdb.db.engine.StorageEngine;
import org.apache.iotdb.db.exception.StartupException;
import org.apache.iotdb.db.exception.StorageEngineException;
import org.apache.iotdb.db.exception.metadata.IllegalPathException;
import org.apache.iotdb.db.exception.metadata.MetadataException;
import org.apache.iotdb.db.exception.metadata.PathNotExistException;
import org.apache.iotdb.db.exception.metadata.StorageGroupNotSetException;
import org.apache.iotdb.db.exception.query.QueryProcessException;
import org.apache.iotdb.db.metadata.PartialPath;
import org.apache.iotdb.db.qp.executor.PlanExecutor;
import org.apache.iotdb.db.qp.physical.PhysicalPlan;
import org.apache.iotdb.db.qp.physical.crud.DeletePlan;
import org.apache.iotdb.db.qp.physical.crud.InsertPlan;
import org.apache.iotdb.db.qp.physical.crud.InsertTabletPlan;
import org.apache.iotdb.db.qp.physical.sys.CreateTimeSeriesPlan;
import org.apache.iotdb.db.qp.physical.sys.DeleteTimeSeriesPlan;
import org.apache.iotdb.db.service.IoTDB;
import org.apache.iotdb.db.utils.TestOnly;
import org.apache.iotdb.rpc.RpcUtils;
import org.apache.iotdb.rpc.TSStatusCode;
import org.apache.iotdb.service.rpc.thrift.EndPoint;
import org.apache.iotdb.service.rpc.thrift.TSStatus;
import org.apache.iotdb.tsfile.read.filter.basic.Filter;
import org.apache.thrift.TException;
import org.apache.thrift.protocol.TProtocolFactory;
import org.apache.thrift.transport.TTransportException;
import org.slf4j.Logger;
import org.slf4j.LoggerFactory;

public class MetaGroupMember extends RaftMember {

  /**
   * the file that contains the identifier of this node
   */
  static final String NODE_IDENTIFIER_FILE_NAME =
      IoTDBDescriptor.getInstance().getConfig().getBaseDir() + File.separator + "node_identifier";
  /**
   * the file that contains the serialized partition table
   */
  static final String PARTITION_FILE_NAME =
      IoTDBDescriptor.getInstance().getConfig().getBaseDir() + File.separator + "partitions";
  /**
   * in case of data loss, some file changes would be made to a temporary file first
   */
  private static final String TEMP_SUFFIX = ".tmp";
  private static final String MSG_MULTIPLE_ERROR = "The following errors occurred when executing "
      + "the query, please retry or contact the DBA: ";

  private static final Logger logger = LoggerFactory.getLogger(MetaGroupMember.class);
  /**
   * when joining a cluster this node will retry at most "DEFAULT_JOIN_RETRY" times before returning
   * a failure to the client
   */
  private static final int DEFAULT_JOIN_RETRY = 10;

  /**
   * every "REPORT_INTERVAL_SEC" seconds, a reporter thread will print the status of all raft
   * members in this node
   */
  private static final int REPORT_INTERVAL_SEC = 10;
  /**
   * how many times is a data record replicated, also the number of nodes in a data group
   */
  private static final int REPLICATION_NUM =
      ClusterDescriptor.getInstance().getConfig().getReplicationNum();

  /**
   * during snapshot, hardlinks of data files are created to for downloading. hardlinks will be
   * checked every hour by default to see if they have expired, and will be cleaned if so.
   */
  private static final long CLEAN_HARDLINK_INTERVAL_SEC = 3600;

  /**
   * blind nodes are nodes that do not have the partition table, and if this node is the leader, the
   * partition table should be sent to them at the next heartbeat
   */
  private Set<Node> blindNodes = new HashSet<>();
  /**
   * as a leader, when a follower sent this node its identifier, the identifier may conflict with
   * other nodes', such conflicting nodes will be recorded and at the next heartbeat, and they will
   * be required to regenerate an identifier.
   */
  private Set<Node> idConflictNodes = new HashSet<>();
  /**
   * the identifier and its belonging node, for conflict detection, may be used in more places in
   * the future
   */
  private Map<Integer, Node> idNodeMap = null;

  /**
   * nodes in the cluster and data partitioning
   */
  private PartitionTable partitionTable;
  /**
   * router calculates the partition groups that a partitioned plan should be sent to
   */
  private ClusterPlanRouter router;
  /**
   * each node contains multiple DataGroupMembers and they are managed by a DataClusterServer acting
   * as a broker
   */
  private DataClusterServer dataClusterServer;

  /**
   * each node starts a data heartbeat server to transfer heartbeat requests
   */
  private DataHeartbeatServer dataHeartbeatServer;

  /**
   * an override of TSServiceImpl, which redirect JDBC and Session requests to the MetaGroupMember
   * so they can be processed cluster-wide
   */
  private ClientServer clientServer;

  private DataClientProvider dataClientProvider;

  /**
   * a single thread pool, every "REPORT_INTERVAL_SEC" seconds, "reportThread" will print the status
   * of all raft members in this node
   */
  private ScheduledExecutorService reportThread;

  /**
   * containing configurations that should be kept the same cluster-wide, and must be checked before
   * establishing a cluster or joining a cluster.
   */
  private StartUpStatus startUpStatus;

  /**
   * localExecutor is used to directly execute plans like load configuration in the underlying
   * IoTDB
   */
  private PlanExecutor localExecutor;

  /**
   * hardLinkCleaner will periodically clean expired hardlinks created during snapshots
   */
  private ScheduledExecutorService hardLinkCleanerThread;

  @TestOnly
  public MetaGroupMember() {
  }

  public MetaGroupMember(TProtocolFactory factory, Node thisNode) throws QueryProcessException {
    super("Meta", new AsyncClientPool(new AsyncMetaClient.FactoryAsync(factory)),
        new SyncClientPool(new SyncMetaClient.FactorySync(factory)),
        new AsyncClientPool(new AsyncMetaHeartbeatClient.FactoryAsync(factory)),
        new SyncClientPool(new SyncMetaHeartbeatClient.FactorySync(factory)));
    allNodes = new ArrayList<>();
    initPeerMap();

    dataClientProvider = new DataClientProvider(factory);

    // committed logs are applied to the state machine (the IoTDB instance) through the applier
    LogApplier metaLogApplier = new MetaLogApplier(this);
    logManager = new MetaSingleSnapshotLogManager(metaLogApplier, this);
    term.set(logManager.getHardState().getCurrentTerm());
    voteFor = logManager.getHardState().getVoteFor();

    setThisNode(thisNode);
    // load the identifier from the disk or generate a new one
    loadIdentifier();
    allNodes.add(thisNode);

    Factory dataMemberFactory = new Factory(factory, this);
    dataClusterServer = new DataClusterServer(thisNode, dataMemberFactory, this);
    dataHeartbeatServer = new DataHeartbeatServer(thisNode, dataClusterServer);
    clientServer = new ClientServer(this);
    startUpStatus = getNewStartUpStatus();
  }

  /**
   * Find the DataGroupMember that manages the partition of "storageGroupName"@"partitionId", and
   * close the partition through that member. Notice: only partitions owned by this node can be
   * closed by the method.
   *
   * @return true if the member is a leader and the partition is closed, false otherwise
   */
  public void closePartition(String storageGroupName, long partitionId, boolean isSeq) {
    Node header = partitionTable.routeToHeaderByTime(storageGroupName,
        partitionId * StorageEngine.getTimePartitionInterval());
    DataGroupMember localDataMember = getLocalDataMember(header);
    if (localDataMember == null || localDataMember.getCharacter() != NodeCharacter.LEADER) {
      return;
    }
    localDataMember.closePartition(storageGroupName, partitionId, isSeq);
  }

  public DataClusterServer getDataClusterServer() {
    return dataClusterServer;
  }

  public DataHeartbeatServer getDataHeartbeatServer() {
    return dataHeartbeatServer;
  }

  /**
   * Add seed nodes from the config, start the heartbeat and catch-up thread pool, initialize
   * QueryCoordinator and FileFlushPolicy, then start the reportThread. Calling the method twice
   * does not induce side effect.
   */
  @Override
  public void start() {
    if (heartBeatService != null) {
      return;
    }
    addSeedNodes();
    super.start();
    QueryCoordinator.getINSTANCE().setMetaGroupMember(this);
    StorageEngine.getInstance().setFileFlushPolicy(new ClusterFileFlushPolicy(this));
    reportThread = Executors.newSingleThreadScheduledExecutor(n -> new Thread(n,
        "NodeReportThread"));
    hardLinkCleanerThread = Executors.newSingleThreadScheduledExecutor(n -> new Thread(n,
        "HardLinkCleaner"));
  }

  /**
   * Stop the heartbeat and catch-up thread pool, DataClusterServer, ClientServer and reportThread.
   * Calling the method twice does not induce side effects.
   */
  @Override
  public void stop() {
    super.stop();
    if (getDataClusterServer() != null) {
      getDataClusterServer().stop();
    }
    if (getDataHeartbeatServer() != null) {
      getDataHeartbeatServer().stop();
    }
    if (clientServer != null) {
      clientServer.stop();
    }
    if (reportThread != null) {
      reportThread.shutdownNow();
      try {
        reportThread.awaitTermination(10, TimeUnit.SECONDS);
      } catch (InterruptedException e) {
        Thread.currentThread().interrupt();
        logger.error("Unexpected interruption when waiting for reportThread to end", e);
      }
    }
    if (hardLinkCleanerThread != null) {
      hardLinkCleanerThread.shutdownNow();
      try {
        hardLinkCleanerThread.awaitTermination(10, TimeUnit.SECONDS);
      } catch (InterruptedException e) {
        Thread.currentThread().interrupt();
        logger.error("Unexpected interruption when waiting for hardlinkCleaner to end", e);
      }
    }

    logger.info("{}: stopped", name);
  }

  /**
   * Start DataClusterServer and ClientServer so this node will be able to respond to other nodes
   * and clients.
   */
  private void initSubServers() throws TTransportException, StartupException {
    getDataClusterServer().start();
    getDataHeartbeatServer().start();
    clientServer.start();
  }

  /**
   * Parse the seed nodes from the cluster configuration and add them into the node list. Each
   * seedUrl should be like "{hostName}:{metaPort}:{dataPort}" Ignore bad-formatted seedUrls.
   */
  protected void addSeedNodes() {
    List<String> seedUrls = config.getSeedNodeUrls();
    // initialize allNodes
    for (String seedUrl : seedUrls) {
      Node node = ClusterUtils.parseNode(seedUrl);
      if (node != null && (!node.getIp().equals(thisNode.ip) || node.getMetaPort() != thisNode
          .getMetaPort()) && !allNodes.contains(node)) {
        // do not add the local node since it is added in the constructor
        allNodes.add(node);
      }
    }
  }

  /**
   * Apply the addition of a new node. Register its identifier, add it to the node list and
   * partition table, serialize the partition table and update the DataGroupMembers.
   */
  public void applyAddNode(Node newNode) {
    synchronized (allNodes) {
      if (!allNodes.contains(newNode)) {
        logger.debug("Adding a new node {} into {}", newNode, allNodes);
        registerNodeIdentifier(newNode, newNode.getNodeIdentifier());
        allNodes.add(newNode);

        // update the partition table
        NodeAdditionResult result = partitionTable.addNode(newNode);
        savePartitionTable();

        // update local data members
        getDataClusterServer().addNode(newNode, result);
      }
    }
  }

  /**
   * This node itself is a seed node, and it is going to build the initial cluster with other seed
   * nodes. This method is to skip one-by-one additions to establish a large cluster quickly.
   */
  public void buildCluster() throws ConfigInconsistentException, StartUpCheckFailureException {
    // see if the seed nodes have consistent configurations
    checkSeedNodesStatus();
    // try loading the partition table if there was a previous cluster
    loadPartitionTable();
    // just establish the heartbeat thread and it will do the remaining
    threadTaskInit();
    if (allNodes.size() == 1) {
      // if there is only one node in the cluster, no heartbeat will be received, and
      // consequently data group will not be built, so we directly build data members here
      if (partitionTable == null) {
        partitionTable = new SlotPartitionTable(allNodes, thisNode);
        logger.info("Partition table is set up");
      }
      router = new ClusterPlanRouter(partitionTable);
      startSubServers();
    }
  }

  private void threadTaskInit() {
    heartBeatService.submit(new MetaHeartbeatThread(this));
    reportThread.scheduleAtFixedRate(() -> logger.info(genNodeReport().toString()),
        REPORT_INTERVAL_SEC, REPORT_INTERVAL_SEC, TimeUnit.SECONDS);
    hardLinkCleanerThread.scheduleAtFixedRate(new HardLinkCleaner(),
        CLEAN_HARDLINK_INTERVAL_SEC, CLEAN_HARDLINK_INTERVAL_SEC, TimeUnit.SECONDS);
  }

  /**
   * This node is not a seed node and wants to join an established cluster. Pick up a node randomly
   * from the seed nodes and send a join request to it.
   *
   * @return true if the node has successfully joined the cluster, false otherwise.
   */
  public void joinCluster() throws ConfigInconsistentException, StartUpCheckFailureException {
    if (allNodes.size() == 1) {
      logger.error("Seed nodes not provided, cannot join cluster");
      throw new ConfigInconsistentException();
    }

    int retry = DEFAULT_JOIN_RETRY;
    while (retry > 0) {
      // randomly pick up a node to try
      Node node = allNodes.get(random.nextInt(allNodes.size()));
      if (node.equals(thisNode)) {
        continue;
      }
      logger.info("start joining the cluster with the help of {}", node);
      try {
        if (joinCluster(node, startUpStatus)) {
          logger.info("Joined a cluster, starting the heartbeat thread");
          setCharacter(NodeCharacter.FOLLOWER);
          setLastHeartbeatReceivedTime(System.currentTimeMillis());
          threadTaskInit();
          return;
        }
        // wait 5s to start the next try
        Thread.sleep(5000);
      } catch (TException e) {
        logger.warn("Cannot join the cluster from {}, because:", node, e);
      } catch (InterruptedException e) {
        Thread.currentThread().interrupt();
        logger.warn("Unexpected interruption when waiting to join a cluster", e);
      }
      // start the next try
      retry--;
    }
    // all tries failed
    logger.error("Cannot join the cluster after {} retries", DEFAULT_JOIN_RETRY);
    throw new StartUpCheckFailureException();
  }


  public StartUpStatus getNewStartUpStatus() {
    StartUpStatus newStartUpStatus = new StartUpStatus();
    newStartUpStatus
        .setPartitionInterval(IoTDBDescriptor.getInstance().getConfig().getPartitionInterval());
    newStartUpStatus.setHashSalt(ClusterConstant.HASH_SALT);
    newStartUpStatus
        .setReplicationNumber(ClusterDescriptor.getInstance().getConfig().getReplicationNum());
    newStartUpStatus.setClusterName(ClusterDescriptor.getInstance().getConfig().getClusterName());
    List<String> seedUrls = ClusterDescriptor.getInstance().getConfig().getSeedNodeUrls();
    List<Node> seedNodeList = new ArrayList<>();
    for (String seedUrl : seedUrls) {
      seedNodeList.add(ClusterUtils.parseNode(seedUrl));
    }
    newStartUpStatus.setSeedNodeList(seedNodeList);
    return newStartUpStatus;
  }

  /**
   * Send a join cluster request to "node". If the joining is accepted, set the partition table,
   * start DataClusterServer and ClientServer and initialize DataGroupMembers.
   *
   * @return rue if the node has successfully joined the cluster, false otherwise.
   */
  private boolean joinCluster(Node node, StartUpStatus startUpStatus)
      throws TException, InterruptedException, ConfigInconsistentException {

    AddNodeResponse resp;
    if (ClusterDescriptor.getInstance().getConfig().isUseAsyncServer()) {
      AsyncMetaClient client = (AsyncMetaClient) getAsyncClient(node);
      resp = SyncClientAdaptor.addNode(client, thisNode, startUpStatus);
    } else {
      SyncMetaClient client = (SyncMetaClient) getSyncClient(node);
      try {
        resp = client.addNode(thisNode, startUpStatus);
      } finally {
        ClientUtils.putBackSyncClient(client);
      }
    }

    if (resp == null) {
      logger.warn("Join cluster request timed out");
    } else if (resp.getRespNum() == Response.RESPONSE_AGREE) {
      logger.info("Node {} admitted this node into the cluster", node);
      ByteBuffer partitionTableBuffer = resp.partitionTableBytes;
      acceptPartitionTable(partitionTableBuffer);
      getDataClusterServer().pullSnapshots();
      return true;
    } else if (resp.getRespNum() == Response.RESPONSE_IDENTIFIER_CONFLICT) {
      logger.info("The identifier {} conflicts the existing ones, regenerate a new one",
          thisNode.getNodeIdentifier());
      setNodeIdentifier(genNodeIdentifier());
    } else if (resp.getRespNum() == Response.RESPONSE_NEW_NODE_PARAMETER_CONFLICT) {
      handleConfigInconsistency(resp);
    } else {
      logger
          .warn("Joining the cluster is rejected by {} for response {}", node, resp.getRespNum());
    }
    return false;
  }

  private void handleConfigInconsistency(AddNodeResponse resp) throws ConfigInconsistentException {
    if (logger.isInfoEnabled()) {
      CheckStatusResponse checkStatusResponse = resp.getCheckStatusResponse();
      String parameters =
          (checkStatusResponse.isPartitionalIntervalEquals() ? "" : ", partition interval")
              + (checkStatusResponse.isHashSaltEquals() ? "" : ", hash salt")
              + (checkStatusResponse.isReplicationNumEquals() ? "" : ", replication number")
              + (checkStatusResponse.isSeedNodeEquals() ? "" : ", seedNodes")
              + (checkStatusResponse.isClusterNameEquals() ? "" : ", clusterName");
      logger.error(
          "The start up configuration{} conflicts the cluster. Please reset the configurations. ",
          parameters.substring(1));
    }
    throw new ConfigInconsistentException();
  }

  /**
   * Process the heartbeat request from a valid leader. Generate and tell the leader the identifier
   * of the node if necessary. If the partition table is missing, use the one from the request or
   * require it in the response.
   */
  @Override
  void processValidHeartbeatReq(HeartBeatRequest request, HeartBeatResponse response) {
    if (request.isRequireIdentifier()) {
      // the leader wants to know who the node is
      if (request.isRegenerateIdentifier()) {
        // the previously sent id conflicted, generate a new one
        setNodeIdentifier(genNodeIdentifier());
      }
      logger.debug("Send identifier {} to the leader", thisNode.getNodeIdentifier());
      response.setFollowerIdentifier(thisNode.getNodeIdentifier());
    }

    if (partitionTable == null) {
      // this node does not have a partition table yet
      if (request.isSetPartitionTableBytes()) {
        synchronized (this) {
          // if the leader has sent the partition table then accept it
          if (partitionTable == null) {
            ByteBuffer byteBuffer = request.partitionTableBytes;
            acceptPartitionTable(byteBuffer);
          }
        }
      } else {
        // require the partition table
        logger.debug("Request cluster nodes from the leader");
        response.setRequirePartitionTable(true);
      }
    }
  }

  /**
   * Deserialize a partition table from the buffer, save it locally, add nodes from the partition
   * table and start DataClusterServer and ClientServer.
   */
  public void acceptPartitionTable(ByteBuffer partitionTableBuffer) {
    partitionTable = new SlotPartitionTable(thisNode);
    partitionTable.deserialize(partitionTableBuffer);

    savePartitionTable();
    router = new ClusterPlanRouter(partitionTable);

    allNodes = new ArrayList<>(partitionTable.getAllNodes());
    initPeerMap();
    logger.info("Received cluster nodes from the leader: {}", allNodes);
    initIdNodeMap();
    for (Node n : allNodes) {
      idNodeMap.put(n.getNodeIdentifier(), n);
    }
    try {
      syncLeaderWithConsistencyCheck();
    } catch (CheckConsistencyException e) {
      logger.error("check consistency failed when accept partition table: {}", e.getMessage());
    }

    startSubServers();
  }

  /**
   * Process a HeartBeatResponse from a follower. If the follower has provided its identifier, try
   * registering for it and if all nodes have registered and there is no available partition table,
   * initialize a new one and start the ClientServer and DataClusterServer. If the follower requires
   * a partition table, add it to the blind node list so that at the next heartbeat this node will
   * send it a partition table
   */
  @Override
  public void processValidHeartbeatResp(HeartBeatResponse response, Node receiver) {
    // register the id of the node
    if (response.isSetFollowerIdentifier()) {
      registerNodeIdentifier(receiver, response.getFollowerIdentifier());
      // if all nodes' ids are known, we can build the partition table
      if (allNodesIdKnown()) {
        if (partitionTable == null) {
          partitionTable = new SlotPartitionTable(allNodes, thisNode);
          logger.info("Partition table is set up");
        }
        router = new ClusterPlanRouter(partitionTable);
        startSubServers();
      }
    }
    // record the requirement of partition table of the follower
    if (response.isRequirePartitionTable()) {
      addBlindNode(receiver);
    }
  }

  /**
   * When a node requires a partition table in its heartbeat response, add it into blindNodes so in
   * the next heartbeat the partition table will be sent to the node.
   */
  private void addBlindNode(Node node) {
    logger.debug("Node {} requires the node list", node);
    blindNodes.add(node);
  }

  /**
   * @return whether a node wants the partition table.
   */
  public boolean isNodeBlind(Node node) {
    return blindNodes.contains(node);
  }

  /**
   * Remove the node from the blindNodes when the partition table is sent, so partition table will
   * not be sent in each heartbeat.
   */
  public void removeBlindNode(Node node) {
    blindNodes.remove(node);
  }

  /**
   * Register the identifier for the node if it does not conflict with other nodes.
   */
  private void registerNodeIdentifier(Node node, int identifier) {
    synchronized (idNodeMap) {
      Node conflictNode = idNodeMap.get(identifier);
      if (conflictNode != null && !conflictNode.equals(node)) {
        idConflictNodes.add(node);
        return;
      }
      node.setNodeIdentifier(identifier);
      logger.info("Node {} registered with id {}", node, identifier);
      idNodeMap.put(identifier, node);
      idConflictNodes.remove(node);
    }
  }

  /**
   * idNodeMap is initialized when the first leader wins or the follower receives the partition
   * table from the leader or a node recovers
   */
  private void initIdNodeMap() {
    idNodeMap = new HashMap<>();
    idNodeMap.put(thisNode.getNodeIdentifier(), thisNode);
  }


  /**
   * @return Whether all nodes' identifier is known.
   */
  private boolean allNodesIdKnown() {
    return idNodeMap != null && idNodeMap.size() == allNodes.size();
  }

  /**
   * Start the DataClusterServer and ClientServer so this node can serve other nodes and clients.
   * Also build DataGroupMembers using the partition table.
   */
  private synchronized void startSubServers() {
    logger.info("Starting sub-servers...");
    synchronized (partitionTable) {
      try {
        initSubServers();
        getDataClusterServer().buildDataGroupMembers(partitionTable);
      } catch (TTransportException | StartupException e) {
        logger.error("Build partition table failed: ", e);
        stop();
        return;
      }
    }
    logger.info("Sub-servers started.");
  }

  /**
   * Process the join cluster request of "node". Only proceed when the partition table is ready.
   *
   * @param node cannot be the local node
   */
  public AddNodeResponse addNode(Node node, StartUpStatus startUpStatus)
      throws AddSelfException, LogExecutionException {
    AddNodeResponse response = new AddNodeResponse();
    if (partitionTable == null) {
      logger.info("Cannot add node now because the partition table is not set");
      response.setRespNum((int) Response.RESPONSE_PARTITION_TABLE_UNAVAILABLE);
      return response;
    }

    logger.info("A node {} wants to join this cluster", node);
    if (node.equals(thisNode)) {
      throw new AddSelfException();
    }

    waitLeader();
    // try to process the request locally
    if (processAddNodeLocally(node, startUpStatus, response)) {
      return response;
    }
    // if it cannot be processed locally, forward it
    return null;
  }

  /**
   * Process the join cluster request of "node" as a MetaLeader. A node already joined is accepted
   * immediately. If the identifier of "node" conflicts with an existing node, the request will be
   * turned down.
   *
   * @param node cannot be the local node
   * @param startUpStatus the start up status of the new node
   * @param response the response that will be sent to "node"
   * @return true if the process is over, false if the request should be forwarded
   */
  private boolean processAddNodeLocally(Node node, StartUpStatus startUpStatus,
      AddNodeResponse response) throws LogExecutionException {
    if (character != NodeCharacter.LEADER) {
      return false;
    }
    if (allNodes.contains(node)) {
      logger.debug("Node {} is already in the cluster", node);
      response.setRespNum((int) Response.RESPONSE_AGREE);
      synchronized (partitionTable) {
        response.setPartitionTableBytes(partitionTable.serialize());
      }
      return true;
    }

    Node idConflictNode = idNodeMap.get(node.getNodeIdentifier());
    if (idConflictNode != null) {
      logger.debug("{}'s id conflicts with {}", node, idConflictNode);
      response.setRespNum((int) Response.RESPONSE_IDENTIFIER_CONFLICT);
      return true;
    }

    // check status of the new node
    if (!checkNodeConfig(startUpStatus, response)) {
      return true;
    }

    // node adding is serialized to reduce potential concurrency problem
    synchronized (logManager) {
      AddNodeLog addNodeLog = new AddNodeLog();
      addNodeLog.setCurrLogTerm(getTerm().get());
      addNodeLog.setCurrLogIndex(logManager.getLastLogIndex() + 1);

      addNodeLog.setNewNode(node);

      logManager.append(addNodeLog);

      int retryTime = 1;
      while (true) {
        logger
            .info("Send the join request of {} to other nodes, retry time: {}", node, retryTime);
        AppendLogResult result = sendLogToAllGroups(addNodeLog);
        switch (result) {
          case OK:
            logger.info("Join request of {} is accepted", node);
            logManager.commitTo(addNodeLog.getCurrLogIndex(), false);

            synchronized (partitionTable) {
              response.setPartitionTableBytes(partitionTable.serialize());
            }
            response.setRespNum((int) Response.RESPONSE_AGREE);
            logger.info("Sending join response of {}", node);
            return true;
          case TIME_OUT:
            logger.info("Join request of {} timed out", node);
            retryTime++;
            continue;
          case LEADERSHIP_STALE:
          default:
            return false;
        }
      }
    }
  }

  private boolean checkNodeConfig(StartUpStatus remoteStartUpStatus, AddNodeResponse response) {
    long remotePartitionInterval = remoteStartUpStatus.getPartitionInterval();
    int remoteHashSalt = remoteStartUpStatus.getHashSalt();
    int remoteReplicationNum = remoteStartUpStatus.getReplicationNumber();
    String remoteClusterName = remoteStartUpStatus.getClusterName();
    List<Node> remoteSeedNodeList = remoteStartUpStatus.getSeedNodeList();
    long localPartitionInterval = IoTDBDescriptor.getInstance().getConfig()
        .getPartitionInterval();
    int localHashSalt = ClusterConstant.HASH_SALT;
    int localReplicationNum = ClusterDescriptor.getInstance().getConfig().getReplicationNum();
    String localClusterName = ClusterDescriptor.getInstance().getConfig().getClusterName();
    boolean partitionIntervalEquals = true;
    boolean hashSaltEquals = true;
    boolean replicationNumEquals = true;
    boolean seedNodeEquals = true;
    boolean clusterNameEquals = true;

    if (localPartitionInterval != remotePartitionInterval) {
      partitionIntervalEquals = false;
      logger.info("Remote partition interval conflicts with the leader's. Leader: {}, remote: {}",
          localPartitionInterval, remotePartitionInterval);
    }
    if (localHashSalt != remoteHashSalt) {
      hashSaltEquals = false;
      logger.info("Remote hash salt conflicts with the leader's. Leader: {}, remote: {}",
          localHashSalt, remoteHashSalt);
    }
    if (localReplicationNum != remoteReplicationNum) {
      replicationNumEquals = false;
      logger.info("Remote replication number conflicts with the leader's. Leader: {}, remote: {}",
          localReplicationNum, remoteReplicationNum);
    }
    if (!Objects.equals(localClusterName, remoteClusterName)) {
      clusterNameEquals = false;
      logger.info("Remote cluster name conflicts with the leader's. Leader: {}, remote: {}",
          localClusterName, remoteClusterName);
    }
    if (!ClusterUtils.checkSeedNodes(true, allNodes, remoteSeedNodeList)) {
      seedNodeEquals = false;
      if (logger.isInfoEnabled()) {
        logger.info("Remote seed node list conflicts with the leader's. Leader: {}, remote: {}",
            Arrays.toString(allNodes.toArray(new Node[0])), remoteSeedNodeList);
      }
    }
    if (!(partitionIntervalEquals && hashSaltEquals && replicationNumEquals && seedNodeEquals
        && clusterNameEquals)) {
      response.setRespNum((int) Response.RESPONSE_NEW_NODE_PARAMETER_CONFLICT);
      response.setCheckStatusResponse(
          new CheckStatusResponse(partitionIntervalEquals, hashSaltEquals,
              replicationNumEquals, seedNodeEquals, clusterNameEquals));
      return false;
    }
    return true;
  }

  /**
   * Check if the seed nodes are consistent with other nodes. Only used when establishing the
   * initial cluster.
   */
  private void checkSeedNodesStatus()
      throws ConfigInconsistentException, StartUpCheckFailureException {
    if (getAllNodes().size() == 1) {
      // one-node cluster, skip the check
      return;
    }

    boolean canEstablishCluster = false;
    long startTime = System.currentTimeMillis();
    // the initial 1 represents this node
    AtomicInteger consistentNum = new AtomicInteger(1);
    AtomicInteger inconsistentNum = new AtomicInteger(0);
    while (!canEstablishCluster) {
      consistentNum.set(1);
      inconsistentNum.set(0);
      checkSeedNodesStatusOnce(consistentNum, inconsistentNum);
      canEstablishCluster = analyseStartUpCheckResult(consistentNum.get(), inconsistentNum.get(),
          getAllNodes().size());
      // If reach the start up time threshold, shut down.
      // Otherwise, wait for a while, start the loop again.
      if (System.currentTimeMillis() - startTime > ClusterUtils.START_UP_TIME_THRESHOLD_MS) {
        throw new StartUpCheckFailureException();
      } else if (!canEstablishCluster) {
        try {
          Thread.sleep(ClusterUtils.START_UP_CHECK_TIME_INTERVAL_MS);
        } catch (InterruptedException e) {
          Thread.currentThread().interrupt();
          logger.error("Unexpected interruption when waiting for next start up check", e);
        }
      }
    }
  }

  private void checkSeedNodesStatusOnce(AtomicInteger consistentNum,
      AtomicInteger inconsistentNum) {
    // use a thread pool to avoid being blocked by an unavailable node
    ExecutorService pool = new ScheduledThreadPoolExecutor(getAllNodes().size() - 1);
    for (Node seedNode : getAllNodes()) {
      Node thisNode = getThisNode();
      if (seedNode.equals(thisNode)) {
        continue;
      }
      pool.submit(() -> {
            CheckStatusResponse response = checkStatus(seedNode);
            if (response != null) {
              // check the response
              ClusterUtils
                  .examineCheckStatusResponse(response, consistentNum, inconsistentNum, seedNode);
            } else {
              logger.warn(
                  "Start up exception. Cannot connect to node {}. Try again in next turn.",
                  seedNode);
            }
          }
      );
    }
    pool.shutdown();
    try {
      if (!pool.awaitTermination(WAIT_START_UP_CHECK_TIME_SEC, TimeUnit.SECONDS)) {
        pool.shutdownNow();
      }
    } catch (InterruptedException e) {
      Thread.currentThread().interrupt();
      logger.error("Unexpected interruption when waiting for start up checks", e);
    }
  }

  private CheckStatusResponse checkStatus(Node seedNode) {
    if (ClusterDescriptor.getInstance().getConfig().isUseAsyncServer()) {
      AsyncMetaClient client = (AsyncMetaClient) getAsyncClient(seedNode);
      try {
        return SyncClientAdaptor.checkStatus(client, getStartUpStatus());
      } catch (TException e) {
        logger.warn("Error occurs when check status on node : {}", seedNode);
      } catch (InterruptedException e) {
        Thread.currentThread().interrupt();
        logger.warn("Current thread is interrupted.");
      }
    } else {
      SyncMetaClient client = (SyncMetaClient) getSyncClient(seedNode);
      try {
        return client.checkStatus(getStartUpStatus());
      } catch (TException e) {
        logger.warn("Error occurs when check status on node : {}", seedNode);
      } finally {
        ClientUtils.putBackSyncClient(client);
      }
    }
    return null;
  }

  /**
   * Send the log the all data groups and return a success only when each group's quorum has
   * accepted this log.
   */
  private AppendLogResult sendLogToAllGroups(Log log) {
    List<Node> nodeRing = partitionTable.getAllNodes();

    AtomicLong newLeaderTerm = new AtomicLong(term.get());
    AtomicBoolean leaderShipStale = new AtomicBoolean(false);
    AppendEntryRequest request = buildAppendEntryRequest(log);

    // ask for votes from each node
    int[] groupRemainings = askGroupVotes(nodeRing, request, leaderShipStale, log, newLeaderTerm);

    if (!leaderShipStale.get()) {
      // if all quorums of all groups have received this log, it is considered succeeded.
      for (int remaining : groupRemainings) {
        if (remaining > 0) {
          return AppendLogResult.TIME_OUT;
        }
      }
    } else {
      return AppendLogResult.LEADERSHIP_STALE;
    }

    return AppendLogResult.OK;
  }

  /**
   * Send "request" to each node in "nodeRing" and when a node returns a success, decrease all
   * counters of the groups it is in of "groupRemainings"
   *
   * @return a int array indicating how many votes are left in each group to make an agreement
   */
  @SuppressWarnings({"java:S2445", "java:S2274"})
  // groupRemaining is shared with the handlers,
  // and we do not wait infinitely to enable timeouts
  private int[] askGroupVotes(List<Node> nodeRing,
      AppendEntryRequest request, AtomicBoolean leaderShipStale, Log log,
      AtomicLong newLeaderTerm) {
    // each node will be the header of a group, we use the node to represent the group
    int nodeSize = nodeRing.size();
    // the decreasing counters of how many nodes in a group has received the log, each time a
    // node receive the log, the counters of all groups it is in will decrease by 1
    int[] groupRemainings = new int[nodeSize];
    // a group is considered successfully received the log if such members receive the log
    int groupQuorum = REPLICATION_NUM / 2 + 1;
    Arrays.fill(groupRemainings, groupQuorum);

    synchronized (groupRemainings) {
      // ask a vote from every node
      for (int i = 0; i < nodeSize; i++) {
        Node node = nodeRing.get(i);
        if (node.equals(thisNode)) {
          // this node automatically gives an agreement, decrease counters of all groups the local
          // node is in
          for (int j = 0; j < REPLICATION_NUM; j++) {
            int groupIndex = i - j;
            if (groupIndex < 0) {
              groupIndex += groupRemainings.length;
            }
            groupRemainings[groupIndex]--;
          }
        } else {
          askRemoteGroupVote(node, groupRemainings, i, leaderShipStale, log, newLeaderTerm,
              request);
        }
      }

      try {
        groupRemainings.wait(RaftServer.getWriteOperationTimeoutMS());
      } catch (InterruptedException e) {
        Thread.currentThread().interrupt();
        logger.error("Unexpected interruption when waiting for the group votes", e);
      }
    }
    return groupRemainings;
  }

  private void askRemoteGroupVote(Node node, int[] groupRemainings, int nodeIndex,
      AtomicBoolean leaderShipStale, Log log,
      AtomicLong newLeaderTerm, AppendEntryRequest request) {
    AppendGroupEntryHandler handler = new AppendGroupEntryHandler(groupRemainings,
        nodeIndex, node, leaderShipStale, log, newLeaderTerm, this);
    if (ClusterDescriptor.getInstance().getConfig().isUseAsyncServer()) {
      AsyncMetaClient client = (AsyncMetaClient) getAsyncClient(node);
      try {
        client.appendEntry(request, handler);
      } catch (TException e) {
        logger.error("Cannot send log to node {}", node, e);
      }
    } else {
      SyncMetaClient client = (SyncMetaClient) getSyncClient(node);
      getSerialToParallelPool().submit(() -> {
        try {
          handler.onComplete(client.appendEntry(request));
        } catch (TException e) {
          handler.onError(e);
        } finally {
          ClientUtils.putBackSyncClient(client);
        }
      });
    }

  }


  public Set<Node> getIdConflictNodes() {
    return idConflictNodes;
  }

  /**
   * When this node becomes the MetaLeader (for the first time), it should init the idNodeMap, so
   * that if can require identifiers from all nodes and check if there are conflicts.
   */
  @Override
  public void onElectionWins() {
    if (idNodeMap == null) {
      initIdNodeMap();
    }
  }

  /**
   * Load the partition table from a local file if it can be found.
   */
  private void loadPartitionTable() {
    File partitionFile = new File(PARTITION_FILE_NAME);
    if (!partitionFile.exists() && !recoverPartitionTableFile()) {
      logger.info("No partition table file found");
      return;
    }
    initIdNodeMap();
    try (DataInputStream inputStream =
        new DataInputStream(new BufferedInputStream(new FileInputStream(partitionFile)))) {
      int size = inputStream.readInt();
      byte[] tableBuffer = new byte[size];
      int readCnt = inputStream.read(tableBuffer);
      if (readCnt < size) {
        throw new IOException(String.format("Expected partition table size: %s, actual read: %s",
            size, readCnt));
      }

      partitionTable = new SlotPartitionTable(thisNode);
      partitionTable.deserialize(ByteBuffer.wrap(tableBuffer));
      allNodes = new ArrayList<>(partitionTable.getAllNodes());
      initPeerMap();
      for (Node node : allNodes) {
        idNodeMap.put(node.getNodeIdentifier(), node);
      }
      router = new ClusterPlanRouter(partitionTable);
      startSubServers();

      logger.info("Load {} nodes: {}", allNodes.size(), allNodes);
    } catch (IOException e) {
      logger.error("Cannot load the partition table", e);
    }
  }

  private boolean recoverPartitionTableFile() {
    File tempFile = new File(PARTITION_FILE_NAME + TEMP_SUFFIX);
    if (!tempFile.exists()) {
      return false;
    }
    File partitionFile = new File(PARTITION_FILE_NAME);
    return tempFile.renameTo(partitionFile);
  }

  /**
   * Serialize the partition table to a fixed position on the disk. Will first serialize to a
   * temporary file and than replace the old file.
   */
  private synchronized void savePartitionTable() {
    File tempFile = new File(PARTITION_FILE_NAME + TEMP_SUFFIX);
    tempFile.getParentFile().mkdirs();
    File oldFile = new File(PARTITION_FILE_NAME);
    try (DataOutputStream outputStream =
        new DataOutputStream(new BufferedOutputStream(new FileOutputStream(tempFile)))) {
      synchronized (partitionTable) {
        byte[] tableBuffer = partitionTable.serialize().array();
        outputStream.writeInt(tableBuffer.length);
        outputStream.write(tableBuffer);
        outputStream.flush();
      }
    } catch (IOException e) {
      logger.error("Cannot save the partition table", e);
    }
    if (oldFile.exists()) {
      try {
        Files.delete(Paths.get(oldFile.getAbsolutePath()));
      } catch (IOException e) {
        logger.warn("Old partition table file is not successfully deleted", e);
      }
    }

    if (!tempFile.renameTo(oldFile)) {
      logger.warn("New partition table file is not successfully renamed");
    }
    logger.info("Partition table is saved");
  }

  /**
   * Load the identifier from the disk, if the identifier file does not exist, a new identifier will
   * be generated. Do nothing if the identifier is already set.
   */
  private void loadIdentifier() {
    if (thisNode.isSetNodeIdentifier()) {
      return;
    }
    File file = new File(NODE_IDENTIFIER_FILE_NAME);
    Integer nodeId = null;
    if (file.exists()) {
      try (BufferedReader reader = new BufferedReader(new FileReader(file))) {
        nodeId = Integer.parseInt(reader.readLine());
        logger.info("Recovered node identifier {}", nodeId);
      } catch (Exception e) {
        logger.warn("Cannot read the identifier from file, generating a new one", e);
      }
    }
    if (nodeId != null) {
      setNodeIdentifier(nodeId);
      return;
    }

    setNodeIdentifier(genNodeIdentifier());
  }

  /**
   * Generate a new identifier using the hash of IP, metaPort and sysTime.
   *
   * @return a new identifier
   */
  private int genNodeIdentifier() {
    return Objects.hash(thisNode.getIp(), thisNode.getMetaPort(),
        System.currentTimeMillis());
  }

  /**
   * Set the node's identifier to "identifier", also save it to a local file in text format.
   */
  private void setNodeIdentifier(int identifier) {
    logger.info("The identifier of this node has been set to {}", identifier);
    thisNode.setNodeIdentifier(identifier);
    File idFile = new File(NODE_IDENTIFIER_FILE_NAME);
    idFile.getParentFile().mkdirs();
    try (BufferedWriter writer = new BufferedWriter(new FileWriter(idFile))) {
      writer.write(String.valueOf(identifier));
    } catch (IOException e) {
      logger.error("Cannot save the node identifier", e);
    }
  }


  public PartitionTable getPartitionTable() {
    return partitionTable;
  }

  /**
   * Process a snapshot sent by the MetaLeader. Deserialize the snapshot and apply it. The type of
   * the snapshot should be MetaSimpleSnapshot.
   */
  public void receiveSnapshot(SendSnapshotRequest request) throws SnapshotInstallationException {
    MetaSimpleSnapshot snapshot = new MetaSimpleSnapshot();
    snapshot.deserialize(request.snapshotBytes);
    snapshot.getDefaultInstaller(this).install(snapshot, -1);
  }

  /**
   * Execute a non-query plan. According to the type of the plan, the plan will be executed on all
   * nodes (like timeseries deletion) or the nodes that belong to certain groups (like data
   * ingestion).
   *
   * @param plan a non-query plan.
   */
  @Override
  public TSStatus executeNonQueryPlan(PhysicalPlan plan) {
    TSStatus result;
    long start;
    if (Timer.ENABLE_INSTRUMENTING) {
      start = System.nanoTime();
    }
    if (PartitionUtils.isLocalNonQueryPlan(plan)) { // run locally
      result = executeNonQueryLocally(plan);
    } else if (PartitionUtils.isGlobalMetaPlan(plan)) { //forward the plan to all meta group nodes
      result = processNonPartitionedMetaPlan(plan);
    } else if (PartitionUtils.isGlobalDataPlan(plan)) { //forward the plan to all data group nodes
      result = processNonPartitionedDataPlan(plan);
    } else { //split the plan and forward them to some PartitionGroups
      try {
        result = processPartitionedPlan(plan);
      } catch (UnsupportedPlanException e) {
<<<<<<< HEAD
        return StatusUtils.getStatus(StatusUtils.UNSUPPORTED_OPERATION, e.getMessage());
=======
        TSStatus status = StatusUtils.UNSUPPORTED_OPERATION.deepCopy();
        status.setMessage(e.getMessage());
        result = status;
>>>>>>> 4c3395ad
      }
    }
    Timer.Statistic.META_GROUP_MEMBER_EXECUTE_NON_QUERY.addNanoFromStart(start);
    return result;
  }

  /**
   * execute a non-query plan that is not necessary to be executed on other nodes.
   */
  private TSStatus executeNonQueryLocally(PhysicalPlan plan) {
    boolean execRet;
    try {
      execRet = getLocalExecutor().processNonQuery(plan);
    } catch (QueryProcessException e) {
      logger.debug("meet error while processing non-query. ", e);
      return RpcUtils.getStatus(e.getErrorCode(), e.getMessage());
    } catch (Exception e) {
      logger.error("{}: server Internal Error: ", IoTDBConstant.GLOBAL_DB_NAME, e);
      return RpcUtils.getStatus(TSStatusCode.INTERNAL_SERVER_ERROR, e.getMessage());
    }

    return execRet
        ? RpcUtils.getStatus(TSStatusCode.SUCCESS_STATUS, "Execute successfully")
        : RpcUtils.getStatus(TSStatusCode.EXECUTE_STATEMENT_ERROR);
  }


  /**
   * A non-partitioned plan (like storage group creation) should be executed on all metagroup nodes,
   * so the MetaLeader should take the responsible to make sure that every node receives the plan.
   * Thus the plan will be processed locally only by the MetaLeader and forwarded by non-leader
   * nodes.
   */
  public TSStatus processNonPartitionedMetaPlan(PhysicalPlan plan) {
    if (character == NodeCharacter.LEADER) {
      TSStatus status = processPlanLocally(plan);
      if (status != null) {
        return status;
      }
    } else if (leader != null) {
      TSStatus result = forwardPlan(plan, leader, null);
      if (!StatusUtils.NO_LEADER.equals(result)) {
        result.setRedirectNode(new EndPoint(leader.getIp(), leader.getClientPort()));
        return result;
      }
    }

    waitLeader();
    // the leader can be itself after waiting
    if (character == NodeCharacter.LEADER) {
      TSStatus status = processPlanLocally(plan);
      if (status != null) {
        return status;
      }
    }
    TSStatus result = forwardPlan(plan, leader, null);
    if (!StatusUtils.NO_LEADER.equals(result)) {
      result.setRedirectNode(new EndPoint(leader.getIp(), leader.getClientPort()));
    }
    return result;
  }

  /**
   * A non-partitioned plan (like DeleteData) should be executed on all data group nodes, so the
   * DataGroupLeader should take the responsible to make sure that every node receives the plan.
   * Thus the plan will be processed locally only by the DataGroupLeader and forwarded by non-leader
   * nodes.
   */
  private TSStatus processNonPartitionedDataPlan(PhysicalPlan plan) {
    if (plan instanceof DeleteTimeSeriesPlan || plan instanceof DeletePlan) {
      try {
        // as delete related plans may have abstract paths (paths with wildcards), we convert
        // them to full paths so the executor nodes will not need to query the metadata holders,
        // eliminating the risk that when they are querying the metadata holders, the timeseries
        // has already been deleted
        ((CMManager) IoTDB.metaManager).convertToFullPaths(plan);
      } catch (PathNotExistException e) {
        return StatusUtils.getStatus(StatusUtils.EXECUTE_STATEMENT_ERROR, e.getMessage());
      }
    }
    try {
      syncLeaderWithConsistencyCheck();
      List<PartitionGroup> globalGroups = partitionTable.getGlobalGroups();
      logger.debug("Forwarding global data plan {} to {} groups", plan, globalGroups.size());
      return forwardPlan(globalGroups, plan);
    } catch (CheckConsistencyException e) {
      logger.debug("Forwarding global data plan {} to meta leader {}", plan, leader);
      waitLeader();
      return forwardPlan(plan, leader, null);
    }
  }

  /**
   * A partitioned plan (like batch insertion) will be split into several sub-plans, each belongs to
   * a data group. And these sub-plans will be sent to and executed on the corresponding groups
   * separately.
   */
  public TSStatus processPartitionedPlan(PhysicalPlan plan) throws UnsupportedPlanException {
    logger.debug("{}: Received a partitioned plan {}", name, plan);
    if (partitionTable == null) {
      logger.debug("{}: Partition table is not ready", name);
      return StatusUtils.PARTITION_TABLE_NOT_READY;
    }

    // split the plan into sub-plans that each only involve one data group
    Map<PhysicalPlan, PartitionGroup> planGroupMap;
    try {
      planGroupMap = splitPlan(plan);
    } catch (CheckConsistencyException checkConsistencyException) {
      return StatusUtils
          .getStatus(StatusUtils.CONSISTENCY_FAILURE, checkConsistencyException.getMessage());
    }

    // the storage group is not found locally
    if (planGroupMap == null || planGroupMap.isEmpty()) {
      if ((plan instanceof InsertPlan || plan instanceof CreateTimeSeriesPlan)
          && ClusterDescriptor.getInstance().getConfig().isEnableAutoCreateSchema()) {
        try {
          ((CMManager) IoTDB.metaManager).createSchema(plan);
          return executeNonQueryPlan(plan);
        } catch (MetadataException e) {
          logger.error(
              String.format("Failed to set storage group or create timeseries, because %s", e));
        }
      }
      logger.error("{}: Cannot found storage groups for {}", name, plan);
      return StatusUtils.NO_STORAGE_GROUP;
    }
    logger.debug("{}: The data groups of {} are {}", name, plan, planGroupMap);
    return forwardPlan(planGroupMap, plan);
  }

  /**
   * split a plan into several sub-plans, each belongs to only one data group.
   */
  private Map<PhysicalPlan, PartitionGroup> splitPlan(PhysicalPlan plan)
      throws UnsupportedPlanException, CheckConsistencyException {
    Map<PhysicalPlan, PartitionGroup> planGroupMap = null;
    try {
      planGroupMap = router.splitAndRoutePlan(plan);
    } catch (StorageGroupNotSetException e) {
      // synchronize with the leader to see if this node has unpulled storage groups
      syncLeaderWithConsistencyCheck();
      try {
        planGroupMap = router.splitAndRoutePlan(plan);
      } catch (MetadataException ex) {
        // ignore
      }
    } catch (MetadataException e) {
      logger.error("Cannot route plan {}", plan, e);
    }
    return planGroupMap;
  }

  /**
   * Forward plans to the DataGroupMember of one node in the corresponding group. Only when all
   * nodes time out, will a TIME_OUT be returned.
   *
   * @param planGroupMap sub-plan -> belong data group pairs
   */
  private TSStatus forwardPlan(Map<PhysicalPlan, PartitionGroup> planGroupMap, PhysicalPlan plan) {
    // the error codes from the groups that cannot execute the plan
    TSStatus status;
    if (planGroupMap.size() == 1) {
      status = forwardToSingleGroup(planGroupMap.entrySet().iterator().next());
    } else {
      if (plan instanceof InsertTabletPlan) {
        // InsertTabletPlans contain many rows, each will correspond to a TSStatus as its
        // execution result, as the plan is split and the sub-plans may have interleaving ranges,
        // we must assure that each TSStatus is placed to the right position
        // e.g., an InsertTabletPlan contains 3 rows, row1 and row3 belong to NodeA and row2
        // belongs to NodeB, when NodeA returns a success while NodeB returns a failure, the
        // failure and success should be placed into proper positions in TSStatus.subStatus
        status = forwardInsertTabletPlan(planGroupMap, (InsertTabletPlan) plan);
      } else {
        status = forwardToMultipleGroup(planGroupMap);
      }
    }
    if (plan instanceof InsertPlan
        && status.getCode() == TSStatusCode.TIMESERIES_NOT_EXIST.getStatusCode()
        && ClusterDescriptor.getInstance().getConfig().isEnableAutoCreateSchema()) {
      // try to create timeseries
      if (((InsertPlan) plan).getFailedMeasurements() != null) {
        ((InsertPlan) plan).getPlanFromFailed();
      }
      boolean hasCreate;
      try {
        hasCreate = ((CMManager) IoTDB.metaManager).createTimeseries((InsertPlan) plan);
      } catch (IllegalPathException e) {
        return StatusUtils.getStatus(StatusUtils.EXECUTE_STATEMENT_ERROR, e.getMessage());
      }
      if (hasCreate) {
        status = forwardPlan(planGroupMap, plan);
      } else {
        logger.error("{}, Cannot auto create timeseries.", thisNode);
      }
    }
    logger.debug("{}: executed {} with answer {}", name, plan, status);
    return status;
  }

  /**
   * Forward each sub-plan to its belonging data group, and combine responses from the groups.
   *
   * @param planGroupMap sub-plan -> data group pairs
   */
  private TSStatus forwardInsertTabletPlan(Map<PhysicalPlan, PartitionGroup> planGroupMap,
      InsertTabletPlan plan) {
    List<String> errorCodePartitionGroups = new ArrayList<>();
    TSStatus tmpStatus;
    TSStatus[] subStatus = null;
    boolean noFailure = true;
    boolean isBatchFailure = false;
    EndPoint endPoint = null;
    InsertTabletPlan subPlan;
    for (Map.Entry<PhysicalPlan, PartitionGroup> entry : planGroupMap.entrySet()) {
      tmpStatus = forwardToSingleGroup(entry);
      subPlan = (InsertTabletPlan) entry.getKey();
      logger.debug("{}: from {},{},{}", name, entry.getKey(), entry.getValue(), tmpStatus);
      noFailure =
          (tmpStatus.getCode() == TSStatusCode.SUCCESS_STATUS.getStatusCode()) && noFailure;
      isBatchFailure = (tmpStatus.getCode() == TSStatusCode.MULTIPLE_ERROR.getStatusCode())
          || isBatchFailure;
      if (tmpStatus.isSetRedirectNode() && subPlan.getMaxTime() == plan.getMaxTime()) {
        endPoint = tmpStatus.getRedirectNode();
      }
      if (tmpStatus.getCode() == TSStatusCode.MULTIPLE_ERROR.getStatusCode()) {
        if (subStatus == null) {
          subStatus = new TSStatus[plan.getRowCount()];
          Arrays.fill(subStatus, RpcUtils.SUCCESS_STATUS);
        }
        // set the status from one group to the proper positions of the overall status
        PartitionUtils.reordering((InsertTabletPlan) entry.getKey(), subStatus,
            tmpStatus.subStatus.toArray(new TSStatus[]{}));
      }
      if (tmpStatus.getCode() != TSStatusCode.SUCCESS_STATUS.getStatusCode()) {
        // execution failed, record the error message
        errorCodePartitionGroups.add(String.format("[%s@%s:%s:%s]",
            tmpStatus.getCode(), entry.getValue().getHeader(),
            tmpStatus.getMessage(), tmpStatus.subStatus));
      }
    }
    TSStatus status;
    if (noFailure) {
      status = StatusUtils.OK;
      if (endPoint != null) {
        status = StatusUtils.getStatus(status, endPoint);
      }
    } else if (isBatchFailure) {
      //noinspection ConstantConditions, subStatus is never null in this case
      status = RpcUtils.getStatus(Arrays.asList(subStatus));
    } else {
      status = StatusUtils.getStatus(StatusUtils.EXECUTE_STATEMENT_ERROR,
          MSG_MULTIPLE_ERROR + errorCodePartitionGroups.toString());
    }
    return status;
  }

  private TSStatus forwardToSingleGroup(Map.Entry<PhysicalPlan, PartitionGroup> entry) {
    TSStatus result;
    if (entry.getValue().contains(thisNode)) {
      // the query should be handled by a group the local node is in, handle it with in the group
      long start;
      if (Timer.ENABLE_INSTRUMENTING) {
        start = System.nanoTime();
      }
      logger.debug("Execute {} in a local group of {}", entry.getKey(),
          entry.getValue().getHeader());
      result = getLocalDataMember(entry.getValue().getHeader())
          .executeNonQueryPlan(entry.getKey());
      Timer.Statistic.META_GROUP_MEMBER_EXECUTE_NON_QUERY_IN_LOCAL_GROUP.addNanoFromStart(start);
    } else {
      // forward the query to the group that should handle it
      long start;
      if (Timer.ENABLE_INSTRUMENTING) {
        start = System.nanoTime();
      }
      logger.debug("Forward {} to a remote group of {}", entry.getKey(),
          entry.getValue().getHeader());
      result = forwardPlan(entry.getKey(), entry.getValue());
      Timer.Statistic.META_GROUP_MEMBER_EXECUTE_NON_QUERY_IN_REMOTE_GROUP.addNanoFromStart(start);
    }
    return result;
  }

  /**
   * forward each sub-plan to its corresponding data group, if some groups goes wrong, the error
   * messages from each group will be compacted into one string.
   *
   * @param planGroupMap sub-plan -> data group pairs
   */
  private TSStatus forwardToMultipleGroup(Map<PhysicalPlan, PartitionGroup> planGroupMap) {
    List<String> errorCodePartitionGroups = new ArrayList<>();
    TSStatus tmpStatus;
    boolean allRedirect = true;
    EndPoint endPoint = null;
    for (Map.Entry<PhysicalPlan, PartitionGroup> entry : planGroupMap.entrySet()) {
      tmpStatus = forwardToSingleGroup(entry);
      if (tmpStatus.isSetRedirectNode()) {
        endPoint = tmpStatus.getRedirectNode();
      } else {
        allRedirect = false;
      }
      if (tmpStatus.getCode() != TSStatusCode.SUCCESS_STATUS.getStatusCode()) {
        // execution failed, record the error message
        errorCodePartitionGroups.add(String.format("[%s@%s:%s]",
            tmpStatus.getCode(), entry.getValue().getHeader(),
            tmpStatus.getMessage()));
      }
    }
    TSStatus status;
    if (errorCodePartitionGroups.isEmpty()) {
      status = StatusUtils.OK;
      if (allRedirect) {
        status = StatusUtils.getStatus(status, endPoint);
      }
    } else {
      status = StatusUtils.getStatus(StatusUtils.EXECUTE_STATEMENT_ERROR,
          MSG_MULTIPLE_ERROR + errorCodePartitionGroups.toString());
    }
    return status;
  }

  /**
   * Forward a plan to all DataGroupMember groups. Only when all nodes time out, will a TIME_OUT be
   * returned. The error messages from each group (if any) will be compacted into one string.
   *
   * @para plan
   */
  private TSStatus forwardPlan(List<PartitionGroup> partitionGroups, PhysicalPlan plan) {
    // the error codes from the groups that cannot execute the plan
    TSStatus status;
    List<String> errorCodePartitionGroups = new ArrayList<>();
    for (PartitionGroup partitionGroup : partitionGroups) {
      if (partitionGroup.contains(thisNode)) {
        // the query should be handled by a group the local node is in, handle it with in the group
        logger.debug("Execute {} in a local group of {}", plan, partitionGroup.getHeader());
        status = getLocalDataMember(partitionGroup.getHeader())
            .executeNonQueryPlan(plan);
      } else {
        // forward the query to the group that should handle it
        logger.debug("Forward {} to a remote group of {}", plan,
            partitionGroup.getHeader());
        status = forwardPlan(plan, partitionGroup);
      }
      if (status.getCode() != TSStatusCode.SUCCESS_STATUS.getStatusCode()) {
        // execution failed, record the error message
        errorCodePartitionGroups.add(String.format("[%s@%s:%s]",
            status.getCode(), partitionGroup.getHeader(),
            status.getMessage()));
      }
    }
    if (errorCodePartitionGroups.isEmpty()) {
      status = StatusUtils.OK;
    } else {
      status = StatusUtils.getStatus(StatusUtils.EXECUTE_STATEMENT_ERROR,
          MSG_MULTIPLE_ERROR + errorCodePartitionGroups.toString());
    }
    logger.debug("{}: executed {} with answer {}", name, plan, status);
    return status;
  }

  /**
   * Forward a plan to the DataGroupMember of one node in the group. Only when all nodes time out,
   * will a TIME_OUT be returned.
   */
  private TSStatus forwardPlan(PhysicalPlan plan, PartitionGroup group) {
    for (Node node : group) {
      TSStatus status;
      try {
        // only data plans are partitioned, so it must be processed by its data server instead of
        // meta server
        if (ClusterDescriptor.getInstance().getConfig().isUseAsyncServer()) {
          status = forwardDataPlanAsync(plan, node, group.getHeader());
        } else {
          status = forwardDataPlanSync(plan, node, group.getHeader());
        }
      } catch (IOException e) {
        status = StatusUtils.getStatus(StatusUtils.EXECUTE_STATEMENT_ERROR, e.getMessage());
      }
      if (!StatusUtils.TIME_OUT.equals(status)) {
        if (!status.isSetRedirectNode()) {
          status.setRedirectNode(new EndPoint(node.getIp(), node.getClientPort()));
        }
        return status;
      } else {
        logger.warn("Forward {} to {} timed out", plan, node);
      }
    }
    logger.warn("Forward {} to {} timed out", plan, group);
    return StatusUtils.TIME_OUT;
  }

  /**
   * Forward a non-query plan to the data port of "receiver"
   *
   * @param plan a non-query plan
   * @param header to determine which DataGroupMember of "receiver" will process the request.
   * @return a TSStatus indicating if the forwarding is successful.
   */
  private TSStatus forwardDataPlanAsync(PhysicalPlan plan, Node receiver, Node header)
      throws IOException {
    RaftService.AsyncClient client = getClientProvider().getAsyncDataClient(receiver,
        RaftServer.getWriteOperationTimeoutMS());
    return forwardPlanAsync(plan, receiver, header, client);
  }

  private TSStatus forwardDataPlanSync(PhysicalPlan plan, Node receiver, Node header) {
    Client client = getClientProvider().getSyncDataClient(receiver,
        RaftServer.getWriteOperationTimeoutMS());
    return forwardPlanSync(plan, receiver, header, client);
  }

  /**
   * Get the data groups that should be queried when querying "path" with "filter". First, the time
   * interval qualified by the filter will be extracted. If any side of the interval is open, query
   * all groups. Otherwise compute all involved groups w.r.t. the time partitioning.
   */
  public List<PartitionGroup> routeFilter(Filter filter, PartialPath path) throws
      StorageEngineException {
    Intervals intervals = PartitionUtils.extractTimeInterval(filter);
    return routeIntervals(intervals, path);
  }

  public List<PartitionGroup> routeIntervals(Intervals intervals, PartialPath path)
      throws StorageEngineException {
    List<PartitionGroup> partitionGroups = new ArrayList<>();
    long firstLB = intervals.getLowerBound(0);
    long lastUB = intervals.getUpperBound(intervals.getIntervalSize() - 1);

    if (firstLB == Long.MIN_VALUE || lastUB == Long.MAX_VALUE) {
      // as there is no TimeLowerBound or TimeUpperBound, the query should be broadcast to every
      // group
      partitionGroups.addAll(partitionTable.getGlobalGroups());
    } else {
      // compute the related data groups of all intervals
      // TODO-Cluster#690: change to a broadcast when the computation is too expensive
      try {
        PartialPath storageGroupName = IoTDB.metaManager
            .getStorageGroupPath(path);
        Set<Node> groupHeaders = new HashSet<>();
        for (int i = 0; i < intervals.getIntervalSize(); i++) {
          // compute the headers of groups involved in every interval
          PartitionUtils
              .getIntervalHeaders(storageGroupName.getFullPath(), intervals.getLowerBound(i),
                  intervals.getUpperBound(i), partitionTable, groupHeaders);
        }
        // translate the headers to groups
        for (Node groupHeader : groupHeaders) {
          partitionGroups.add(partitionTable.getHeaderGroup(groupHeader));
        }
      } catch (MetadataException e) {
        throw new StorageEngineException(e);
      }
    }
    return partitionGroups;
  }

  @SuppressWarnings("java:S2274")
  public Map<Node, Boolean> getAllNodeStatus() {
    if (getPartitionTable() == null) {
      // the cluster is being built.
      return null;
    }
    Map<Node, Boolean> nodeStatus = new HashMap<>();
    for (Node node : allNodes) {
      nodeStatus.put(node, thisNode.equals(node));
    }

    try {
      if (ClusterDescriptor.getInstance().getConfig().isUseAsyncServer()) {
        getNodeStatusAsync(nodeStatus);
      } else {
        getNodeStatusSync(nodeStatus);
      }
    } catch (TException e) {
      logger.warn("Cannot get the status of all nodes", e);
    } catch (InterruptedException e) {
      Thread.currentThread().interrupt();
      logger.warn("Cannot get the status of all nodes", e);
    }
    return nodeStatus;
  }

  @SuppressWarnings({"java:S2445", "java:S2274"})
  private void getNodeStatusAsync(Map<Node, Boolean> nodeStatus)
      throws TException, InterruptedException {
    NodeStatusHandler nodeStatusHandler = new NodeStatusHandler(nodeStatus);
    synchronized (nodeStatus) {
      for (Node node : allNodes) {
        TSMetaService.AsyncClient client = (AsyncClient) getAsyncClient(node);
        if (!node.equals(thisNode) && client != null) {
          client.checkAlive(nodeStatusHandler);
        }
      }
      nodeStatus.wait(ClusterConstant.CHECK_ALIVE_TIME_OUT_MS);
    }
  }

  private void getNodeStatusSync(Map<Node, Boolean> nodeStatus) throws TException {
    NodeStatusHandler nodeStatusHandler = new NodeStatusHandler(nodeStatus);
    for (Node node : allNodes) {
      SyncMetaClient client = (SyncMetaClient) getSyncClient(node);
      if (!node.equals(thisNode) && client != null) {
        nodeStatusHandler.onComplete(client.checkAlive());
      }
    }
  }

  @TestOnly
  public void setPartitionTable(PartitionTable partitionTable) {
    this.partitionTable = partitionTable;
    router = new ClusterPlanRouter(partitionTable);
    DataClusterServer dClusterServer = getDataClusterServer();
    if (dClusterServer != null) {
      dClusterServer.setPartitionTable(partitionTable);
    }
  }


  /**
   * Process the request of removing a node from the cluster. Reject the request if partition table
   * is unavailable or the node is not the MetaLeader and it does not know who the leader is.
   * Otherwise (being the MetaLeader), the request will be processed locally and broadcast to every
   * node.
   *
   * @param node the node to be removed.
   */
  public long removeNode(Node node)
      throws PartitionTableUnavailableException, LogExecutionException {
    if (partitionTable == null) {
      logger.info("Cannot add node now because the partition table is not set");
      throw new PartitionTableUnavailableException(thisNode);
    }

    waitLeader();
    // try to process the request locally, if it cannot be processed locally, forward it
    return processRemoveNodeLocally(node);
  }


  /**
   * Process a node removal request locally and broadcast it to the whole cluster. The removal will
   * be rejected if number of nodes will fall below half of the replication number after this
   * operation.
   *
   * @param node the node to be removed.
   * @return Long.MIN_VALUE if further forwarding is required, or the execution result
   */
  private long processRemoveNodeLocally(Node node)
      throws LogExecutionException {
    if (character != NodeCharacter.LEADER) {
      return Response.RESPONSE_NULL;
    }

    // if we cannot have enough replica after the removal, reject it
    if (allNodes.size() <= ClusterDescriptor.getInstance().getConfig().getReplicationNum()) {
      return Response.RESPONSE_CLUSTER_TOO_SMALL;
    }

    // find the node to be removed in the node list
    Node target = null;
    synchronized (allNodes) {
      for (Node n : allNodes) {
        if (n.ip.equals(node.ip) && n.metaPort == node.metaPort) {
          target = n;
          break;
        }
      }
    }

    if (target == null) {
      logger.debug("Node {} is not in the cluster", node);
      return Response.RESPONSE_REJECT;
    }

    // node removal must be serialized to reduce potential concurrency problem
    synchronized (logManager) {
      RemoveNodeLog removeNodeLog = new RemoveNodeLog();
      removeNodeLog.setCurrLogTerm(getTerm().get());
      removeNodeLog.setCurrLogIndex(logManager.getLastLogIndex() + 1);

      removeNodeLog.setRemovedNode(target);

      logManager.append(removeNodeLog);

      int retryTime = 1;
      while (true) {
        logger.info("Send the node removal request of {} to other nodes, retry time: {}", target,
            retryTime);
        AppendLogResult result = sendLogToAllGroups(removeNodeLog);

        switch (result) {
          case OK:
            logger.info("Removal request of {} is accepted", target);
            logManager.commitTo(removeNodeLog.getCurrLogIndex(), false);
            return Response.RESPONSE_AGREE;
          case TIME_OUT:
            logger.info("Removal request of {} timed out", target);
            break;
          // retry
          case LEADERSHIP_STALE:
          default:
            return Response.RESPONSE_NULL;
        }
      }
    }
  }

  /**
   * Remove a node from the node list, partition table and update DataGroupMembers. If the removed
   * node is the local node, also stop heartbeat and catch-up service of metadata, but the heartbeat
   * and catch-up service of data are kept alive for other nodes to pull data. If the removed node
   * is a leader, send an exile to the removed node so that it can know it is removed.
   *
   * @param oldNode the node to be removed
   */
  public void applyRemoveNode(Node oldNode) {
    synchronized (allNodes) {
      if (allNodes.contains(oldNode)) {
        logger.debug("Removing a node {} from {}", oldNode, allNodes);
        allNodes.remove(oldNode);
        idNodeMap.remove(oldNode.nodeIdentifier);

        // update the partition table
        NodeRemovalResult result = partitionTable.removeNode(oldNode);

        // update DataGroupMembers, as the node is removed, the members of some groups are
        // changed and there will also be one less group
        getDataClusterServer().removeNode(oldNode, result);
        // the leader is removed, start the next election ASAP
        if (oldNode.equals(leader)) {
          setCharacter(NodeCharacter.ELECTOR);
          lastHeartbeatReceivedTime = Long.MIN_VALUE;
        }

        if (oldNode.equals(thisNode)) {
          // use super.stop() so that the data server will not be closed because other nodes may
          // want to pull data from this node
          super.stop();
          if (clientServer != null) {
            clientServer.stop();
          }
        } else if (thisNode.equals(leader)) {
          // as the old node is removed, it cannot know this by heartbeat or log, so it should be
          // directly kicked out of the cluster
          exileNode(oldNode);
        }

        // save the updated partition table
        savePartitionTable();
      }
    }
  }

  private void exileNode(Node node) {
    if (ClusterDescriptor.getInstance().getConfig().isUseAsyncServer()) {
      AsyncMetaClient asyncMetaClient = (AsyncMetaClient) getAsyncClient(node);
      try {
        asyncMetaClient.exile(new GenericHandler<>(node, null));
      } catch (TException e) {
        logger.warn("Cannot inform {} its removal", node, e);
      }
    } else {
      SyncMetaClient client = (SyncMetaClient) getSyncClient(node);
      try {
        client.exile();
      } catch (TException e) {
        logger.warn("Cannot inform {} its removal", node, e);
      }
      ClientUtils.putBackSyncClient(client);
    }
  }

  /**
   * Generate a report containing the character, leader, term, last log and read-only-status. This
   * will help to see if the node is in a consistent and right state during debugging.
   */
  private MetaMemberReport genMemberReport() {
    long prevLastLogIndex = lastReportedLogIndex;
    lastReportedLogIndex = logManager.getLastLogIndex();
    return new MetaMemberReport(character, leader, term.get(),
        logManager.getLastLogTerm(), lastReportedLogIndex, logManager.getCommitLogIndex()
        , logManager.getCommitLogTerm(), readOnly, lastHeartbeatReceivedTime, prevLastLogIndex,
        logManager.getMaxHaveAppliedCommitIndex());
  }

  /**
   * Generate a report containing the status of both MetaGroupMember and DataGroupMembers of this
   * node. This will help to see if the node is in a consistent and right state during debugging.
   */
  private NodeReport genNodeReport() {
    NodeReport report = new NodeReport(thisNode);
    report.setMetaMemberReport(genMemberReport());
    report.setDataMemberReportList(dataClusterServer.genMemberReports());
    return report;
  }

  @Override
  public void setAllNodes(List<Node> allNodes) {
    super.setAllNodes(allNodes);
    initPeerMap();
    idNodeMap = new HashMap<>();
    for (Node node : allNodes) {
      idNodeMap.put(node.getNodeIdentifier(), node);
    }
  }

  /**
   * Get a local DataGroupMember that is in the group of "header" and should process "request".
   *
   * @param header the header of the group which the local node is in
   * @param request the toString() of this parameter should explain what the request is and it is
   * only used in logs for tracing
   */
  public DataGroupMember getLocalDataMember(Node header, Object request) {
    return dataClusterServer.getDataMember(header, null, request);
  }

  /**
   * Get a local DataGroupMember that is in the group of "header" for an internal request.
   *
   * @param header the header of the group which the local node is in
   */
  public DataGroupMember getLocalDataMember(Node header) {
    return dataClusterServer.getDataMember(header, null, "Internal call");
  }

  public DataClientProvider getClientProvider() {
    return dataClientProvider;
  }

  @Override
  public void closeLogManager() {
    super.closeLogManager();
    if (dataClusterServer != null) {
      dataClusterServer.closeLogManagers();
    }
  }

  private PlanExecutor getLocalExecutor() throws QueryProcessException {
    if (localExecutor == null) {
      localExecutor = new PlanExecutor();
    }
    return localExecutor;
  }

  public StartUpStatus getStartUpStatus() {
    return startUpStatus;
  }

  @TestOnly
  public void setClientProvider(DataClientProvider dataClientProvider) {
    this.dataClientProvider = dataClientProvider;
  }
}<|MERGE_RESOLUTION|>--- conflicted
+++ resolved
@@ -1284,13 +1284,7 @@
       try {
         result = processPartitionedPlan(plan);
       } catch (UnsupportedPlanException e) {
-<<<<<<< HEAD
         return StatusUtils.getStatus(StatusUtils.UNSUPPORTED_OPERATION, e.getMessage());
-=======
-        TSStatus status = StatusUtils.UNSUPPORTED_OPERATION.deepCopy();
-        status.setMessage(e.getMessage());
-        result = status;
->>>>>>> 4c3395ad
       }
     }
     Timer.Statistic.META_GROUP_MEMBER_EXECUTE_NON_QUERY.addNanoFromStart(start);
