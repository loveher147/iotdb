/*
 * Licensed to the Apache Software Foundation (ASF) under one
 * or more contributor license agreements.  See the NOTICE file
 * distributed with this work for additional information
 * regarding copyright ownership.  The ASF licenses this file
 * to you under the Apache License, Version 2.0 (the
 * "License"); you may not use this file except in compliance
 * with the License.  You may obtain a copy of the License at
 *
 *     http://www.apache.org/licenses/LICENSE-2.0
 *
 * Unless required by applicable law or agreed to in writing,
 * software distributed under the License is distributed on an
 * "AS IS" BASIS, WITHOUT WARRANTIES OR CONDITIONS OF ANY
 * KIND, either express or implied.  See the License for the
 * specific language governing permissions and limitations
 * under the License.
 */

package org.apache.iotdb.cluster.server.member;

import org.apache.iotdb.cluster.client.DataClientProvider;
import org.apache.iotdb.cluster.client.async.AsyncClientPool;
import org.apache.iotdb.cluster.client.async.AsyncMetaClient;
import org.apache.iotdb.cluster.client.async.AsyncMetaHeartbeatClient;
import org.apache.iotdb.cluster.client.sync.SyncClientAdaptor;
import org.apache.iotdb.cluster.client.sync.SyncClientPool;
import org.apache.iotdb.cluster.client.sync.SyncMetaClient;
import org.apache.iotdb.cluster.client.sync.SyncMetaHeartbeatClient;
import org.apache.iotdb.cluster.config.ClusterConstant;
import org.apache.iotdb.cluster.config.ClusterDescriptor;
import org.apache.iotdb.cluster.coordinator.Coordinator;
import org.apache.iotdb.cluster.exception.AddSelfException;
import org.apache.iotdb.cluster.exception.ConfigInconsistentException;
import org.apache.iotdb.cluster.exception.EmptyIntervalException;
import org.apache.iotdb.cluster.exception.LogExecutionException;
import org.apache.iotdb.cluster.exception.PartitionTableUnavailableException;
import org.apache.iotdb.cluster.exception.SnapshotInstallationException;
import org.apache.iotdb.cluster.exception.StartUpCheckFailureException;
import org.apache.iotdb.cluster.log.Log;
import org.apache.iotdb.cluster.log.LogApplier;
import org.apache.iotdb.cluster.log.applier.MetaLogApplier;
import org.apache.iotdb.cluster.log.logtypes.AddNodeLog;
import org.apache.iotdb.cluster.log.logtypes.RemoveNodeLog;
import org.apache.iotdb.cluster.log.manage.MetaSingleSnapshotLogManager;
import org.apache.iotdb.cluster.log.snapshot.MetaSimpleSnapshot;
import org.apache.iotdb.cluster.partition.NodeAdditionResult;
import org.apache.iotdb.cluster.partition.NodeRemovalResult;
import org.apache.iotdb.cluster.partition.PartitionGroup;
import org.apache.iotdb.cluster.partition.PartitionTable;
import org.apache.iotdb.cluster.partition.slot.SlotPartitionTable;
import org.apache.iotdb.cluster.query.ClusterPlanRouter;
import org.apache.iotdb.cluster.rpc.thrift.AddNodeResponse;
import org.apache.iotdb.cluster.rpc.thrift.AppendEntryRequest;
import org.apache.iotdb.cluster.rpc.thrift.CheckStatusResponse;
import org.apache.iotdb.cluster.rpc.thrift.HeartBeatRequest;
import org.apache.iotdb.cluster.rpc.thrift.HeartBeatResponse;
import org.apache.iotdb.cluster.rpc.thrift.Node;
import org.apache.iotdb.cluster.rpc.thrift.SendSnapshotRequest;
import org.apache.iotdb.cluster.rpc.thrift.StartUpStatus;
import org.apache.iotdb.cluster.rpc.thrift.TSMetaService;
import org.apache.iotdb.cluster.rpc.thrift.TSMetaService.AsyncClient;
import org.apache.iotdb.cluster.server.ClientServer;
import org.apache.iotdb.cluster.server.DataClusterServer;
import org.apache.iotdb.cluster.server.HardLinkCleaner;
import org.apache.iotdb.cluster.server.NodeCharacter;
import org.apache.iotdb.cluster.server.RaftServer;
import org.apache.iotdb.cluster.server.Response;
import org.apache.iotdb.cluster.server.handlers.caller.AppendGroupEntryHandler;
import org.apache.iotdb.cluster.server.handlers.caller.GenericHandler;
import org.apache.iotdb.cluster.server.handlers.caller.NodeStatusHandler;
import org.apache.iotdb.cluster.server.heartbeat.DataHeartbeatServer;
import org.apache.iotdb.cluster.server.heartbeat.MetaHeartbeatThread;
import org.apache.iotdb.cluster.server.member.DataGroupMember.Factory;
import org.apache.iotdb.cluster.server.monitor.NodeReport;
import org.apache.iotdb.cluster.server.monitor.NodeReport.MetaMemberReport;
import org.apache.iotdb.cluster.server.monitor.NodeStatusManager;
import org.apache.iotdb.cluster.server.monitor.Timer;
import org.apache.iotdb.cluster.utils.ClientUtils;
import org.apache.iotdb.cluster.utils.ClusterUtils;
import org.apache.iotdb.cluster.utils.PartitionUtils;
import org.apache.iotdb.cluster.utils.PartitionUtils.Intervals;
import org.apache.iotdb.cluster.utils.StatusUtils;
import org.apache.iotdb.db.conf.IoTDBDescriptor;
import org.apache.iotdb.db.engine.StorageEngine;
import org.apache.iotdb.db.exception.StartupException;
import org.apache.iotdb.db.exception.StorageEngineException;
import org.apache.iotdb.db.exception.metadata.MetadataException;
import org.apache.iotdb.db.exception.query.QueryProcessException;
import org.apache.iotdb.db.metadata.PartialPath;
import org.apache.iotdb.db.qp.executor.PlanExecutor;
import org.apache.iotdb.db.qp.physical.PhysicalPlan;
import org.apache.iotdb.db.service.IoTDB;
import org.apache.iotdb.db.utils.TestOnly;
import org.apache.iotdb.service.rpc.thrift.EndPoint;
import org.apache.iotdb.service.rpc.thrift.TSStatus;
import org.apache.iotdb.tsfile.read.filter.basic.Filter;
import org.apache.thrift.TException;
import org.apache.thrift.protocol.TProtocolFactory;
import org.apache.thrift.transport.TTransportException;
import org.slf4j.Logger;
import org.slf4j.LoggerFactory;

import java.io.BufferedInputStream;
import java.io.BufferedOutputStream;
import java.io.BufferedReader;
import java.io.BufferedWriter;
import java.io.DataInputStream;
import java.io.DataOutputStream;
import java.io.File;
import java.io.FileInputStream;
import java.io.FileOutputStream;
import java.io.FileReader;
import java.io.FileWriter;
import java.io.IOException;
import java.nio.ByteBuffer;
import java.nio.file.Files;
import java.nio.file.Paths;
import java.util.ArrayList;
import java.util.Arrays;
import java.util.Collection;
import java.util.HashMap;
import java.util.HashSet;
import java.util.List;
import java.util.Map;
import java.util.Objects;
import java.util.Set;
import java.util.concurrent.ExecutorService;
import java.util.concurrent.Executors;
import java.util.concurrent.ScheduledExecutorService;
import java.util.concurrent.ScheduledThreadPoolExecutor;
import java.util.concurrent.TimeUnit;
import java.util.concurrent.atomic.AtomicBoolean;
import java.util.concurrent.atomic.AtomicInteger;
import java.util.concurrent.atomic.AtomicLong;

import static org.apache.iotdb.cluster.utils.ClusterUtils.WAIT_START_UP_CHECK_TIME_SEC;
import static org.apache.iotdb.cluster.utils.ClusterUtils.analyseStartUpCheckResult;

@SuppressWarnings("java:S1135")
public class MetaGroupMember extends RaftMember {

  /**
   * the file that contains the identifier of this node
   */
  static final String NODE_IDENTIFIER_FILE_NAME =
      IoTDBDescriptor.getInstance().getConfig().getSystemDir() + File.separator + "node_identifier";
  /**
   * the file that contains the serialized partition table
   */
  static final String PARTITION_FILE_NAME =
      IoTDBDescriptor.getInstance().getConfig().getSystemDir() + File.separator + "partitions";
  /**
   * in case of data loss, some file changes would be made to a temporary file first
   */
  private static final String TEMP_SUFFIX = ".tmp";

  private static final Logger logger = LoggerFactory.getLogger(MetaGroupMember.class);
  /**
   * when joining a cluster this node will retry at most "DEFAULT_JOIN_RETRY" times before returning
   * a failure to the client
   */
  private static final int DEFAULT_JOIN_RETRY = 10;

  /**
   * every "REPORT_INTERVAL_SEC" seconds, a reporter thread will print the status of all raft
   * members in this node
   */
  private static final int REPORT_INTERVAL_SEC = 10;
  /**
   * how many times is a data record replicated, also the number of nodes in a data group
   */
  private static final int REPLICATION_NUM =
      ClusterDescriptor.getInstance().getConfig().getReplicationNum();

  /**
   * during snapshot, hardlinks of data files are created to for downloading. hardlinks will be
   * checked every hour by default to see if they have expired, and will be cleaned if so.
   */
  private static final long CLEAN_HARDLINK_INTERVAL_SEC = 3600;

  /**
   * blind nodes are nodes that do not have the partition table, and if this node is the leader, the
   * partition table should be sent to them at the next heartbeat
   */
  private Set<Node> blindNodes = new HashSet<>();
  /**
   * as a leader, when a follower sent this node its identifier, the identifier may conflict with
   * other nodes', such conflicting nodes will be recorded and at the next heartbeat, and they will
   * be required to regenerate an identifier.
   */
  private Set<Node> idConflictNodes = new HashSet<>();
  /**
   * the identifier and its belonging node, for conflict detection, may be used in more places in
   * the future
   */
  private Map<Integer, Node> idNodeMap = null;

  /**
   * nodes in the cluster and data partitioning
   */
  private PartitionTable partitionTable;
  /**
   * router calculates the partition groups that a partitioned plan should be sent to
   */
  private ClusterPlanRouter router;
  /**
   * each node contains multiple DataGroupMembers and they are managed by a DataClusterServer acting
   * as a broker
   */
  private DataClusterServer dataClusterServer;

  /**
   * each node starts a data heartbeat server to transfer heartbeat requests
   */
  private DataHeartbeatServer dataHeartbeatServer;

  /**
   * an override of TSServiceImpl, which redirect JDBC and Session requests to the MetaGroupMember
   * so they can be processed cluster-wide
   */
  private ClientServer clientServer;

  private DataClientProvider dataClientProvider;

  /**
   * a single thread pool, every "REPORT_INTERVAL_SEC" seconds, "reportThread" will print the status
   * of all raft members in this node
   */
  private ScheduledExecutorService reportThread;

  /**
   * containing configurations that should be kept the same cluster-wide, and must be checked before
   * establishing a cluster or joining a cluster.
   */
  private StartUpStatus startUpStatus;

  /**
   * localExecutor is used to directly execute plans like load configuration in the underlying
   * IoTDB
   */
  private PlanExecutor localExecutor;

  /**
   * hardLinkCleaner will periodically clean expired hardlinks created during snapshots
   */
  private ScheduledExecutorService hardLinkCleanerThread;

  private Coordinator coordinator;

  public void setCoordinator(Coordinator coordinator) {
    this.coordinator = coordinator;
  }

  public Coordinator getCoordinator() {
    return this.coordinator;
  }

  public ClusterPlanRouter getRouter() {
    return router;
  }

  @TestOnly
  public MetaGroupMember() {
  }

  public MetaGroupMember(TProtocolFactory factory, Node thisNode, Coordinator coordinator) throws QueryProcessException {
    super("Meta", new AsyncClientPool(new AsyncMetaClient.FactoryAsync(factory)),
        new SyncClientPool(new SyncMetaClient.FactorySync(factory)),
        new AsyncClientPool(new AsyncMetaHeartbeatClient.FactoryAsync(factory)),
        new SyncClientPool(new SyncMetaHeartbeatClient.FactorySync(factory)));
    allNodes = new ArrayList<>();
    initPeerMap();

    dataClientProvider = new DataClientProvider(factory);

    // committed logs are applied to the state machine (the IoTDB instance) through the applier
    LogApplier metaLogApplier = new MetaLogApplier(this);
    logManager = new MetaSingleSnapshotLogManager(metaLogApplier, this);
    term.set(logManager.getHardState().getCurrentTerm());
    voteFor = logManager.getHardState().getVoteFor();

    setThisNode(thisNode);
    // load the identifier from the disk or generate a new one
    loadIdentifier();
    allNodes.add(thisNode);

    Factory dataMemberFactory = new Factory(factory, this);
    dataClusterServer = new DataClusterServer(thisNode, dataMemberFactory, this);
    dataHeartbeatServer = new DataHeartbeatServer(thisNode, dataClusterServer);
    clientServer = new ClientServer(this);
    startUpStatus = getNewStartUpStatus();

    // try loading the partition table if there was a previous cluster
    this.coordinator = coordinator;
    loadPartitionTable();
  }

  /**
   * Find the DataGroupMember that manages the partition of "storageGroupName"@"partitionId", and
   * close the partition through that member. Notice: only partitions owned by this node can be
   * closed by the method.
   *
   * @return true if the member is a leader and the partition is closed, false otherwise
   */
  public void closePartition(String storageGroupName, long partitionId, boolean isSeq) {
    Node header = partitionTable.routeToHeaderByTime(storageGroupName,
        partitionId * StorageEngine.getTimePartitionInterval());
    DataGroupMember localDataMember = getLocalDataMember(header);
    if (localDataMember == null || localDataMember.getCharacter() != NodeCharacter.LEADER) {
      return;
    }
    localDataMember.closePartition(storageGroupName, partitionId, isSeq);
  }

  public DataClusterServer getDataClusterServer() {
    return dataClusterServer;
  }

  public DataHeartbeatServer getDataHeartbeatServer() {
    return dataHeartbeatServer;
  }

  /**
   * Add seed nodes from the config, start the heartbeat and catch-up thread pool, initialize
   * QueryCoordinator and FileFlushPolicy, then start the reportThread. Calling the method twice
   * does not induce side effect.
   */
  @Override
  public void start() {
    if (heartBeatService != null) {
      return;
    }
    addSeedNodes();
    NodeStatusManager.getINSTANCE().setMetaGroupMember(this);
    super.start();
  }

  @Override
  void startBackGroundThreads() {
    super.startBackGroundThreads();
    reportThread = Executors.newSingleThreadScheduledExecutor(n -> new Thread(n,
        "NodeReportThread"));
    hardLinkCleanerThread = Executors.newSingleThreadScheduledExecutor(n -> new Thread(n,
        "HardLinkCleaner"));
  }

  /**
   * Stop the heartbeat and catch-up thread pool, DataClusterServer, ClientServer and reportThread.
   * Calling the method twice does not induce side effects.
   */
  @Override
  public void stop() {
    super.stop();
    if (getDataClusterServer() != null) {
      getDataClusterServer().stop();
    }
    if (getDataHeartbeatServer() != null) {
      getDataHeartbeatServer().stop();
    }
    if (clientServer != null) {
      clientServer.stop();
    }
    if (reportThread != null) {
      reportThread.shutdownNow();
      try {
        reportThread.awaitTermination(10, TimeUnit.SECONDS);
      } catch (InterruptedException e) {
        Thread.currentThread().interrupt();
        logger.error("Unexpected interruption when waiting for reportThread to end", e);
      }
    }
    if (hardLinkCleanerThread != null) {
      hardLinkCleanerThread.shutdownNow();
      try {
        hardLinkCleanerThread.awaitTermination(10, TimeUnit.SECONDS);
      } catch (InterruptedException e) {
        Thread.currentThread().interrupt();
        logger.error("Unexpected interruption when waiting for hardlinkCleaner to end", e);
      }
    }

    logger.info("{}: stopped", name);
  }

  /**
   * Start DataClusterServer and ClientServer so this node will be able to respond to other nodes
   * and clients.
   */
  protected void initSubServers() throws TTransportException, StartupException {
    getDataClusterServer().start();
    getDataHeartbeatServer().start();
    clientServer.setCoordinator(this.coordinator);
    clientServer.start();
  }

  /**
   * Parse the seed nodes from the cluster configuration and add them into the node list. Each
   * seedUrl should be like "{hostName}:{metaPort}:{dataPort}:{clientPort}" Ignore bad-formatted seedUrls.
   */
  protected void addSeedNodes() {
    if (allNodes.size() > 1) {
      // a local partition table was loaded and allNodes were updated, there is no need to add
      // nodes from seedUrls
      return;
    }
    List<String> seedUrls = config.getSeedNodeUrls();
    // initialize allNodes
    for (String seedUrl : seedUrls) {
      Node node = ClusterUtils.parseNode(seedUrl);
      if (node != null && (!node.getIp().equals(thisNode.ip) || node.getMetaPort() != thisNode
          .getMetaPort()) && !allNodes.contains(node)) {
        // do not add the local node since it is added in the constructor
        allNodes.add(node);
      }
    }
  }

  /**
   * Apply the addition of a new node. Register its identifier, add it to the node list and
   * partition table, serialize the partition table and update the DataGroupMembers.
   */
  public void applyAddNode(Node newNode) {
    synchronized (allNodes) {
      if (!allNodes.contains(newNode)) {
        logger.debug("Adding a new node {} into {}", newNode, allNodes);
        registerNodeIdentifier(newNode, newNode.getNodeIdentifier());
        allNodes.add(newNode);

        // update the partition table
        NodeAdditionResult result = partitionTable.addNode(newNode);
        ((SlotPartitionTable) partitionTable).setLastLogIndex(logManager.getLastLogIndex());
        savePartitionTable();

        // update local data members
        getDataClusterServer().addNode(newNode, result);
      }
    }
  }

  /**
   * This node itself is a seed node, and it is going to build the initial cluster with other seed
   * nodes. This method is to skip one-by-one additions to establish a large cluster quickly.
   */
  public void buildCluster() throws ConfigInconsistentException, StartUpCheckFailureException {
    // see if the seed nodes have consistent configurations
    checkSeedNodesStatus();
    // just establish the heartbeat thread and it will do the remaining
    threadTaskInit();
    if (allNodes.size() == 1) {
      // if there is only one node in the cluster, no heartbeat will be received, and
      // consequently data group will not be built, so we directly build data members here
      if (partitionTable == null) {
        partitionTable = new SlotPartitionTable(allNodes, thisNode);
        logger.info("Partition table is set up");
      }
      router = new ClusterPlanRouter(partitionTable);
      this.coordinator.setRouter(router);
      startSubServers();
    }
  }

  private void threadTaskInit() {
    heartBeatService.submit(new MetaHeartbeatThread(this));
    reportThread.scheduleAtFixedRate(this::generateNodeReport,
        REPORT_INTERVAL_SEC, REPORT_INTERVAL_SEC, TimeUnit.SECONDS);
    hardLinkCleanerThread.scheduleAtFixedRate(new HardLinkCleaner(),
        CLEAN_HARDLINK_INTERVAL_SEC, CLEAN_HARDLINK_INTERVAL_SEC, TimeUnit.SECONDS);
  }

  private void generateNodeReport() {
    try {
      if (logger.isInfoEnabled()) {
        NodeReport report = genNodeReport();
        logger.info(report.toString());
      }
    } catch (Exception e) {
      logger.error("{} exception occurred when generating node report", name, e);
    }
  }

  /**
   * This node is not a seed node and wants to join an established cluster. Pick up a node randomly
   * from the seed nodes and send a join request to it.
   *
   * @return true if the node has successfully joined the cluster, false otherwise.
   */
  public void joinCluster() throws ConfigInconsistentException, StartUpCheckFailureException {
    if (allNodes.size() == 1) {
      logger.error("Seed nodes not provided, cannot join cluster");
      throw new ConfigInconsistentException();
    }

    int retry = DEFAULT_JOIN_RETRY;
    while (retry > 0) {
      // randomly pick up a node to try
      Node node = allNodes.get(random.nextInt(allNodes.size()));
      if (node.equals(thisNode)) {
        continue;
      }
      logger.info("start joining the cluster with the help of {}", node);
      try {
        if (joinCluster(node, startUpStatus)) {
          logger.info("Joined a cluster, starting the heartbeat thread");
          setCharacter(NodeCharacter.FOLLOWER);
          setLastHeartbeatReceivedTime(System.currentTimeMillis());
          threadTaskInit();
          return;
        }
        // wait 5s to start the next try
        Thread.sleep(ClusterDescriptor.getInstance().getConfig().getJoinClusterTimeOutMs());
      } catch (TException e) {
        logger.warn("Cannot join the cluster from {}, because:", node, e);
      } catch (InterruptedException e) {
        Thread.currentThread().interrupt();
        logger.warn("Unexpected interruption when waiting to join a cluster", e);
      }
      // start the next try
      retry--;
    }
    // all tries failed
    logger.error("Cannot join the cluster after {} retries", DEFAULT_JOIN_RETRY);
    throw new StartUpCheckFailureException();
  }


  public StartUpStatus getNewStartUpStatus() {
    StartUpStatus newStartUpStatus = new StartUpStatus();
    newStartUpStatus
        .setPartitionInterval(IoTDBDescriptor.getInstance().getConfig().getPartitionInterval());
    newStartUpStatus.setHashSalt(ClusterConstant.HASH_SALT);
    newStartUpStatus
        .setReplicationNumber(ClusterDescriptor.getInstance().getConfig().getReplicationNum());
    newStartUpStatus.setClusterName(ClusterDescriptor.getInstance().getConfig().getClusterName());
    List<String> seedUrls = ClusterDescriptor.getInstance().getConfig().getSeedNodeUrls();
    List<Node> seedNodeList = new ArrayList<>();
    for (String seedUrl : seedUrls) {
      seedNodeList.add(ClusterUtils.parseNode(seedUrl));
    }
    newStartUpStatus.setSeedNodeList(seedNodeList);
    return newStartUpStatus;
  }

  /**
   * Send a join cluster request to "node". If the joining is accepted, set the partition table,
   * start DataClusterServer and ClientServer and initialize DataGroupMembers.
   *
   * @return rue if the node has successfully joined the cluster, false otherwise.
   */
  private boolean joinCluster(Node node, StartUpStatus startUpStatus)
      throws TException, InterruptedException, ConfigInconsistentException {

    AddNodeResponse resp;
    if (ClusterDescriptor.getInstance().getConfig().isUseAsyncServer()) {
      AsyncMetaClient client = (AsyncMetaClient) getAsyncClient(node);
      if (client == null) {
        return false;
      }
      resp = SyncClientAdaptor.addNode(client, thisNode, startUpStatus);
    } else {
      SyncMetaClient client = (SyncMetaClient) getSyncClient(node);
      if (client == null) {
        return false;
      }
      try {
        resp = client.addNode(thisNode, startUpStatus);
      } catch (TException e) {
        client.getInputProtocol().getTransport().close();
        throw e;
      } finally {
        ClientUtils.putBackSyncClient(client);
      }
    }

    if (resp == null) {
      logger.warn("Join cluster request timed out");
    } else if (resp.getRespNum() == Response.RESPONSE_AGREE) {
      logger.info("Node {} admitted this node into the cluster", node);
      ByteBuffer partitionTableBuffer = resp.partitionTableBytes;
      acceptPartitionTable(partitionTableBuffer, true);
      getDataClusterServer().pullSnapshots();
      return true;
    } else if (resp.getRespNum() == Response.RESPONSE_IDENTIFIER_CONFLICT) {
      logger.info("The identifier {} conflicts the existing ones, regenerate a new one",
          thisNode.getNodeIdentifier());
      setNodeIdentifier(genNodeIdentifier());
    } else if (resp.getRespNum() == Response.RESPONSE_NEW_NODE_PARAMETER_CONFLICT) {
      handleConfigInconsistency(resp);
    } else {
      logger
          .warn("Joining the cluster is rejected by {} for response {}", node, resp.getRespNum());
    }
    return false;
  }

  private void handleConfigInconsistency(AddNodeResponse resp) throws ConfigInconsistentException {
    if (logger.isInfoEnabled()) {
      CheckStatusResponse checkStatusResponse = resp.getCheckStatusResponse();
      String parameters =
          (checkStatusResponse.isPartitionalIntervalEquals() ? "" : ", partition interval")
              + (checkStatusResponse.isHashSaltEquals() ? "" : ", hash salt")
              + (checkStatusResponse.isReplicationNumEquals() ? "" : ", replication number")
              + (checkStatusResponse.isSeedNodeEquals() ? "" : ", seedNodes")
              + (checkStatusResponse.isClusterNameEquals() ? "" : ", clusterName");
      logger.error(
          "The start up configuration{} conflicts the cluster. Please reset the configurations. ",
          parameters.substring(1));
    }
    throw new ConfigInconsistentException();
  }

  /**
   * Process the heartbeat request from a valid leader. Generate and tell the leader the identifier
   * of the node if necessary. If the partition table is missing, use the one from the request or
   * require it in the response.
   */
  @Override
  void processValidHeartbeatReq(HeartBeatRequest request, HeartBeatResponse response) {
    if (request.isRequireIdentifier()) {
      // the leader wants to know who the node is
      if (request.isRegenerateIdentifier()) {
        // the previously sent id conflicted, generate a new one
        setNodeIdentifier(genNodeIdentifier());
      }
      logger.debug("Send identifier {} to the leader", thisNode.getNodeIdentifier());
      response.setFollowerIdentifier(thisNode.getNodeIdentifier());
    }

    if (partitionTable == null) {
      // this node does not have a partition table yet
      if (request.isSetPartitionTableBytes()) {
        synchronized (this) {
          // if the leader has sent the partition table then accept it
          if (partitionTable == null) {
            ByteBuffer byteBuffer = request.partitionTableBytes;
            acceptPartitionTable(byteBuffer, true);
          }
        }
      } else {
        // require the partition table
        logger.debug("Request cluster nodes from the leader");
        response.setRequirePartitionTable(true);
      }
    }
  }

  /**
   * Deserialize a partition table from the buffer, save it locally, add nodes from the partition
   * table and start DataClusterServer and ClientServer.
   */
  public synchronized void acceptPartitionTable(ByteBuffer partitionTableBuffer,
      boolean needSerialization) {
    SlotPartitionTable newTable = new SlotPartitionTable(thisNode);
    newTable.deserialize(partitionTableBuffer);
    // avoid overwriting current partition table with a previous one
    if (partitionTable != null) {
      long currIndex = ((SlotPartitionTable) partitionTable).getLastLogIndex();
      long incomingIndex = newTable.getLastLogIndex();
      logger.info("Current partition table index {}, new partition table index {}", currIndex,
          incomingIndex);
      if (currIndex >= incomingIndex) {
        return;
      }
    }
    partitionTable = newTable;

    if (needSerialization) {
      // if the partition table is read locally, there is no need to serialize it again
      savePartitionTable();
    }

    router = new ClusterPlanRouter(newTable);
    this.coordinator.setRouter(router);

    updateNodeList(newTable.getAllNodes());

    startSubServers();
  }

  private void updateNodeList(Collection<Node> nodes) {
    allNodes = new ArrayList<>(nodes);
    initPeerMap();
    logger.info("All nodes in the partition table: {}", allNodes);
    initIdNodeMap();
    for (Node n : allNodes) {
      idNodeMap.put(n.getNodeIdentifier(), n);
    }
  }

  /**
   * Process a HeartBeatResponse from a follower. If the follower has provided its identifier, try
   * registering for it and if all nodes have registered and there is no available partition table,
   * initialize a new one and start the ClientServer and DataClusterServer. If the follower requires
   * a partition table, add it to the blind node list so that at the next heartbeat this node will
   * send it a partition table
   */
  @Override
  public void processValidHeartbeatResp(HeartBeatResponse response, Node receiver) {
    // register the id of the node
    if (response.isSetFollowerIdentifier()) {
      registerNodeIdentifier(receiver, response.getFollowerIdentifier());
      // if all nodes' ids are known, we can build the partition table
      if (allNodesIdKnown()) {
        if (partitionTable == null) {
          partitionTable = new SlotPartitionTable(allNodes, thisNode);
          logger.info("Partition table is set up");
        }
        router = new ClusterPlanRouter(partitionTable);
        this.coordinator.setRouter(router);
        startSubServers();
      }
    }
    // record the requirement of partition table of the follower
    if (response.isRequirePartitionTable()) {
      addBlindNode(receiver);
    }
  }

  /**
   * When a node requires a partition table in its heartbeat response, add it into blindNodes so in
   * the next heartbeat the partition table will be sent to the node.
   */
  private void addBlindNode(Node node) {
    logger.debug("Node {} requires the node list", node);
    blindNodes.add(node);
  }

  /**
   * @return whether a node wants the partition table.
   */
  public boolean isNodeBlind(Node node) {
    return blindNodes.contains(node);
  }

  /**
   * Remove the node from the blindNodes when the partition table is sent, so partition table will
   * not be sent in each heartbeat.
   */
  public void removeBlindNode(Node node) {
    blindNodes.remove(node);
  }

  /**
   * Register the identifier for the node if it does not conflict with other nodes.
   */
  private void registerNodeIdentifier(Node node, int identifier) {
    synchronized (idNodeMap) {
      Node conflictNode = idNodeMap.get(identifier);
      if (conflictNode != null && !conflictNode.equals(node)) {
        idConflictNodes.add(node);
        return;
      }
      node.setNodeIdentifier(identifier);
      logger.info("Node {} registered with id {}", node, identifier);
      idNodeMap.put(identifier, node);
      idConflictNodes.remove(node);
    }
  }

  /**
   * idNodeMap is initialized when the first leader wins or the follower receives the partition
   * table from the leader or a node recovers
   */
  private void initIdNodeMap() {
    idNodeMap = new HashMap<>();
    idNodeMap.put(thisNode.getNodeIdentifier(), thisNode);
  }


  /**
   * @return Whether all nodes' identifier is known.
   */
  private boolean allNodesIdKnown() {
    return idNodeMap != null && idNodeMap.size() == allNodes.size();
  }

  /**
   * Start the DataClusterServer and ClientServer so this node can serve other nodes and clients.
   * Also build DataGroupMembers using the partition table.
   */
  protected synchronized void startSubServers() {
    logger.info("Starting sub-servers...");
    synchronized (partitionTable) {
      try {
        getDataClusterServer().buildDataGroupMembers(partitionTable);
        initSubServers();
        sendHandshake();
      } catch (TTransportException | StartupException e) {
        logger.error("Build partition table failed: ", e);
        stop();
        return;
      }
    }
    logger.info("Sub-servers started.");
  }

  /**
   * When the node restarts, it sends handshakes to all other nodes so they may know it is back.
   */
  private void sendHandshake() {
    for (Node node : allNodes) {
      try {
        if (ClusterDescriptor.getInstance().getConfig().isUseAsyncServer()) {
          AsyncMetaClient asyncClient = (AsyncMetaClient) getAsyncClient(node);
          if (asyncClient != null) {
            asyncClient.handshake(thisNode, new GenericHandler<>(node, null));
          }
        } else {
          SyncMetaClient syncClient = (SyncMetaClient) getSyncClient(node);
          if (syncClient != null) {
            syncClient.handshake(thisNode);
          }
        }
      } catch (TException e) {
        // ignore handshake exceptions
      }
    }
  }

  /**
   * Process the join cluster request of "node". Only proceed when the partition table is ready.
   *
   * @param node cannot be the local node
   */
  public AddNodeResponse addNode(Node node, StartUpStatus startUpStatus)
      throws AddSelfException, LogExecutionException {
    AddNodeResponse response = new AddNodeResponse();
    if (partitionTable == null) {
      logger.info("Cannot add node now because the partition table is not set");
      response.setRespNum((int) Response.RESPONSE_PARTITION_TABLE_UNAVAILABLE);
      return response;
    }

    logger.info("A node {} wants to join this cluster", node);
    if (node.equals(thisNode)) {
      throw new AddSelfException();
    }

    waitLeader();
    // try to process the request locally
    if (processAddNodeLocally(node, startUpStatus, response)) {
      return response;
    }
    // if it cannot be processed locally, forward it
    return null;
  }

  /**
   * Process the join cluster request of "node" as a MetaLeader. A node already joined is accepted
   * immediately. If the identifier of "node" conflicts with an existing node, the request will be
   * turned down.
   *
   * @param node          cannot be the local node
   * @param startUpStatus the start up status of the new node
   * @param response      the response that will be sent to "node"
   * @return true if the process is over, false if the request should be forwarded
   */
  private boolean processAddNodeLocally(Node node, StartUpStatus startUpStatus,
      AddNodeResponse response) throws LogExecutionException {
    if (character != NodeCharacter.LEADER) {
      return false;
    }
    if (allNodes.contains(node)) {
      logger.debug("Node {} is already in the cluster", node);
      response.setRespNum((int) Response.RESPONSE_AGREE);
      synchronized (partitionTable) {
        response.setPartitionTableBytes(partitionTable.serialize());
      }
      return true;
    }

    Node idConflictNode = idNodeMap.get(node.getNodeIdentifier());
    if (idConflictNode != null) {
      logger.debug("{}'s id conflicts with {}", node, idConflictNode);
      response.setRespNum((int) Response.RESPONSE_IDENTIFIER_CONFLICT);
      return true;
    }

    // check status of the new node
    if (!checkNodeConfig(startUpStatus, response)) {
      return true;
    }

    // node adding is serialized to reduce potential concurrency problem
    synchronized (logManager) {
      AddNodeLog addNodeLog = new AddNodeLog();
      addNodeLog.setCurrLogTerm(getTerm().get());
      addNodeLog.setCurrLogIndex(logManager.getLastLogIndex() + 1);

      addNodeLog.setNewNode(node);

      logManager.append(addNodeLog);

      int retryTime = 1;
      while (true) {
        logger
            .info("Send the join request of {} to other nodes, retry time: {}", node, retryTime);
        AppendLogResult result = sendLogToAllGroups(addNodeLog);
        switch (result) {
          case OK:
            logger.info("Join request of {} is accepted", node);
            commitLog(addNodeLog);

            synchronized (partitionTable) {
              response.setPartitionTableBytes(partitionTable.serialize());
            }
            response.setRespNum((int) Response.RESPONSE_AGREE);
            logger.info("Sending join response of {}", node);
            return true;
          case TIME_OUT:
            logger.info("Join request of {} timed out", node);
            retryTime++;
            continue;
          case LEADERSHIP_STALE:
          default:
            return false;
        }
      }
    }
  }

  private boolean checkNodeConfig(StartUpStatus remoteStartUpStatus, AddNodeResponse response) {
    long remotePartitionInterval = remoteStartUpStatus.getPartitionInterval();
    int remoteHashSalt = remoteStartUpStatus.getHashSalt();
    int remoteReplicationNum = remoteStartUpStatus.getReplicationNumber();
    String remoteClusterName = remoteStartUpStatus.getClusterName();
    List<Node> remoteSeedNodeList = remoteStartUpStatus.getSeedNodeList();
    long localPartitionInterval = IoTDBDescriptor.getInstance().getConfig()
        .getPartitionInterval();
    int localHashSalt = ClusterConstant.HASH_SALT;
    int localReplicationNum = ClusterDescriptor.getInstance().getConfig().getReplicationNum();
    String localClusterName = ClusterDescriptor.getInstance().getConfig().getClusterName();
    boolean partitionIntervalEquals = true;
    boolean hashSaltEquals = true;
    boolean replicationNumEquals = true;
    boolean seedNodeEquals = true;
    boolean clusterNameEquals = true;

    if (localPartitionInterval != remotePartitionInterval) {
      partitionIntervalEquals = false;
      logger.info("Remote partition interval conflicts with the leader's. Leader: {}, remote: {}",
          localPartitionInterval, remotePartitionInterval);
    }
    if (localHashSalt != remoteHashSalt) {
      hashSaltEquals = false;
      logger.info("Remote hash salt conflicts with the leader's. Leader: {}, remote: {}",
          localHashSalt, remoteHashSalt);
    }
    if (localReplicationNum != remoteReplicationNum) {
      replicationNumEquals = false;
      logger.info("Remote replication number conflicts with the leader's. Leader: {}, remote: {}",
          localReplicationNum, remoteReplicationNum);
    }
    if (!Objects.equals(localClusterName, remoteClusterName)) {
      clusterNameEquals = false;
      logger.info("Remote cluster name conflicts with the leader's. Leader: {}, remote: {}",
          localClusterName, remoteClusterName);
    }
    if (!ClusterUtils.checkSeedNodes(true, allNodes, remoteSeedNodeList)) {
      seedNodeEquals = false;
      if (logger.isInfoEnabled()) {
        logger.info("Remote seed node list conflicts with the leader's. Leader: {}, remote: {}",
            Arrays.toString(allNodes.toArray(new Node[0])), remoteSeedNodeList);
      }
    }
    if (!(partitionIntervalEquals && hashSaltEquals && replicationNumEquals && seedNodeEquals
        && clusterNameEquals)) {
      response.setRespNum((int) Response.RESPONSE_NEW_NODE_PARAMETER_CONFLICT);
      response.setCheckStatusResponse(
          new CheckStatusResponse(partitionIntervalEquals, hashSaltEquals,
              replicationNumEquals, seedNodeEquals, clusterNameEquals));
      return false;
    }
    return true;
  }

  /**
   * Check if the seed nodes are consistent with other nodes. Only used when establishing the
   * initial cluster.
   */
  private void checkSeedNodesStatus()
      throws ConfigInconsistentException, StartUpCheckFailureException {
    if (getAllNodes().size() == 1) {
      // one-node cluster, skip the check
      return;
    }

    boolean canEstablishCluster = false;
    long startTime = System.currentTimeMillis();
    // the initial 1 represents this node
    AtomicInteger consistentNum = new AtomicInteger(1);
    AtomicInteger inconsistentNum = new AtomicInteger(0);
    while (!canEstablishCluster) {
      consistentNum.set(1);
      inconsistentNum.set(0);
      checkSeedNodesStatusOnce(consistentNum, inconsistentNum);
      canEstablishCluster = analyseStartUpCheckResult(consistentNum.get(), inconsistentNum.get(),
          getAllNodes().size());
      // If reach the start up time threshold, shut down.
      // Otherwise, wait for a while, start the loop again.
      if (System.currentTimeMillis() - startTime > ClusterUtils.START_UP_TIME_THRESHOLD_MS) {
        throw new StartUpCheckFailureException();
      } else if (!canEstablishCluster) {
        try {
          Thread.sleep(ClusterUtils.START_UP_CHECK_TIME_INTERVAL_MS);
        } catch (InterruptedException e) {
          Thread.currentThread().interrupt();
          logger.error("Unexpected interruption when waiting for next start up check", e);
        }
      }
    }
  }

  private void checkSeedNodesStatusOnce(AtomicInteger consistentNum,
      AtomicInteger inconsistentNum) {
    // use a thread pool to avoid being blocked by an unavailable node
    ExecutorService pool = new ScheduledThreadPoolExecutor(getAllNodes().size() - 1);
    for (Node seedNode : getAllNodes()) {
      Node thisNode = getThisNode();
      if (seedNode.equals(thisNode)) {
        continue;
      }
      pool.submit(() -> {
            CheckStatusResponse response = checkStatus(seedNode);
            if (response != null) {
              // check the response
              ClusterUtils
                  .examineCheckStatusResponse(response, consistentNum, inconsistentNum, seedNode);
            } else {
              logger.warn(
                  "Start up exception. Cannot connect to node {}. Try again in next turn.",
                  seedNode);
            }
          }
      );
    }
    pool.shutdown();
    try {
      if (!pool.awaitTermination(WAIT_START_UP_CHECK_TIME_SEC, TimeUnit.SECONDS)) {
        pool.shutdownNow();
      }
    } catch (InterruptedException e) {
      Thread.currentThread().interrupt();
      logger.error("Unexpected interruption when waiting for start up checks", e);
    }
  }

  private CheckStatusResponse checkStatus(Node seedNode) {
    if (ClusterDescriptor.getInstance().getConfig().isUseAsyncServer()) {
      AsyncMetaClient client = (AsyncMetaClient) getAsyncClient(seedNode, false);
      if (client == null) {
        return null;
      }
      try {
        return SyncClientAdaptor.checkStatus(client, getStartUpStatus());
      } catch (TException e) {
        logger.warn("Error occurs when check status on node : {}", seedNode);
      } catch (InterruptedException e) {
        Thread.currentThread().interrupt();
        logger.warn("Current thread is interrupted.");
      }
    } else {
      SyncMetaClient client = (SyncMetaClient) getSyncClient(seedNode, false);
      if (client == null) {
        return null;
      }
      try {
        return client.checkStatus(getStartUpStatus());
      } catch (TException e) {
        client.getInputProtocol().getTransport().close();
        logger.warn("Error occurs when check status on node : {}", seedNode);
      } finally {
        ClientUtils.putBackSyncClient(client);
      }
    }
    return null;
  }

  /**
   * Send the log the all data groups and return a success only when each group's quorum has
   * accepted this log.
   */
  private AppendLogResult sendLogToAllGroups(Log log) {
    List<Node> nodeRing = partitionTable.getAllNodes();

    AtomicLong newLeaderTerm = new AtomicLong(term.get());
    AtomicBoolean leaderShipStale = new AtomicBoolean(false);
    AppendEntryRequest request = buildAppendEntryRequest(log, true);

    // ask for votes from each node
    int[] groupRemainings = askGroupVotes(nodeRing, request, leaderShipStale, log, newLeaderTerm);

    if (!leaderShipStale.get()) {
      // if all quorums of all groups have received this log, it is considered succeeded.
      for (int remaining : groupRemainings) {
        if (remaining > 0) {
          return AppendLogResult.TIME_OUT;
        }
      }
    } else {
      return AppendLogResult.LEADERSHIP_STALE;
    }

    return AppendLogResult.OK;
  }

  /**
   * Send "request" to each node in "nodeRing" and when a node returns a success, decrease all
   * counters of the groups it is in of "groupRemainings"
   *
   * @return a int array indicating how many votes are left in each group to make an agreement
   */
  @SuppressWarnings({"java:S2445", "java:S2274"})
  // groupRemaining is shared with the handlers,
  // and we do not wait infinitely to enable timeouts
  private int[] askGroupVotes(List<Node> nodeRing,
      AppendEntryRequest request, AtomicBoolean leaderShipStale, Log log,
      AtomicLong newLeaderTerm) {
    // each node will be the header of a group, we use the node to represent the group
    int nodeSize = nodeRing.size();
    // the decreasing counters of how many nodes in a group has received the log, each time a
    // node receive the log, the counters of all groups it is in will decrease by 1
    int[] groupRemainings = new int[nodeSize];
    // a group is considered successfully received the log if such members receive the log
    int groupQuorum = REPLICATION_NUM / 2 + 1;
    Arrays.fill(groupRemainings, groupQuorum);

    synchronized (groupRemainings) {
      // ask a vote from every node
      for (int i = 0; i < nodeSize; i++) {
        Node node = nodeRing.get(i);
        if (node.equals(thisNode)) {
          // this node automatically gives an agreement, decrease counters of all groups the local
          // node is in
          for (int j = 0; j < REPLICATION_NUM; j++) {
            int groupIndex = i - j;
            if (groupIndex < 0) {
              groupIndex += groupRemainings.length;
            }
            groupRemainings[groupIndex]--;
          }
        } else {
          askRemoteGroupVote(node, groupRemainings, i, leaderShipStale, log, newLeaderTerm,
              request);
        }
      }

      try {
        groupRemainings.wait(RaftServer.getWriteOperationTimeoutMS());
      } catch (InterruptedException e) {
        Thread.currentThread().interrupt();
        logger.error("Unexpected interruption when waiting for the group votes", e);
      }
    }
    return groupRemainings;
  }

  private void askRemoteGroupVote(Node node, int[] groupRemainings, int nodeIndex,
      AtomicBoolean leaderShipStale, Log log,
      AtomicLong newLeaderTerm, AppendEntryRequest request) {
    AppendGroupEntryHandler handler = new AppendGroupEntryHandler(groupRemainings,
        nodeIndex, node, leaderShipStale, log, newLeaderTerm, this);
    if (ClusterDescriptor.getInstance().getConfig().isUseAsyncServer()) {
      AsyncMetaClient client = (AsyncMetaClient) getAsyncClient(node);
      try {
        if (client != null) {
          client.appendEntry(request, handler);
        }
      } catch (TException e) {
        logger.error("Cannot send log to node {}", node, e);
      }
    } else {
      SyncMetaClient client = (SyncMetaClient) getSyncClient(node);
      if (client == null) {
        logger.error("No available client for {}", node);
        return;
      }
      getSerialToParallelPool().submit(() -> {
        try {
          handler.onComplete(client.appendEntry(request));
        } catch (TException e) {
          client.getInputProtocol().getTransport().close();
          handler.onError(e);
        } finally {
          ClientUtils.putBackSyncClient(client);
        }
      });
    }

  }


  public Set<Node> getIdConflictNodes() {
    return idConflictNodes;
  }

  /**
   * When this node becomes the MetaLeader (for the first time), it should init the idNodeMap, so
   * that if can require identifiers from all nodes and check if there are conflicts.
   */
  @Override
  public void onElectionWins() {
    if (idNodeMap == null) {
      initIdNodeMap();
    }
  }

  /**
   * Load the partition table from a local file if it can be found.
   */
  private void loadPartitionTable() {
    File partitionFile = new File(PARTITION_FILE_NAME);
    if (!partitionFile.exists() && !recoverPartitionTableFile()) {
      logger.info("No partition table file found");
      return;
    }
    initIdNodeMap();
    try (DataInputStream inputStream =
        new DataInputStream(new BufferedInputStream(new FileInputStream(partitionFile)))) {
      int size = inputStream.readInt();
      byte[] tableBuffer = new byte[size];
      int readCnt = inputStream.read(tableBuffer);
      if (readCnt < size) {
        throw new IOException(String.format("Expected partition table size: %s, actual read: %s",
            size, readCnt));
      }

      ByteBuffer wrap = ByteBuffer.wrap(tableBuffer);
      acceptPartitionTable(wrap, false);

      logger.info("Load {} nodes: {}", allNodes.size(), allNodes);
    } catch (IOException e) {
      logger.error("Cannot load the partition table", e);
    }
  }

  private boolean recoverPartitionTableFile() {
    File tempFile = new File(PARTITION_FILE_NAME + TEMP_SUFFIX);
    if (!tempFile.exists()) {
      return false;
    }
    File partitionFile = new File(PARTITION_FILE_NAME);
    return tempFile.renameTo(partitionFile);
  }

  /**
   * Serialize the partition table to a fixed position on the disk. Will first serialize to a
   * temporary file and than replace the old file.
   */
  private synchronized void savePartitionTable() {
    File tempFile = new File(PARTITION_FILE_NAME + TEMP_SUFFIX);
    tempFile.getParentFile().mkdirs();
    File oldFile = new File(PARTITION_FILE_NAME);
    try (DataOutputStream outputStream =
        new DataOutputStream(new BufferedOutputStream(new FileOutputStream(tempFile)))) {
      synchronized (partitionTable) {
        byte[] tableBuffer = partitionTable.serialize().array();
        outputStream.writeInt(tableBuffer.length);
        outputStream.write(tableBuffer);
        outputStream.flush();
      }
    } catch (IOException e) {
      logger.error("Cannot save the partition table", e);
    }
    if (oldFile.exists()) {
      try {
        Files.delete(Paths.get(oldFile.getAbsolutePath()));
      } catch (IOException e) {
        logger.warn("Old partition table file is not successfully deleted", e);
      }
    }

    if (!tempFile.renameTo(oldFile)) {
      logger.warn("New partition table file is not successfully renamed");
    }
    logger.info("Partition table is saved");
  }

  /**
   * Load the identifier from the disk, if the identifier file does not exist, a new identifier will
   * be generated. Do nothing if the identifier is already set.
   */
  private void loadIdentifier() {
    if (thisNode.isSetNodeIdentifier()) {
      return;
    }
    File file = new File(NODE_IDENTIFIER_FILE_NAME);
    Integer nodeId = null;
    if (file.exists()) {
      try (BufferedReader reader = new BufferedReader(new FileReader(file))) {
        nodeId = Integer.parseInt(reader.readLine());
        logger.info("Recovered node identifier {}", nodeId);
      } catch (Exception e) {
        logger.warn("Cannot read the identifier from file, generating a new one", e);
      }
    }
    if (nodeId != null) {
      setNodeIdentifier(nodeId);
      return;
    }

    setNodeIdentifier(genNodeIdentifier());
  }

  /**
   * Generate a new identifier using the hash of IP, metaPort and sysTime.
   *
   * @return a new identifier
   */
  private int genNodeIdentifier() {
    return Objects.hash(thisNode.getIp(), thisNode.getMetaPort(),
        System.currentTimeMillis());
  }

  /**
   * Set the node's identifier to "identifier", also save it to a local file in text format.
   */
  private void setNodeIdentifier(int identifier) {
    logger.info("The identifier of this node has been set to {}", identifier);
    thisNode.setNodeIdentifier(identifier);
    File idFile = new File(NODE_IDENTIFIER_FILE_NAME);
    idFile.getParentFile().mkdirs();
    try (BufferedWriter writer = new BufferedWriter(new FileWriter(idFile))) {
      writer.write(String.valueOf(identifier));
    } catch (IOException e) {
      logger.error("Cannot save the node identifier", e);
    }
  }


  public PartitionTable getPartitionTable() {
    return partitionTable;
  }

  /**
   * Process a snapshot sent by the MetaLeader. Deserialize the snapshot and apply it. The type of
   * the snapshot should be MetaSimpleSnapshot.
   */
  public void receiveSnapshot(SendSnapshotRequest request) throws SnapshotInstallationException {
    MetaSimpleSnapshot snapshot = new MetaSimpleSnapshot();
    snapshot.deserialize(request.snapshotBytes);
    snapshot.getDefaultInstaller(this).install(snapshot, -1);
  }

  /**
   * A non-partitioned plan (like storage group creation) should be executed on all metagroup nodes,
   * so the MetaLeader should take the responsible to make sure that every node receives the plan.
   * Thus the plan will be processed locally only by the MetaLeader and forwarded by non-leader
   * nodes.
   */
  public TSStatus processNonPartitionedMetaPlan(PhysicalPlan plan) {
    if (character == NodeCharacter.LEADER) {
      TSStatus status = processPlanLocally(plan);
      if (status != null) {
        return status;
      }
    } else if (!ClusterConstant.EMPTY_NODE.equals(leader.get())) {
      TSStatus result = forwardPlan(plan, leader.get(), null);
      if (!StatusUtils.NO_LEADER.equals(result)) {
        result.setRedirectNode(new EndPoint(leader.get().getIp(), leader.get().getClientPort()));
        return result;
      }
    }

    waitLeader();
    // the leader can be itself after waiting
    if (character == NodeCharacter.LEADER) {
      TSStatus status = processPlanLocally(plan);
      if (status != null) {
        return status;
      }
    }
    TSStatus result = forwardPlan(plan, leader.get(), null);
    if (!StatusUtils.NO_LEADER.equals(result)) {
      result.setRedirectNode(new EndPoint(leader.get().getIp(), leader.get().getClientPort()));
    }
    return result;
  }

  /**
<<<<<<< HEAD
   * A non-partitioned plan (like DeleteData) should be executed on all data group nodes, so the
   * DataGroupLeader should take the responsible to make sure that every node receives the plan.
   * Thus the plan will be processed locally only by the DataGroupLeader and forwarded by non-leader
   * nodes.
   */
  private TSStatus processNonPartitionedDataPlan(PhysicalPlan plan) {
    if (plan instanceof DeleteTimeSeriesPlan || plan instanceof DeletePlan) {
      try {
        // as delete related plans may have abstract paths (paths with wildcards), we convert
        // them to full paths so the executor nodes will not need to query the metadata holders,
        // eliminating the risk that when they are querying the metadata holders, the timeseries
        // has already been deleted
        ((CMManager) IoTDB.metaManager).convertToFullPaths(plan);
      } catch (PathNotExistException e) {
        if (plan.getPaths().isEmpty()) {
          // only reports an error when there is no matching path
          return StatusUtils.getStatus(StatusUtils.TIMESERIES_NOT_EXIST_ERROR, e.getMessage());
        }
      }
    }
    try {
      syncLeaderWithConsistencyCheck(true);
      List<PartitionGroup> globalGroups = partitionTable.getGlobalGroups();
      logger.debug("Forwarding global data plan {} to {} groups", plan, globalGroups.size());
      return forwardPlan(globalGroups, plan);
    } catch (CheckConsistencyException e) {
      logger.debug("Forwarding global data plan {} to meta leader {}", plan, leader.get());
      waitLeader();
      return forwardPlan(plan, leader.get(), null);
    }
  }

  /**
   * A partitioned plan (like batch insertion) will be split into several sub-plans, each belongs to
   * a data group. And these sub-plans will be sent to and executed on the corresponding groups
   * separately.
   */
  public TSStatus processPartitionedPlan(PhysicalPlan plan) throws UnsupportedPlanException {
    logger.debug("{}: Received a partitioned plan {}", name, plan);
    if (partitionTable == null) {
      logger.debug("{}: Partition table is not ready", name);
      return StatusUtils.PARTITION_TABLE_NOT_READY;
    }

    // split the plan into sub-plans that each only involve one data group
    Map<PhysicalPlan, PartitionGroup> planGroupMap;
    try {
      planGroupMap = splitPlan(plan);
    } catch (CheckConsistencyException checkConsistencyException) {
      return StatusUtils
          .getStatus(StatusUtils.CONSISTENCY_FAILURE, checkConsistencyException.getMessage());
    }

    // the storage group is not found locally
    if (planGroupMap == null || planGroupMap.isEmpty()) {
      if ((plan instanceof InsertPlan || plan instanceof CreateTimeSeriesPlan
          || plan instanceof CreateMultiTimeSeriesPlan)
          && ClusterDescriptor.getInstance().getConfig().isEnableAutoCreateSchema()) {
        logger.debug("{}: No associated storage group found for {}, auto-creating", name, plan);
        try {
          ((CMManager) IoTDB.metaManager).createSchema(plan);
          return processPartitionedPlan(plan);
        } catch (MetadataException | CheckConsistencyException e) {
          logger.error(
              String.format("Failed to set storage group or create timeseries, because %s", e));
        }
      }
      logger.error("{}: Cannot find storage groups for {}", name, plan);
      return StatusUtils.NO_STORAGE_GROUP;
    }
    logger.debug("{}: The data groups of {} are {}", name, plan, planGroupMap);
    return forwardPlan(planGroupMap, plan);
  }

  /**
   * split a plan into several sub-plans, each belongs to only one data group.
   */
  private Map<PhysicalPlan, PartitionGroup> splitPlan(PhysicalPlan plan)
      throws UnsupportedPlanException, CheckConsistencyException {
    Map<PhysicalPlan, PartitionGroup> planGroupMap = null;
    try {
      planGroupMap = router.splitAndRoutePlan(plan);
    } catch (StorageGroupNotSetException e) {
      // synchronize with the leader to see if this node has unpulled storage groups
      syncLeaderWithConsistencyCheck(true);
      try {
        planGroupMap = router.splitAndRoutePlan(plan);
      } catch (MetadataException ex) {
        // ignore
      }
    } catch (MetadataException e) {
      logger.error("Cannot route plan {}", plan, e);
    }
    return planGroupMap;
  }

  /**
   * Forward plans to the DataGroupMember of one node in the corresponding group. Only when all
   * nodes time out, will a TIME_OUT be returned.
   *
   * @param planGroupMap sub-plan -> belong data group pairs
   */
  private TSStatus forwardPlan(Map<PhysicalPlan, PartitionGroup> planGroupMap, PhysicalPlan plan) {
    // the error codes from the groups that cannot execute the plan
    TSStatus status;
    if (planGroupMap.size() == 1) {
      status = forwardToSingleGroup(planGroupMap.entrySet().iterator().next());
    } else {
      if (plan instanceof InsertTabletPlan || plan instanceof CreateMultiTimeSeriesPlan) {
        // InsertTabletPlan and CreateMultiTimeSeriesPlan contains many rows, each will correspond to a TSStatus as its
        // execution result, as the plan is split and the sub-plans may have interleaving ranges,
        // we must assure that each TSStatus is placed to the right position
        // e.g., an InsertTabletPlan contains 3 rows, row1 and row3 belong to NodeA and row2
        // belongs to NodeB, when NodeA returns a success while NodeB returns a failure, the
        // failure and success should be placed into proper positions in TSStatus.subStatus
        status = forwardMultiSubPlan(planGroupMap, plan);
      } else {
        status = forwardToMultipleGroup(planGroupMap);
      }
    }
    if (plan instanceof InsertPlan
        && status.getCode() == TSStatusCode.TIMESERIES_NOT_EXIST.getStatusCode()
        && ClusterDescriptor.getInstance().getConfig().isEnableAutoCreateSchema()) {
      TSStatus tmpStatus = createTimeseriesForFailedInsertion(planGroupMap, ((InsertPlan) plan));
      if (tmpStatus != null) {
        status = tmpStatus;
      }
    }
    if (status.getCode() == TSStatusCode.SUCCESS_STATUS.getStatusCode() && status
        .isSetRedirectNode()) {
      status.setCode(TSStatusCode.NEED_REDIRECTION.getStatusCode());
    }
    logger.debug("{}: executed {} with answer {}", name, plan, status);
    return status;
  }

  private TSStatus createTimeseriesForFailedInsertion(
      Map<PhysicalPlan, PartitionGroup> planGroupMap, InsertPlan plan) {
    // try to create timeseries
    if (plan.getFailedMeasurements() != null) {
      plan.getPlanFromFailed();
    }
    boolean hasCreate;
    try {
      hasCreate = ((CMManager) IoTDB.metaManager).createTimeseries(plan);
    } catch (IllegalPathException | CheckConsistencyException e) {
      return StatusUtils.getStatus(StatusUtils.EXECUTE_STATEMENT_ERROR, e.getMessage());
    }
    if (hasCreate) {
      return forwardPlan(planGroupMap, plan);
    } else {
      logger.error("{}, Cannot auto create timeseries.", thisNode);
    }
    return null;
  }

  /**
   * Forward each sub-plan to its belonging data group, and combine responses from the groups.
   *
   * @param planGroupMap sub-plan -> data group pairs
   */
  @SuppressWarnings("squid:S3776") // Suppress high Cognitive Complexity warning
  private TSStatus forwardMultiSubPlan(Map<PhysicalPlan, PartitionGroup> planGroupMap,
      PhysicalPlan parentPlan) {
    List<String> errorCodePartitionGroups = new ArrayList<>();
    TSStatus tmpStatus;
    TSStatus[] subStatus = null;
    boolean noFailure = true;
    boolean isBatchFailure = false;
    EndPoint endPoint = null;
    int totalRowNum = 0;
    // send sub-plans to each belonging data group and collect results
    for (Map.Entry<PhysicalPlan, PartitionGroup> entry : planGroupMap.entrySet()) {
      tmpStatus = forwardToSingleGroup(entry);
      logger.debug("{}: from {},{},{}", name, entry.getKey(), entry.getValue(), tmpStatus);
      noFailure =
          (tmpStatus.getCode() == TSStatusCode.SUCCESS_STATUS.getStatusCode()) && noFailure;
      isBatchFailure = (tmpStatus.getCode() == TSStatusCode.MULTIPLE_ERROR.getStatusCode())
          || isBatchFailure;
      if (tmpStatus.getCode() == TSStatusCode.MULTIPLE_ERROR.getStatusCode()) {
        if (parentPlan instanceof InsertTabletPlan) {
          totalRowNum = ((InsertTabletPlan) parentPlan).getRowCount();
        } else if (parentPlan instanceof CreateMultiTimeSeriesPlan) {
          totalRowNum = ((CreateMultiTimeSeriesPlan) parentPlan).getIndexes().size();
        }
        if (subStatus == null) {
          subStatus = new TSStatus[totalRowNum];
          Arrays.fill(subStatus, RpcUtils.SUCCESS_STATUS);
        }
        // set the status from one group to the proper positions of the overall status
        if (parentPlan instanceof InsertTabletPlan) {
          PartitionUtils.reordering((InsertTabletPlan) entry.getKey(), subStatus,
              tmpStatus.subStatus.toArray(new TSStatus[]{}));
        } else if (parentPlan instanceof CreateMultiTimeSeriesPlan) {
          CreateMultiTimeSeriesPlan subPlan = (CreateMultiTimeSeriesPlan) entry.getKey();
          for (int i = 0; i < subPlan.getIndexes().size(); i++) {
            subStatus[subPlan.getIndexes().get(i)] = tmpStatus.subStatus.get(i);
          }
        }
      }
      if (tmpStatus.getCode() != TSStatusCode.SUCCESS_STATUS.getStatusCode()) {
        // execution failed, record the error message
        errorCodePartitionGroups.add(String.format("[%s@%s:%s:%s]",
            tmpStatus.getCode(), entry.getValue().getHeader(),
            tmpStatus.getMessage(), tmpStatus.subStatus));
      }
      if (parentPlan instanceof InsertTabletPlan && tmpStatus.isSetRedirectNode() &&
          ((InsertTabletPlan) entry.getKey()).getMaxTime() == ((InsertTabletPlan) parentPlan)
              .getMaxTime()) {
        endPoint = tmpStatus.getRedirectNode();
      }
    }

    if (parentPlan instanceof CreateMultiTimeSeriesPlan &&
        !((CreateMultiTimeSeriesPlan) parentPlan).getResults().isEmpty()) {
      if (subStatus == null) {
        subStatus = new TSStatus[totalRowNum];
        Arrays.fill(subStatus, RpcUtils.SUCCESS_STATUS);
      }
      noFailure = false;
      isBatchFailure = true;
      for (Entry<Integer, TSStatus> integerTSStatusEntry : ((CreateMultiTimeSeriesPlan) parentPlan)
          .getResults().entrySet()) {
        subStatus[integerTSStatusEntry.getKey()] = integerTSStatusEntry.getValue();
      }
    }
    return concludeFinalStatus(noFailure, endPoint, isBatchFailure, subStatus,
        errorCodePartitionGroups);
  }

  private TSStatus concludeFinalStatus(boolean noFailure, EndPoint endPoint,
      boolean isBatchFailure, TSStatus[] subStatus, List<String> errorCodePartitionGroups) {
    TSStatus status;
    if (noFailure) {
      status = StatusUtils.OK;
      if (endPoint != null) {
        status = StatusUtils.getStatus(status, endPoint);
      }
    } else if (isBatchFailure) {
      status = RpcUtils.getStatus(Arrays.asList(subStatus));
    } else {
      status = StatusUtils.getStatus(StatusUtils.EXECUTE_STATEMENT_ERROR,
          MSG_MULTIPLE_ERROR + errorCodePartitionGroups.toString());
    }
    return status;
  }

  private TSStatus forwardToSingleGroup(Map.Entry<PhysicalPlan, PartitionGroup> entry) {
    TSStatus result;
    if (entry.getValue().contains(thisNode)) {
      // the query should be handled by a group the local node is in, handle it with in the group
      long startTime = Timer.Statistic.META_GROUP_MEMBER_EXECUTE_NON_QUERY_IN_LOCAL_GROUP
          .getOperationStartTime();
      logger.debug("Execute {} in a local group of {}", entry.getKey(),
          entry.getValue().getHeader());
      result = getLocalDataMember(entry.getValue().getHeader())
          .executeNonQueryPlan(entry.getKey());
      Timer.Statistic.META_GROUP_MEMBER_EXECUTE_NON_QUERY_IN_LOCAL_GROUP
          .calOperationCostTimeFromStart(startTime);
    } else {
      // forward the query to the group that should handle it
      long startTime = Timer.Statistic.META_GROUP_MEMBER_EXECUTE_NON_QUERY_IN_REMOTE_GROUP
          .getOperationStartTime();
      logger.debug("Forward {} to a remote group of {}", entry.getKey(),
          entry.getValue().getHeader());
      result = forwardPlan(entry.getKey(), entry.getValue());
      Timer.Statistic.META_GROUP_MEMBER_EXECUTE_NON_QUERY_IN_REMOTE_GROUP
          .calOperationCostTimeFromStart(startTime);
    }
    return result;
  }

  /**
   * forward each sub-plan to its corresponding data group, if some groups goes wrong, the error
   * messages from each group will be compacted into one string.
   *
   * @param planGroupMap sub-plan -> data group pairs
   */
  private TSStatus forwardToMultipleGroup(Map<PhysicalPlan, PartitionGroup> planGroupMap) {
    List<String> errorCodePartitionGroups = new ArrayList<>();
    TSStatus tmpStatus;
    boolean allRedirect = true;
    EndPoint endPoint = null;
    for (Map.Entry<PhysicalPlan, PartitionGroup> entry : planGroupMap.entrySet()) {
      tmpStatus = forwardToSingleGroup(entry);
      if (tmpStatus.isSetRedirectNode()) {
        endPoint = tmpStatus.getRedirectNode();
      } else {
        allRedirect = false;
      }
      if (tmpStatus.getCode() != TSStatusCode.SUCCESS_STATUS.getStatusCode()) {
        // execution failed, record the error message
        errorCodePartitionGroups.add(String.format("[%s@%s:%s]",
            tmpStatus.getCode(), entry.getValue().getHeader(),
            tmpStatus.getMessage()));
      }
    }
    TSStatus status;
    if (errorCodePartitionGroups.isEmpty()) {
      status = StatusUtils.OK;
      if (allRedirect) {
        status = StatusUtils.getStatus(status, endPoint);
      }
    } else {
      status = StatusUtils.getStatus(StatusUtils.EXECUTE_STATEMENT_ERROR,
          MSG_MULTIPLE_ERROR + errorCodePartitionGroups.toString());
    }
    return status;
  }

  /**
   * Forward a plan to all DataGroupMember groups. Only when all nodes time out, will a TIME_OUT be
   * returned. The error messages from each group (if any) will be compacted into one string.
   *
   * @para plan
   */
  private TSStatus forwardPlan(List<PartitionGroup> partitionGroups, PhysicalPlan plan) {
    // the error codes from the groups that cannot execute the plan
    TSStatus status;
    List<String> errorCodePartitionGroups = new ArrayList<>();
    for (PartitionGroup partitionGroup : partitionGroups) {
      if (partitionGroup.contains(thisNode)) {
        // the query should be handled by a group the local node is in, handle it with in the group
        logger.debug("Execute {} in a local group of {}", plan, partitionGroup.getHeader());
        status = getLocalDataMember(partitionGroup.getHeader())
            .executeNonQueryPlan(plan);
      } else {
        // forward the query to the group that should handle it
        logger.debug("Forward {} to a remote group of {}", plan,
            partitionGroup.getHeader());
        status = forwardPlan(plan, partitionGroup);
      }
      if (status.getCode() != TSStatusCode.SUCCESS_STATUS.getStatusCode() && (
          !(plan instanceof DeleteTimeSeriesPlan) ||
              status.getCode() != TSStatusCode.TIMESERIES_NOT_EXIST.getStatusCode())) {
        // execution failed, record the error message
        errorCodePartitionGroups.add(String.format("[%s@%s:%s]",
            status.getCode(), partitionGroup.getHeader(),
            status.getMessage()));
      }
    }
    if (errorCodePartitionGroups.isEmpty()) {
      status = StatusUtils.OK;
    } else {
      status = StatusUtils.getStatus(StatusUtils.EXECUTE_STATEMENT_ERROR,
          MSG_MULTIPLE_ERROR + errorCodePartitionGroups.toString());
    }
    logger.debug("{}: executed {} with answer {}", name, plan, status);
    return status;
  }

  /**
   * Forward a plan to the DataGroupMember of one node in the group. Only when all nodes time out,
   * will a TIME_OUT be returned.
   */
  private TSStatus forwardPlan(PhysicalPlan plan, PartitionGroup group) {
    for (Node node : group) {
      TSStatus status;
      try {
        // only data plans are partitioned, so it must be processed by its data server instead of
        // meta server
        if (ClusterDescriptor.getInstance().getConfig().isUseAsyncServer()) {
          status = forwardDataPlanAsync(plan, node, group.getHeader());
        } else {
          status = forwardDataPlanSync(plan, node, group.getHeader());
        }
      } catch (IOException e) {
        status = StatusUtils.getStatus(StatusUtils.EXECUTE_STATEMENT_ERROR, e.getMessage());
      }
      if (!StatusUtils.TIME_OUT.equals(status)) {
        if (!status.isSetRedirectNode()) {
          status.setRedirectNode(new EndPoint(node.getIp(), node.getClientPort()));
        }
        return status;
      } else {
        logger.warn("Forward {} to {} timed out", plan, node);
      }
    }
    logger.warn("Forward {} to {} timed out", plan, group);
    return StatusUtils.TIME_OUT;
  }

  /**
   * Forward a non-query plan to the data port of "receiver"
   *
   * @param plan   a non-query plan
   * @param header to determine which DataGroupMember of "receiver" will process the request.
   * @return a TSStatus indicating if the forwarding is successful.
   */
  private TSStatus forwardDataPlanAsync(PhysicalPlan plan, Node receiver, Node header)
      throws IOException {
    RaftService.AsyncClient client = getClientProvider().getAsyncDataClient(receiver,
        RaftServer.getWriteOperationTimeoutMS());
    return forwardPlanAsync(plan, receiver, header, client);
  }

  private TSStatus forwardDataPlanSync(PhysicalPlan plan, Node receiver, Node header)
      throws IOException {
    Client client;
    try {
      client = getClientProvider().getSyncDataClient(receiver,
          RaftServer.getWriteOperationTimeoutMS());
    } catch (TException e) {
      throw new IOException(e);
    }
    return forwardPlanSync(plan, receiver, header, client);
  }

  /**
=======
>>>>>>> 84d7527c
   * Get the data groups that should be queried when querying "path" with "filter". First, the time
   * interval qualified by the filter will be extracted. If any side of the interval is open, query
   * all groups. Otherwise compute all involved groups w.r.t. the time partitioning.
   */
  public List<PartitionGroup> routeFilter(Filter filter, PartialPath path) throws
      StorageEngineException, EmptyIntervalException {
    Intervals intervals = PartitionUtils.extractTimeInterval(filter);
    if (intervals.isEmpty()) {
      throw new EmptyIntervalException(filter);
    }
    return routeIntervals(intervals, path);
  }

  public List<PartitionGroup> routeIntervals(Intervals intervals, PartialPath path)
      throws StorageEngineException {
    List<PartitionGroup> partitionGroups = new ArrayList<>();
    long firstLB = intervals.getLowerBound(0);
    long lastUB = intervals.getUpperBound(intervals.getIntervalSize() - 1);

    if (firstLB == Long.MIN_VALUE || lastUB == Long.MAX_VALUE) {
      // as there is no TimeLowerBound or TimeUpperBound, the query should be broadcast to every
      // group
      partitionGroups.addAll(partitionTable.getGlobalGroups());
    } else {
      // compute the related data groups of all intervals
      // TODO-Cluster#690: change to a broadcast when the computation is too expensive
      try {
        PartialPath storageGroupName = IoTDB.metaManager
            .getStorageGroupPath(path);
        Set<Node> groupHeaders = new HashSet<>();
        for (int i = 0; i < intervals.getIntervalSize(); i++) {
          // compute the headers of groups involved in every interval
          PartitionUtils
              .getIntervalHeaders(storageGroupName.getFullPath(), intervals.getLowerBound(i),
                  intervals.getUpperBound(i), partitionTable, groupHeaders);
        }
        // translate the headers to groups
        for (Node groupHeader : groupHeaders) {
          partitionGroups.add(partitionTable.getHeaderGroup(groupHeader));
        }
      } catch (MetadataException e) {
        throw new StorageEngineException(e);
      }
    }
    return partitionGroups;
  }

  @SuppressWarnings("java:S2274")
  public Map<Node, Boolean> getAllNodeStatus() {
    if (getPartitionTable() == null) {
      // the cluster is being built.
      return null;
    }
    Map<Node, Boolean> nodeStatus = new HashMap<>();
    for (Node node : allNodes) {
      nodeStatus.put(node, thisNode.equals(node));
    }

    try {
      if (ClusterDescriptor.getInstance().getConfig().isUseAsyncServer()) {
        getNodeStatusAsync(nodeStatus);
      } else {
        getNodeStatusSync(nodeStatus);
      }
    } catch (TException e) {
      logger.warn("Cannot get the status of all nodes", e);
    } catch (InterruptedException e) {
      Thread.currentThread().interrupt();
      logger.warn("Cannot get the status of all nodes", e);
    }
    return nodeStatus;
  }

  @SuppressWarnings({"java:S2445", "java:S2274"})
  private void getNodeStatusAsync(Map<Node, Boolean> nodeStatus)
      throws TException, InterruptedException {
    NodeStatusHandler nodeStatusHandler = new NodeStatusHandler(nodeStatus);
    synchronized (nodeStatus) {
      for (Node node : allNodes) {
        TSMetaService.AsyncClient client = (AsyncClient) getAsyncClient(node);
        if (!node.equals(thisNode) && client != null) {
          client.checkAlive(nodeStatusHandler);
        }
      }
      nodeStatus.wait(ClusterConstant.CHECK_ALIVE_TIME_OUT_MS);
    }
  }

  private void getNodeStatusSync(Map<Node, Boolean> nodeStatus) {
    NodeStatusHandler nodeStatusHandler = new NodeStatusHandler(nodeStatus);
    for (Node node : allNodes) {
      SyncMetaClient client = (SyncMetaClient) getSyncClient(node);
      if (!node.equals(thisNode) && client != null) {
        Node response = null;
        try {
          response = client.checkAlive();
        } catch (TException e) {
          client.getInputProtocol().getTransport().close();
        } finally {
          ClientUtils.putBackSyncClient(client);
        }
        nodeStatusHandler.onComplete(response);
      }
    }
  }

  @TestOnly
  public void setPartitionTable(PartitionTable partitionTable) {
    this.partitionTable = partitionTable;
    router = new ClusterPlanRouter(partitionTable);
    this.coordinator.setRouter(router);
    DataClusterServer dClusterServer = getDataClusterServer();
    if (dClusterServer != null) {
      dClusterServer.setPartitionTable(partitionTable);
    }
  }


  /**
   * Process the request of removing a node from the cluster. Reject the request if partition table
   * is unavailable or the node is not the MetaLeader and it does not know who the leader is.
   * Otherwise (being the MetaLeader), the request will be processed locally and broadcast to every
   * node.
   *
   * @param node the node to be removed.
   */
  public long removeNode(Node node)
      throws PartitionTableUnavailableException, LogExecutionException {
    if (partitionTable == null) {
      logger.info("Cannot add node now because the partition table is not set");
      throw new PartitionTableUnavailableException(thisNode);
    }

    waitLeader();
    // try to process the request locally, if it cannot be processed locally, forward it
    return processRemoveNodeLocally(node);
  }


  /**
   * Process a node removal request locally and broadcast it to the whole cluster. The removal will
   * be rejected if number of nodes will fall below half of the replication number after this
   * operation.
   *
   * @param node the node to be removed.
   * @return Long.MIN_VALUE if further forwarding is required, or the execution result
   */
  private long processRemoveNodeLocally(Node node)
      throws LogExecutionException {
    if (character != NodeCharacter.LEADER) {
      return Response.RESPONSE_NULL;
    }

    // if we cannot have enough replica after the removal, reject it
    if (allNodes.size() <= ClusterDescriptor.getInstance().getConfig().getReplicationNum()) {
      return Response.RESPONSE_CLUSTER_TOO_SMALL;
    }

    // find the node to be removed in the node list
    Node target = null;
    synchronized (allNodes) {
      for (Node n : allNodes) {
        if (n.ip.equals(node.ip) && n.metaPort == node.metaPort) {
          target = n;
          break;
        }
      }
    }

    if (target == null) {
      logger.debug("Node {} is not in the cluster", node);
      return Response.RESPONSE_REJECT;
    }

    // node removal must be serialized to reduce potential concurrency problem
    synchronized (logManager) {
      RemoveNodeLog removeNodeLog = new RemoveNodeLog();
      removeNodeLog.setCurrLogTerm(getTerm().get());
      removeNodeLog.setCurrLogIndex(logManager.getLastLogIndex() + 1);

      removeNodeLog.setRemovedNode(target);

      logManager.append(removeNodeLog);

      int retryTime = 1;
      while (true) {
        logger.info("Send the node removal request of {} to other nodes, retry time: {}", target,
            retryTime);
        AppendLogResult result = sendLogToAllGroups(removeNodeLog);

        switch (result) {
          case OK:
            logger.info("Removal request of {} is accepted", target);
            commitLog(removeNodeLog);
            return Response.RESPONSE_AGREE;
          case TIME_OUT:
            logger.info("Removal request of {} timed out", target);
            break;
          // retry
          case LEADERSHIP_STALE:
          default:
            return Response.RESPONSE_NULL;
        }
      }
    }
  }

  /**
   * Remove a node from the node list, partition table and update DataGroupMembers. If the removed
   * node is the local node, also stop heartbeat and catch-up service of metadata, but the heartbeat
   * and catch-up service of data are kept alive for other nodes to pull data. If the removed node
   * is a leader, send an exile to the removed node so that it can know it is removed.
   *
   * @param oldNode the node to be removed
   */
  public void applyRemoveNode(Node oldNode) {
    synchronized (allNodes) {
      if (allNodes.contains(oldNode)) {
        logger.debug("Removing a node {} from {}", oldNode, allNodes);
        allNodes.remove(oldNode);
        idNodeMap.remove(oldNode.nodeIdentifier);

        // update the partition table
        NodeRemovalResult result = partitionTable.removeNode(oldNode);
        ((SlotPartitionTable) partitionTable).setLastLogIndex(logManager.getLastLogIndex());

        // update DataGroupMembers, as the node is removed, the members of some groups are
        // changed and there will also be one less group
        getDataClusterServer().removeNode(oldNode, result);
        // the leader is removed, start the next election ASAP
        if (oldNode.equals(leader.get())) {
          setCharacter(NodeCharacter.ELECTOR);
          lastHeartbeatReceivedTime = Long.MIN_VALUE;
        }

        if (oldNode.equals(thisNode)) {
          // use super.stop() so that the data server will not be closed because other nodes may
          // want to pull data from this node
          super.stop();
          if (clientServer != null) {
            clientServer.stop();
          }
        } else if (thisNode.equals(leader.get())) {
          // as the old node is removed, it cannot know this by heartbeat or log, so it should be
          // directly kicked out of the cluster
          exileNode(oldNode);
        }

        // save the updated partition table
        savePartitionTable();
      }
    }
  }

  private void exileNode(Node node) {
    if (ClusterDescriptor.getInstance().getConfig().isUseAsyncServer()) {
      AsyncMetaClient asyncMetaClient = (AsyncMetaClient) getAsyncClient(node);
      try {
        if (asyncMetaClient != null) {
          asyncMetaClient.exile(new GenericHandler<>(node, null));
        }
      } catch (TException e) {
        logger.warn("Cannot inform {} its removal", node, e);
      }
    } else {
      SyncMetaClient client = (SyncMetaClient) getSyncClient(node);
      if (client == null) {
        return;
      }
      try {
        client.exile();
      } catch (TException e) {
        client.getInputProtocol().getTransport().close();
        logger.warn("Cannot inform {} its removal", node, e);
      } finally {
        ClientUtils.putBackSyncClient(client);
      }
    }
  }

  /**
   * Generate a report containing the character, leader, term, last log and read-only-status. This
   * will help to see if the node is in a consistent and right state during debugging.
   */
  private MetaMemberReport genMemberReport() {
    long prevLastLogIndex = lastReportedLogIndex;
    lastReportedLogIndex = logManager.getLastLogIndex();
    return new MetaMemberReport(character, leader.get(), term.get(),
        logManager.getLastLogTerm(), lastReportedLogIndex, logManager.getCommitLogIndex()
        , logManager.getCommitLogTerm(), readOnly, lastHeartbeatReceivedTime, prevLastLogIndex,
        logManager.getMaxHaveAppliedCommitIndex());
  }

  /**
   * Generate a report containing the status of both MetaGroupMember and DataGroupMembers of this
   * node. This will help to see if the node is in a consistent and right state during debugging.
   */
  private NodeReport genNodeReport() {
    NodeReport report = new NodeReport(thisNode);
    report.setMetaMemberReport(genMemberReport());
    report.setDataMemberReportList(dataClusterServer.genMemberReports());
    return report;
  }

  @Override
  public void setAllNodes(List<Node> allNodes) {
    super.setAllNodes(allNodes);
    initPeerMap();
    idNodeMap = new HashMap<>();
    for (Node node : allNodes) {
      idNodeMap.put(node.getNodeIdentifier(), node);
    }
  }

  /**
   * Get a local DataGroupMember that is in the group of "header" and should process "request".
   *
   * @param header  the header of the group which the local node is in
   * @param request the toString() of this parameter should explain what the request is and it is
   *                only used in logs for tracing
   */
  public DataGroupMember getLocalDataMember(Node header, Object request) {
    return dataClusterServer.getDataMember(header, null, request);
  }

  /**
   * Get a local DataGroupMember that is in the group of "header" for an internal request.
   *
   * @param header the header of the group which the local node is in
   */
  public DataGroupMember getLocalDataMember(Node header) {
    return dataClusterServer.getDataMember(header, null, "Internal call");
  }

  public DataClientProvider getClientProvider() {
    return dataClientProvider;
  }

  @Override
  public void closeLogManager() {
    super.closeLogManager();
    if (dataClusterServer != null) {
      dataClusterServer.closeLogManagers();
    }
  }

  public PlanExecutor getLocalExecutor() throws QueryProcessException {
    if (localExecutor == null) {
      localExecutor = new PlanExecutor();
    }
    return localExecutor;
  }

  public StartUpStatus getStartUpStatus() {
    return startUpStatus;
  }

  @TestOnly
  public void setClientProvider(DataClientProvider dataClientProvider) {
    this.dataClientProvider = dataClientProvider;
  }

  public void handleHandshake(Node sender) {
    NodeStatusManager.getINSTANCE().activate(sender);
  }
}<|MERGE_RESOLUTION|>--- conflicted
+++ resolved
@@ -1378,418 +1378,6 @@
   }
 
   /**
-<<<<<<< HEAD
-   * A non-partitioned plan (like DeleteData) should be executed on all data group nodes, so the
-   * DataGroupLeader should take the responsible to make sure that every node receives the plan.
-   * Thus the plan will be processed locally only by the DataGroupLeader and forwarded by non-leader
-   * nodes.
-   */
-  private TSStatus processNonPartitionedDataPlan(PhysicalPlan plan) {
-    if (plan instanceof DeleteTimeSeriesPlan || plan instanceof DeletePlan) {
-      try {
-        // as delete related plans may have abstract paths (paths with wildcards), we convert
-        // them to full paths so the executor nodes will not need to query the metadata holders,
-        // eliminating the risk that when they are querying the metadata holders, the timeseries
-        // has already been deleted
-        ((CMManager) IoTDB.metaManager).convertToFullPaths(plan);
-      } catch (PathNotExistException e) {
-        if (plan.getPaths().isEmpty()) {
-          // only reports an error when there is no matching path
-          return StatusUtils.getStatus(StatusUtils.TIMESERIES_NOT_EXIST_ERROR, e.getMessage());
-        }
-      }
-    }
-    try {
-      syncLeaderWithConsistencyCheck(true);
-      List<PartitionGroup> globalGroups = partitionTable.getGlobalGroups();
-      logger.debug("Forwarding global data plan {} to {} groups", plan, globalGroups.size());
-      return forwardPlan(globalGroups, plan);
-    } catch (CheckConsistencyException e) {
-      logger.debug("Forwarding global data plan {} to meta leader {}", plan, leader.get());
-      waitLeader();
-      return forwardPlan(plan, leader.get(), null);
-    }
-  }
-
-  /**
-   * A partitioned plan (like batch insertion) will be split into several sub-plans, each belongs to
-   * a data group. And these sub-plans will be sent to and executed on the corresponding groups
-   * separately.
-   */
-  public TSStatus processPartitionedPlan(PhysicalPlan plan) throws UnsupportedPlanException {
-    logger.debug("{}: Received a partitioned plan {}", name, plan);
-    if (partitionTable == null) {
-      logger.debug("{}: Partition table is not ready", name);
-      return StatusUtils.PARTITION_TABLE_NOT_READY;
-    }
-
-    // split the plan into sub-plans that each only involve one data group
-    Map<PhysicalPlan, PartitionGroup> planGroupMap;
-    try {
-      planGroupMap = splitPlan(plan);
-    } catch (CheckConsistencyException checkConsistencyException) {
-      return StatusUtils
-          .getStatus(StatusUtils.CONSISTENCY_FAILURE, checkConsistencyException.getMessage());
-    }
-
-    // the storage group is not found locally
-    if (planGroupMap == null || planGroupMap.isEmpty()) {
-      if ((plan instanceof InsertPlan || plan instanceof CreateTimeSeriesPlan
-          || plan instanceof CreateMultiTimeSeriesPlan)
-          && ClusterDescriptor.getInstance().getConfig().isEnableAutoCreateSchema()) {
-        logger.debug("{}: No associated storage group found for {}, auto-creating", name, plan);
-        try {
-          ((CMManager) IoTDB.metaManager).createSchema(plan);
-          return processPartitionedPlan(plan);
-        } catch (MetadataException | CheckConsistencyException e) {
-          logger.error(
-              String.format("Failed to set storage group or create timeseries, because %s", e));
-        }
-      }
-      logger.error("{}: Cannot find storage groups for {}", name, plan);
-      return StatusUtils.NO_STORAGE_GROUP;
-    }
-    logger.debug("{}: The data groups of {} are {}", name, plan, planGroupMap);
-    return forwardPlan(planGroupMap, plan);
-  }
-
-  /**
-   * split a plan into several sub-plans, each belongs to only one data group.
-   */
-  private Map<PhysicalPlan, PartitionGroup> splitPlan(PhysicalPlan plan)
-      throws UnsupportedPlanException, CheckConsistencyException {
-    Map<PhysicalPlan, PartitionGroup> planGroupMap = null;
-    try {
-      planGroupMap = router.splitAndRoutePlan(plan);
-    } catch (StorageGroupNotSetException e) {
-      // synchronize with the leader to see if this node has unpulled storage groups
-      syncLeaderWithConsistencyCheck(true);
-      try {
-        planGroupMap = router.splitAndRoutePlan(plan);
-      } catch (MetadataException ex) {
-        // ignore
-      }
-    } catch (MetadataException e) {
-      logger.error("Cannot route plan {}", plan, e);
-    }
-    return planGroupMap;
-  }
-
-  /**
-   * Forward plans to the DataGroupMember of one node in the corresponding group. Only when all
-   * nodes time out, will a TIME_OUT be returned.
-   *
-   * @param planGroupMap sub-plan -> belong data group pairs
-   */
-  private TSStatus forwardPlan(Map<PhysicalPlan, PartitionGroup> planGroupMap, PhysicalPlan plan) {
-    // the error codes from the groups that cannot execute the plan
-    TSStatus status;
-    if (planGroupMap.size() == 1) {
-      status = forwardToSingleGroup(planGroupMap.entrySet().iterator().next());
-    } else {
-      if (plan instanceof InsertTabletPlan || plan instanceof CreateMultiTimeSeriesPlan) {
-        // InsertTabletPlan and CreateMultiTimeSeriesPlan contains many rows, each will correspond to a TSStatus as its
-        // execution result, as the plan is split and the sub-plans may have interleaving ranges,
-        // we must assure that each TSStatus is placed to the right position
-        // e.g., an InsertTabletPlan contains 3 rows, row1 and row3 belong to NodeA and row2
-        // belongs to NodeB, when NodeA returns a success while NodeB returns a failure, the
-        // failure and success should be placed into proper positions in TSStatus.subStatus
-        status = forwardMultiSubPlan(planGroupMap, plan);
-      } else {
-        status = forwardToMultipleGroup(planGroupMap);
-      }
-    }
-    if (plan instanceof InsertPlan
-        && status.getCode() == TSStatusCode.TIMESERIES_NOT_EXIST.getStatusCode()
-        && ClusterDescriptor.getInstance().getConfig().isEnableAutoCreateSchema()) {
-      TSStatus tmpStatus = createTimeseriesForFailedInsertion(planGroupMap, ((InsertPlan) plan));
-      if (tmpStatus != null) {
-        status = tmpStatus;
-      }
-    }
-    if (status.getCode() == TSStatusCode.SUCCESS_STATUS.getStatusCode() && status
-        .isSetRedirectNode()) {
-      status.setCode(TSStatusCode.NEED_REDIRECTION.getStatusCode());
-    }
-    logger.debug("{}: executed {} with answer {}", name, plan, status);
-    return status;
-  }
-
-  private TSStatus createTimeseriesForFailedInsertion(
-      Map<PhysicalPlan, PartitionGroup> planGroupMap, InsertPlan plan) {
-    // try to create timeseries
-    if (plan.getFailedMeasurements() != null) {
-      plan.getPlanFromFailed();
-    }
-    boolean hasCreate;
-    try {
-      hasCreate = ((CMManager) IoTDB.metaManager).createTimeseries(plan);
-    } catch (IllegalPathException | CheckConsistencyException e) {
-      return StatusUtils.getStatus(StatusUtils.EXECUTE_STATEMENT_ERROR, e.getMessage());
-    }
-    if (hasCreate) {
-      return forwardPlan(planGroupMap, plan);
-    } else {
-      logger.error("{}, Cannot auto create timeseries.", thisNode);
-    }
-    return null;
-  }
-
-  /**
-   * Forward each sub-plan to its belonging data group, and combine responses from the groups.
-   *
-   * @param planGroupMap sub-plan -> data group pairs
-   */
-  @SuppressWarnings("squid:S3776") // Suppress high Cognitive Complexity warning
-  private TSStatus forwardMultiSubPlan(Map<PhysicalPlan, PartitionGroup> planGroupMap,
-      PhysicalPlan parentPlan) {
-    List<String> errorCodePartitionGroups = new ArrayList<>();
-    TSStatus tmpStatus;
-    TSStatus[] subStatus = null;
-    boolean noFailure = true;
-    boolean isBatchFailure = false;
-    EndPoint endPoint = null;
-    int totalRowNum = 0;
-    // send sub-plans to each belonging data group and collect results
-    for (Map.Entry<PhysicalPlan, PartitionGroup> entry : planGroupMap.entrySet()) {
-      tmpStatus = forwardToSingleGroup(entry);
-      logger.debug("{}: from {},{},{}", name, entry.getKey(), entry.getValue(), tmpStatus);
-      noFailure =
-          (tmpStatus.getCode() == TSStatusCode.SUCCESS_STATUS.getStatusCode()) && noFailure;
-      isBatchFailure = (tmpStatus.getCode() == TSStatusCode.MULTIPLE_ERROR.getStatusCode())
-          || isBatchFailure;
-      if (tmpStatus.getCode() == TSStatusCode.MULTIPLE_ERROR.getStatusCode()) {
-        if (parentPlan instanceof InsertTabletPlan) {
-          totalRowNum = ((InsertTabletPlan) parentPlan).getRowCount();
-        } else if (parentPlan instanceof CreateMultiTimeSeriesPlan) {
-          totalRowNum = ((CreateMultiTimeSeriesPlan) parentPlan).getIndexes().size();
-        }
-        if (subStatus == null) {
-          subStatus = new TSStatus[totalRowNum];
-          Arrays.fill(subStatus, RpcUtils.SUCCESS_STATUS);
-        }
-        // set the status from one group to the proper positions of the overall status
-        if (parentPlan instanceof InsertTabletPlan) {
-          PartitionUtils.reordering((InsertTabletPlan) entry.getKey(), subStatus,
-              tmpStatus.subStatus.toArray(new TSStatus[]{}));
-        } else if (parentPlan instanceof CreateMultiTimeSeriesPlan) {
-          CreateMultiTimeSeriesPlan subPlan = (CreateMultiTimeSeriesPlan) entry.getKey();
-          for (int i = 0; i < subPlan.getIndexes().size(); i++) {
-            subStatus[subPlan.getIndexes().get(i)] = tmpStatus.subStatus.get(i);
-          }
-        }
-      }
-      if (tmpStatus.getCode() != TSStatusCode.SUCCESS_STATUS.getStatusCode()) {
-        // execution failed, record the error message
-        errorCodePartitionGroups.add(String.format("[%s@%s:%s:%s]",
-            tmpStatus.getCode(), entry.getValue().getHeader(),
-            tmpStatus.getMessage(), tmpStatus.subStatus));
-      }
-      if (parentPlan instanceof InsertTabletPlan && tmpStatus.isSetRedirectNode() &&
-          ((InsertTabletPlan) entry.getKey()).getMaxTime() == ((InsertTabletPlan) parentPlan)
-              .getMaxTime()) {
-        endPoint = tmpStatus.getRedirectNode();
-      }
-    }
-
-    if (parentPlan instanceof CreateMultiTimeSeriesPlan &&
-        !((CreateMultiTimeSeriesPlan) parentPlan).getResults().isEmpty()) {
-      if (subStatus == null) {
-        subStatus = new TSStatus[totalRowNum];
-        Arrays.fill(subStatus, RpcUtils.SUCCESS_STATUS);
-      }
-      noFailure = false;
-      isBatchFailure = true;
-      for (Entry<Integer, TSStatus> integerTSStatusEntry : ((CreateMultiTimeSeriesPlan) parentPlan)
-          .getResults().entrySet()) {
-        subStatus[integerTSStatusEntry.getKey()] = integerTSStatusEntry.getValue();
-      }
-    }
-    return concludeFinalStatus(noFailure, endPoint, isBatchFailure, subStatus,
-        errorCodePartitionGroups);
-  }
-
-  private TSStatus concludeFinalStatus(boolean noFailure, EndPoint endPoint,
-      boolean isBatchFailure, TSStatus[] subStatus, List<String> errorCodePartitionGroups) {
-    TSStatus status;
-    if (noFailure) {
-      status = StatusUtils.OK;
-      if (endPoint != null) {
-        status = StatusUtils.getStatus(status, endPoint);
-      }
-    } else if (isBatchFailure) {
-      status = RpcUtils.getStatus(Arrays.asList(subStatus));
-    } else {
-      status = StatusUtils.getStatus(StatusUtils.EXECUTE_STATEMENT_ERROR,
-          MSG_MULTIPLE_ERROR + errorCodePartitionGroups.toString());
-    }
-    return status;
-  }
-
-  private TSStatus forwardToSingleGroup(Map.Entry<PhysicalPlan, PartitionGroup> entry) {
-    TSStatus result;
-    if (entry.getValue().contains(thisNode)) {
-      // the query should be handled by a group the local node is in, handle it with in the group
-      long startTime = Timer.Statistic.META_GROUP_MEMBER_EXECUTE_NON_QUERY_IN_LOCAL_GROUP
-          .getOperationStartTime();
-      logger.debug("Execute {} in a local group of {}", entry.getKey(),
-          entry.getValue().getHeader());
-      result = getLocalDataMember(entry.getValue().getHeader())
-          .executeNonQueryPlan(entry.getKey());
-      Timer.Statistic.META_GROUP_MEMBER_EXECUTE_NON_QUERY_IN_LOCAL_GROUP
-          .calOperationCostTimeFromStart(startTime);
-    } else {
-      // forward the query to the group that should handle it
-      long startTime = Timer.Statistic.META_GROUP_MEMBER_EXECUTE_NON_QUERY_IN_REMOTE_GROUP
-          .getOperationStartTime();
-      logger.debug("Forward {} to a remote group of {}", entry.getKey(),
-          entry.getValue().getHeader());
-      result = forwardPlan(entry.getKey(), entry.getValue());
-      Timer.Statistic.META_GROUP_MEMBER_EXECUTE_NON_QUERY_IN_REMOTE_GROUP
-          .calOperationCostTimeFromStart(startTime);
-    }
-    return result;
-  }
-
-  /**
-   * forward each sub-plan to its corresponding data group, if some groups goes wrong, the error
-   * messages from each group will be compacted into one string.
-   *
-   * @param planGroupMap sub-plan -> data group pairs
-   */
-  private TSStatus forwardToMultipleGroup(Map<PhysicalPlan, PartitionGroup> planGroupMap) {
-    List<String> errorCodePartitionGroups = new ArrayList<>();
-    TSStatus tmpStatus;
-    boolean allRedirect = true;
-    EndPoint endPoint = null;
-    for (Map.Entry<PhysicalPlan, PartitionGroup> entry : planGroupMap.entrySet()) {
-      tmpStatus = forwardToSingleGroup(entry);
-      if (tmpStatus.isSetRedirectNode()) {
-        endPoint = tmpStatus.getRedirectNode();
-      } else {
-        allRedirect = false;
-      }
-      if (tmpStatus.getCode() != TSStatusCode.SUCCESS_STATUS.getStatusCode()) {
-        // execution failed, record the error message
-        errorCodePartitionGroups.add(String.format("[%s@%s:%s]",
-            tmpStatus.getCode(), entry.getValue().getHeader(),
-            tmpStatus.getMessage()));
-      }
-    }
-    TSStatus status;
-    if (errorCodePartitionGroups.isEmpty()) {
-      status = StatusUtils.OK;
-      if (allRedirect) {
-        status = StatusUtils.getStatus(status, endPoint);
-      }
-    } else {
-      status = StatusUtils.getStatus(StatusUtils.EXECUTE_STATEMENT_ERROR,
-          MSG_MULTIPLE_ERROR + errorCodePartitionGroups.toString());
-    }
-    return status;
-  }
-
-  /**
-   * Forward a plan to all DataGroupMember groups. Only when all nodes time out, will a TIME_OUT be
-   * returned. The error messages from each group (if any) will be compacted into one string.
-   *
-   * @para plan
-   */
-  private TSStatus forwardPlan(List<PartitionGroup> partitionGroups, PhysicalPlan plan) {
-    // the error codes from the groups that cannot execute the plan
-    TSStatus status;
-    List<String> errorCodePartitionGroups = new ArrayList<>();
-    for (PartitionGroup partitionGroup : partitionGroups) {
-      if (partitionGroup.contains(thisNode)) {
-        // the query should be handled by a group the local node is in, handle it with in the group
-        logger.debug("Execute {} in a local group of {}", plan, partitionGroup.getHeader());
-        status = getLocalDataMember(partitionGroup.getHeader())
-            .executeNonQueryPlan(plan);
-      } else {
-        // forward the query to the group that should handle it
-        logger.debug("Forward {} to a remote group of {}", plan,
-            partitionGroup.getHeader());
-        status = forwardPlan(plan, partitionGroup);
-      }
-      if (status.getCode() != TSStatusCode.SUCCESS_STATUS.getStatusCode() && (
-          !(plan instanceof DeleteTimeSeriesPlan) ||
-              status.getCode() != TSStatusCode.TIMESERIES_NOT_EXIST.getStatusCode())) {
-        // execution failed, record the error message
-        errorCodePartitionGroups.add(String.format("[%s@%s:%s]",
-            status.getCode(), partitionGroup.getHeader(),
-            status.getMessage()));
-      }
-    }
-    if (errorCodePartitionGroups.isEmpty()) {
-      status = StatusUtils.OK;
-    } else {
-      status = StatusUtils.getStatus(StatusUtils.EXECUTE_STATEMENT_ERROR,
-          MSG_MULTIPLE_ERROR + errorCodePartitionGroups.toString());
-    }
-    logger.debug("{}: executed {} with answer {}", name, plan, status);
-    return status;
-  }
-
-  /**
-   * Forward a plan to the DataGroupMember of one node in the group. Only when all nodes time out,
-   * will a TIME_OUT be returned.
-   */
-  private TSStatus forwardPlan(PhysicalPlan plan, PartitionGroup group) {
-    for (Node node : group) {
-      TSStatus status;
-      try {
-        // only data plans are partitioned, so it must be processed by its data server instead of
-        // meta server
-        if (ClusterDescriptor.getInstance().getConfig().isUseAsyncServer()) {
-          status = forwardDataPlanAsync(plan, node, group.getHeader());
-        } else {
-          status = forwardDataPlanSync(plan, node, group.getHeader());
-        }
-      } catch (IOException e) {
-        status = StatusUtils.getStatus(StatusUtils.EXECUTE_STATEMENT_ERROR, e.getMessage());
-      }
-      if (!StatusUtils.TIME_OUT.equals(status)) {
-        if (!status.isSetRedirectNode()) {
-          status.setRedirectNode(new EndPoint(node.getIp(), node.getClientPort()));
-        }
-        return status;
-      } else {
-        logger.warn("Forward {} to {} timed out", plan, node);
-      }
-    }
-    logger.warn("Forward {} to {} timed out", plan, group);
-    return StatusUtils.TIME_OUT;
-  }
-
-  /**
-   * Forward a non-query plan to the data port of "receiver"
-   *
-   * @param plan   a non-query plan
-   * @param header to determine which DataGroupMember of "receiver" will process the request.
-   * @return a TSStatus indicating if the forwarding is successful.
-   */
-  private TSStatus forwardDataPlanAsync(PhysicalPlan plan, Node receiver, Node header)
-      throws IOException {
-    RaftService.AsyncClient client = getClientProvider().getAsyncDataClient(receiver,
-        RaftServer.getWriteOperationTimeoutMS());
-    return forwardPlanAsync(plan, receiver, header, client);
-  }
-
-  private TSStatus forwardDataPlanSync(PhysicalPlan plan, Node receiver, Node header)
-      throws IOException {
-    Client client;
-    try {
-      client = getClientProvider().getSyncDataClient(receiver,
-          RaftServer.getWriteOperationTimeoutMS());
-    } catch (TException e) {
-      throw new IOException(e);
-    }
-    return forwardPlanSync(plan, receiver, header, client);
-  }
-
-  /**
-=======
->>>>>>> 84d7527c
    * Get the data groups that should be queried when querying "path" with "filter". First, the time
    * interval qualified by the filter will be extracted. If any side of the interval is open, query
    * all groups. Otherwise compute all involved groups w.r.t. the time partitioning.
