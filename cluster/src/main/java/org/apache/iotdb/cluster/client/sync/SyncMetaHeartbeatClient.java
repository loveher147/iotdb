--- conflicted
+++ resolved
@@ -36,25 +36,12 @@
       TProtocolFactory protocolFactory, Node target, SyncClientPool pool)
       throws TTransportException {
     super(
-<<<<<<< HEAD
         protocolFactory,
         target.getInternalIp(),
         target.getMetaPort() + ClusterUtils.META_HEARTBEAT_PORT_OFFSET,
-        ClusterConstant.getConnectionTimeoutInMS(),
+        ClusterConstant.getHeartbeatClientConnTimeoutMs(),
         target,
         pool);
-=======
-        protocolFactory.getProtocol(
-            RpcTransportFactory.INSTANCE.getTransport(
-                new TSocket(
-                    TConfigurationConst.defaultTConfiguration,
-                    node.getInternalIp(),
-                    node.getMetaPort() + ClusterUtils.META_HEARTBEAT_PORT_OFFSET,
-                    RaftServer.getHeartbeatClientConnTimeoutMs()))));
-    this.node = node;
-    this.pool = pool;
-    getInputProtocol().getTransport().open();
->>>>>>> 6dc45c6c
   }
 
   @Override
