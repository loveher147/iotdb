--- conflicted
+++ resolved
@@ -137,22 +137,13 @@
             mManager.getFileNameByPath(p);
             TSDataType dataType = queryEngine.getDataTypeByDeviceAndSensor(deltaObjectId, measurementId);
             /*
-<<<<<<< HEAD
-             * modify by liukun
-             */
-            if(type==TSDataType.TEXT){
-            	value = value.substring(1, value.length()-1);
-=======
 			 * modify by liukun
 			 */
-            if (dataType == TSDataType.BYTE_ARRAY) {
-                if (dataType == TSDataType.BYTE_ARRAY) {
-                    if ((value.startsWith("'") && value.endsWith("'"))
-                            || (value.startsWith("\"") && value.endsWith("\""))) {
-                        value = value.substring(1, value.length() - 1);
-                    }
+            if (dataType == TSDataType.TEXT) {
+                if ((value.startsWith("'") && value.endsWith("'"))
+                        || (value.startsWith("\"") && value.endsWith("\""))) {
+                    value = value.substring(1, value.length() - 1);
                 }
->>>>>>> 79f0d88f
             }
             fileNodeManager.update(deltaObjectId, measurementId, startTime, endTime, dataType, value);
             return true;
@@ -222,16 +213,11 @@
 				 * modify by liukun
 				 */
                 String value = insertValues.get(i);
-<<<<<<< HEAD
-                if(dataType==TSDataType.TEXT){
-                	value = value.substring(1, value.length()-1);
-=======
-                if (dataType == TSDataType.BYTE_ARRAY) {
+                if (dataType == TSDataType.TEXT) {
                     if ((value.startsWith("'") && value.endsWith("'"))
                             || (value.startsWith("\"") && value.endsWith("\""))) {
                         value = value.substring(1, value.length() - 1);
                     }
->>>>>>> 79f0d88f
                 }
                 DataPoint dataPoint = DataPoint.getDataPoint(dataType, measurementList.get(i), value);
                 tsRecord.addTuple(dataPoint);
