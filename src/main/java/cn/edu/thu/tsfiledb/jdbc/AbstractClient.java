--- conflicted
+++ resolved
@@ -68,13 +68,8 @@
 		keywordSet.add("-"+ISO8601_ARGS);
 		keywordSet.add("-"+MAX_PRINT_ROW_COUNT_ARGS);
 	}
-<<<<<<< HEAD
 	
 	public static void output(ResultSet res, boolean printToConsole, String statement) {
-=======
-
-	protected static void output(ResultSet res, boolean printToConsole, String statement) {
->>>>>>> 2e20e3ea
 		try {
 			int cnt = 0;
 			int colCount = res.getMetaData().getColumnCount();
